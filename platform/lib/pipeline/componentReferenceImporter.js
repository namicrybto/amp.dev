--- conflicted
+++ resolved
@@ -239,39 +239,24 @@
 
     // Find the Markdown document that is named like the extension
     for (let i = 0; i < files.length; i++) {
-<<<<<<< HEAD
-      if (files[i].type === 'file') {
-        const tagName = files[i].name.replace('.md', '');
-        if (protoAscii.has(tagName)) { // imported docs must correspond to a tag defined in the protoascii
-          const documentPath = files[i].path;
-          const version = files[i].path.match(/\/([\d\.]+)/);
-          documents.push({
-            document: await this.githubImporter_
-                .fetchDocument(documentPath, DEFAULT_REPOSITORY, master),
-            version: version ? parseFloat(version[1]) : highestVersion,
-            tagName: tagName,
-=======
       const file = files[i];
       if (file.type === 'file') {
-        if (file.name === extension.name + '.md') {
+        const tagName = file.name.replace('.md', '');
+        if (protoAscii.has(tagName)) { // imported docs must correspond to a tag defined in the protoascii
           const documentPath = file.path;
           const versionMatch = file.path.match(/\/([\d\.]+)/);
           documents.push({
             document: await this.githubImporter_
                 .fetchDocument(documentPath, DEFAULT_REPOSITORY, master),
             version: versionMatch ? parseFloat(versionMatch[1]) : highestVersion,
->>>>>>> 43d751ce
+            tagName: tagName,
           });
         }
       } else {
         if (!isNaN(parseFloat(file.name))) {
           // Look into the version folder for documents
-          files[i].name = extension.name;
-<<<<<<< HEAD
-          documents = documents.concat(await this._findExtensionDocs(files[i], protoAscii));
-=======
-          documents = documents.concat(await this._findExtensionDocs(file));
->>>>>>> 43d751ce
+          file.name = extension.name;
+          documents = documents.concat(await this._findExtensionDocs(file, protoAscii));
         }
       }
     }
