--- conflicted
+++ resolved
@@ -74,29 +74,18 @@
 
     for (const extension of extensions) {
       const documents = await this._findExtensionDocs(extension);
-<<<<<<< HEAD
       const versions = [...new Set(documents.map((doc) => doc.version).sort().reverse())];
-=======
-      const versions = documents.map((doc) => doc.version).sort().reverse();
->>>>>>> d111177f
 
       if (!documents.length) {
         log.warn(`No matching document for component: ${extension.name}`);
       } else {
         documents.forEach((doc) => {
-<<<<<<< HEAD
+          // TODO: importUrl
           this._setMetadata(
               doc.tagName || extension.name, doc.document, doc.version, versions);
           this._rewriteRelativePaths(extension.path, doc.document);
           savedDocuments.push(
               this._saveDocument(doc.tagName || extension.name, doc.document, doc.version));
-=======
-          // TODO: importUrl
-          this._setMetadata(
-              extension.name, doc.document, doc.version, versions);
-          this._rewriteRelativePaths(extension.path, doc.document);
-          savedDocuments.push(this._saveDocument(extension.name, doc.document, doc.version));
->>>>>>> d111177f
         });
       }
     }
@@ -228,11 +217,7 @@
    * Checks a specific extension/component for documents
    * @return {Promise} [description]
    */
-<<<<<<< HEAD
   async _findExtensionDocs(extension, proto) {
-=======
-  async _findExtensionDocs(extension) {
->>>>>>> d111177f
     let documents = [];
     let files = await this.githubImporter_.fetchJson(extension.path);
     files = files[0];
@@ -249,45 +234,30 @@
       log.warn(`Importing ${extension.name} from master`);
     }
 
-<<<<<<< HEAD
     // some extensions create multiple tags/custom elements, and each could have a
     // standalone doc in the folder, so find out which they are
     const protoAscii = proto || await this._getTagsViaProtoAscii(extension, files, master);
 
-=======
->>>>>>> d111177f
     // Find the Markdown document that is named like the extension
     for (let i = 0; i < files.length; i++) {
       const file = files[i];
       if (file.type === 'file') {
-<<<<<<< HEAD
         const tagName = file.name.replace('.md', '');
         if (protoAscii.has(tagName)) { // imported docs must correspond to a tag defined in the protoascii
-=======
-        if (file.name === extension.name + '.md') {
->>>>>>> d111177f
           const documentPath = file.path;
           const versionMatch = file.path.match(/\/([\d\.]+)/);
           documents.push({
             document: await this.githubImporter_
                 .fetchDocument(documentPath, DEFAULT_REPOSITORY, master),
             version: versionMatch ? parseFloat(versionMatch[1]) : highestVersion,
-<<<<<<< HEAD
             tagName: tagName,
-=======
->>>>>>> d111177f
           });
         }
       } else {
         if (!isNaN(parseFloat(file.name))) {
           // Look into the version folder for documents
-<<<<<<< HEAD
           file.name = extension.name;
           documents = documents.concat(await this._findExtensionDocs(file, protoAscii));
-=======
-          files[i].name = extension.name;
-          documents = documents.concat(await this._findExtensionDocs(file));
->>>>>>> d111177f
         }
       }
     }
