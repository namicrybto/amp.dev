/**
 * Copyright 2018 The AMP HTML Authors. All Rights Reserved.
 *
 * Licensed under the Apache License, Version 2.0 (the "License");
 * you may not use this file except in compliance with the License.
 * You may obtain a copy of the License at
 *
 *      http://www.apache.org/licenses/LICENSE-2.0
 *
 * Unless required by applicable law or agreed to in writing, software
 * distributed under the License is distributed on an "AS-IS" BASIS,
 * WITHOUT WARRANTIES OR CONDITIONS OF ANY KIND, either express or implied.
 * See the License for the specific language governing permissions and
 * limitations under the License.
 */

<<<<<<< HEAD
=======
const del = require('del');
>>>>>>> 9a07f0b9
const GitHubImporter = require('./gitHubImporter');
const Collection = require('./collection');

// The view that the collections should define in their frontmatter
const DOCUMENT_VIEW = '/views/detail/component-detail.j2';
// Where to save the documents/collection to
const DESTINATION_BASE_PATH =
  __dirname + '/../../../pages/content/amp-dev/documentation/components';
// Base to define the request path for Grow
const PATH_BASE = '/documentation/components';
// Names of the built-in components that need to be fetched from ...
const BUILT_INS = ['amp-img', 'amp-pixel', 'amp-layout'];
// ... this path
const BUILT_IN_PATH = 'builtins';

class ComponentReferenceImporter extends GitHubImporter {
  async import() {
    this._log.info('Cleaning import path ...');
    del.sync([
      `${DESTINATION_BASE_PATH}/*/*`,
    ], {'force': true});

    this._log.start('Beginning to import extension docs ...');
    await this._importExtensionsDocs();
  }

  /**
   * Collects all needed documents from across the repository that should
   * be downloaded and put into collections
   * @return {undefined}
   */
  async _importExtensionsDocs() {
    // Gives the contents of ampproject/amphtml/extensions
    let extensions = await this._repository.contentsAsync('extensions', this._latestReleaseTag);

    // As inside /extensions each component has its own folder filter
    // down by directory
    extensions = extensions[0].filter((doc) => doc.type === 'dir');

    // Add built-in components to list to fetch them all in one go
    for (const builtInExtension of BUILT_INS) {
      extensions.push({'name': builtInExtension, 'path': BUILT_IN_PATH});
    }

    // Keep track of all saved documents (as promises) to complete function
    const savedDocuments = [];
    for (const extension of extensions) {
      const document = await this._findExtensionDoc(extension);

      if (!document) {
        this._log.warn(`No matching document for component: ${extension.name}`);
      } else {
        // Ensure that the document has a TOC
        document.toc = true;
        savedDocuments.push(this._saveDocument(extension.name, document));
      }
    }


    return Promise.all(savedDocuments);
  }

  /**
   * Builds the destination path from the document's file name and
   * @param  {Document} document The component's reference
   * @return {undefined}
   */
  _saveDocument(extensionName, document) {
    let initial = extensionName.replace('amp-', '')[0];
    // Check if initial is numeric as those will all be grouped
    initial = !isNaN(initial) ? '1-9' : initial.toUpperCase();

    // Make sure that the collection the document is put in to is defined
    this._ensureCollection(initial);

    // Set the documents title
    document.title = extensionName;
    const documentPath = `${DESTINATION_BASE_PATH}/${initial}/${extensionName}.md`;

    return document.save(documentPath).then(() => {
      this._log.success('Saved document to ' + documentPath);
    }).catch((e) => {
      this._log.success('There was an error saving the document to ' + documentPath);
      throw e;
    });
  }

  /**
   * Checks that the folder (collection) the document is saved to
   * has a Grow compatible blueprint
   * @param  {String}  initial The first letter of the extension
   * @return {Promise}
   */
  async _ensureCollection(initial) {
    const destination = `${DESTINATION_BASE_PATH}/${initial}`;
    const path = `${PATH_BASE}/${initial}/{base}.html`;

    const collection = new Collection(destination, initial, DOCUMENT_VIEW, path);
    return collection.create(false);
  }

  /**
   * Checks a specific extension/component for documents
   * @return {Promise} [description]
   */
  async _findExtensionDoc(extension) {
    let files = await this._repository.contentsAsync(extension.path, this._latestReleaseTag);
    files = files[0];

    // Find the Markdown document that is named like the extension
    let documentPath = '';
    for (let i = 0; i < files.length; i++) {
      if (files[i].type === 'file' && files[i].name === extension.name + '.md') {
        documentPath = files[i].path;
        break;
      }
    }

    if (!documentPath) {
      this._log.warn(`No matching document for component: ${extension.name}`);
      return;
    }

    return this._fetchDocument(documentPath);
  }
}

// If not required, run directly
if (!module.parent) {
  const importer = new ComponentReferenceImporter();

  (async () => {
    await importer.initialize();
    await importer.import();
  })();
}

module.exports = ComponentReferenceImporter;<|MERGE_RESOLUTION|>--- conflicted
+++ resolved
@@ -14,10 +14,7 @@
  * limitations under the License.
  */
 
-<<<<<<< HEAD
-=======
 const del = require('del');
->>>>>>> 9a07f0b9
 const GitHubImporter = require('./gitHubImporter');
 const Collection = require('./collection');
 
