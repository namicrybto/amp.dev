/**
 * Copyright 2018 The AMP HTML Authors. All Rights Reserved.
 *
 * Licensed under the Apache License, Version 2.0 (the "License");
 * you may not use this file except in compliance with the License.
 * You may obtain a copy of the License at
 *
 *      http://www.apache.org/licenses/LICENSE-2.0
 *
 * Unless required by applicable law or agreed to in writing, software
 * distributed under the License is distributed on an "AS-IS" BASIS,
 * WITHOUT WARRANTIES OR CONDITIONS OF ANY KIND, either express or implied.
 * See the License for the specific language governing permissions and
 * limitations under the License.
 */

'use strict';

const signale = require('signale');
const express = require('express');
const ampCors = require('amp-toolbox-cors');
const HttpProxy = require('http-proxy');

const config = require('./config.js');
const routers = {
  'whoAmI': require('./routers/whoAmI.js'),
  'pages': require('./routers/pages.js'),
  'examples': require('./routers/examples.js'),
  'playground': require('../../playground/backend/'),
  'boilerplate': require('../../boilerplate/backend/'),
};

class Platform {
  start() {
    const host = `${config.hosts.platform.scheme}://${config.hosts.platform.host}:${config.hosts.platform.port}`;

    signale.await(`Starting platform with environment ${config.environment} on ${host} ...`);
    this.server = express();

    if (config.environment == 'development') {
      // When in development fire up a second server as a simple proxy
      // to simulate CORS requests for stuff like playground
      this.proxy = express();
      this.proxy.listen(config.hosts.api.port, () => {
        signale.success(`Proxy available on ${config.hosts.api.scheme}://${config.hosts.api.host}:${config.hosts.api.port}!`);
      });

      const proxy = new HttpProxy();
      this.proxy.get('/*', (request, response, next) => {
        proxy.web(request, response, {
          'target': host,
        }, next);
      });
    }

    this._enableCors();

    this._check();
    this._registerRouters();

    this.server.listen(config.hosts.platform.port, () => {
      signale.success(`amp.dev available on ${host}!`);
    });
  }

  _enableCors() {
    this.server.use((request, response, next) => {
      response.header('Access-Control-Allow-Origin', '*');
      response.header('Access-Control-Allow-Credentials', 'true');
      response.header('Access-Control-Allow-Methods', 'GET,HEAD,OPTIONS,POST,PUT');
      response.header(
          'Access-Control-Allow-Headers',
          'Access-Control-Allow-Headers, Origin, Accept, X-Requested-With, X-Requested-By, ' +
        'Content-Type, Access-Control-Request-Method, Access-Control-Request-Headers');
      next();
    });

    this.server.use(ampCors({
      'verifyOrigin': false,
    }));
  };

  _check() {
    // TODO: Check (dependening on environment) if all needed files are
    // there and otherwise only send a static error page
  }

  _registerRouters() {
    this.server.use('/who-am-i', routers.whoAmI);
<<<<<<< HEAD
    this.server.use(routers.sampleSources);
    this.server.use('/playground', routers.playground);
    this.server.use('/boilerplate', routers.boilerplate);
=======
    this.server.use(routers.examples);
    this.server.use('/playground',  routers.playground);
    this.server.use('/boilerplate',  routers.boilerplate);
>>>>>>> ccbec657
    // Register the following router at last as it works as a catch-all
    this.server.use(routers.pages);
  }
};

module.exports = Platform;<|MERGE_RESOLUTION|>--- conflicted
+++ resolved
@@ -87,15 +87,9 @@
 
   _registerRouters() {
     this.server.use('/who-am-i', routers.whoAmI);
-<<<<<<< HEAD
-    this.server.use(routers.sampleSources);
-    this.server.use('/playground', routers.playground);
-    this.server.use('/boilerplate', routers.boilerplate);
-=======
     this.server.use(routers.examples);
     this.server.use('/playground',  routers.playground);
     this.server.use('/boilerplate',  routers.boilerplate);
->>>>>>> ccbec657
     // Register the following router at last as it works as a catch-all
     this.server.use(routers.pages);
   }
