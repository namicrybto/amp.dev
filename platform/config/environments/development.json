{
  "name": "development",
  "hosts": {
    "pages": {
      "scheme": "http",
      "host": "localhost",
      "port": "8081"
    },
    "api": {
      "scheme": "http",
      "host": "localhost",
      "port": "8082"
    },
    "platform": {
      "scheme": "http",
      "host": "localhost",
      "port": "8080"
    },
    "playground": {
      "scheme": "http",
      "subdomain": "playground",
      "host": "localhost",
<<<<<<< HEAD
      "port": "8082"
    },
    "preview": {
      "scheme": "http",
      "subdomain": "preview",
      "host": "localhost",
      "port": "8082"
=======
      "port": "8083"
>>>>>>> 46734400
    }
  }
}<|MERGE_RESOLUTION|>--- conflicted
+++ resolved
@@ -20,17 +20,13 @@
       "scheme": "http",
       "subdomain": "playground",
       "host": "localhost",
-<<<<<<< HEAD
-      "port": "8082"
+      "port": "8083"
     },
     "preview": {
       "scheme": "http",
       "subdomain": "preview",
       "host": "localhost",
-      "port": "8082"
-=======
-      "port": "8083"
->>>>>>> 46734400
+      "port": "8084"
     }
   }
 }