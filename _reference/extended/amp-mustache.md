--- conflicted
+++ resolved
@@ -66,15 +66,8 @@
 for more details. Some of the core Mustache tags are:
 
 - \{\{variable\}\} - variable tag. It outputs the the HTML-escaped value of a variable;
-<<<<<<< HEAD
 - \{\{#section\}\}\{\{/section\}\} - section tag. It can test existance of a variable and iterate over it if it's an array;
 - \{\{^section\}\}\{\{/section\}\} - inverted tag. It can test non-existance of a variable.
-=======
-- \{\{#section\}\}\{\{/section\}\} - section tag. It can test existance of a variable and iterate over it if
-it's an array;
-
-- \{\{^section\}\}\{\{/section\}\}` - inverted tag. It can test non-existance of a variable.
->>>>>>> be75f352
 
 #### Usage
 
