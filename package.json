{
  "name": "AMPProject.org",
  "private": true,
  "scripts": {
    "preinstall": "node build_scripts/check-package-manager.js"
  },
  "dependencies": {
<<<<<<< HEAD
    "@octokit/rest": "15.13.1",
    "eslint": "5.6.1",
=======
    "@octokit/rest": "15.13.0",
    "eslint": "5.7.0",
>>>>>>> 2a234c2d
    "feedparser": "2.2.9",
    "gulp": "4.0.0",
    "gulp-autoprefixer": "6.0.0",
    "gulp-plumber": "1.2.0",
    "gulp-sass": "4.0.1",
    "gulp-svg-sprite": "1.5.0",
    "moment": "2.22.2",
    "octonode": "0.9.5",
    "request": "2.88.0"
  },
  "devDependencies": {
    "amp-by-example": "*",
    "workbox-build": "*",
    "workbox-sw": "*"
  }
}<|MERGE_RESOLUTION|>--- conflicted
+++ resolved
@@ -5,13 +5,8 @@
     "preinstall": "node build_scripts/check-package-manager.js"
   },
   "dependencies": {
-<<<<<<< HEAD
     "@octokit/rest": "15.13.1",
-    "eslint": "5.6.1",
-=======
-    "@octokit/rest": "15.13.0",
     "eslint": "5.7.0",
->>>>>>> 2a234c2d
     "feedparser": "2.2.9",
     "gulp": "4.0.0",
     "gulp-autoprefixer": "6.0.0",
