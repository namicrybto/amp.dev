--- conflicted
+++ resolved
@@ -31,11 +31,7 @@
     - scripts/unbuffer.sh gulp buildSamples
     - scripts/unbuffer.sh gulp lintAll
     script:
-<<<<<<< HEAD
-    - if [ $TRAVIS_BRANCH == "production-amp-dev" ]; then unbuffer gulp buildPrepare; fi
-=======
-    - if [ $TRAVIS_BRANCH == "future" ] && [ $TRAVIS_PULL_REQUEST == "false" ]; then scripts/unbuffer.sh gulp buildPrepare; fi
->>>>>>> 94cd4d38
+    - if [ $TRAVIS_BRANCH == "production-amp-dev" ]; then scripts/unbuffer.sh gulp buildPrepare; fi
   - stage: build
     env: APP_ENV=production
     install: &1
@@ -111,10 +107,5 @@
     - gcloud auth activate-service-account --key-file=.prod.key.json
     - gcloud config set project amp-dev-230314
     script:
-<<<<<<< HEAD
-    - unbuffer gulp buildFinalize
-    - unbuffer gulp deploy
-=======
     - scripts/unbuffer.sh gulp buildFinalize
-    - gcloud app deploy --project=amp-dev-staging --quiet
->>>>>>> 94cd4d38
+    - scripts/unbuffer.sh gulp deploy