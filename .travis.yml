--- conflicted
+++ resolved
@@ -13,12 +13,19 @@
 install:
 - npm ci
 before_install:
-- openssl aes-256-cbc -K $encrypted_d4a09416a845_key -iv $encrypted_d4a09416a845_iv -in .staging.key.json.enc -out .staging.key.json -d
-- gcloud auth activate-service-account --key-file=.staging.key.json
+- |
+  if [ $TRAVIS_BRANCH == "future" ] && [ $TRAVIS_PULL_REQUEST == "false" ]; then
+    openssl aes-256-cbc -K $encrypted_d4a09416a845_key -iv $encrypted_d4a09416a845_iv -in .staging.key.json.enc -out .staging.key.json -d
+    gcloud auth activate-service-account --key-file=.staging.key.json
+  fi
+test:
+- npm test
 stages:
 - preparation
 - name: build
+  if: branch = future AND type != pull_request
 - name: deploy
+  if: branch = future AND type != pull_request
 jobs:
   include:
   - stage: preparation
@@ -28,7 +35,7 @@
     - scripts/unbuffer.sh gulp buildSamples
     - scripts/unbuffer.sh gulp lintAll
     script:
-    - scripts/unbuffer.sh gulp buildPrepare
+    - if [ $TRAVIS_BRANCH == "future" ] && [ $TRAVIS_PULL_REQUEST == "false" ]; then scripts/unbuffer.sh gulp buildPrepare; fi
   - stage: build
     env: APP_ENV=staging
     install: &1
@@ -36,63 +43,6 @@
     - pip install grow==0.7.4 --user
     name: Build Pages (EN)
     script: scripts/unbuffer.sh gulp buildPages --locales en
-<<<<<<< HEAD
-  # - stage: build
-  #   env: APP_ENV=staging
-  #   install: *1
-  #   name: Build Pages (FR)
-  #   script: scripts/unbuffer.sh gulp buildPages --locales fr
-  # - stage: build
-  #   env: APP_ENV=staging
-  #   install: *1
-  #   name: Build Pages (AR)
-  #   script: scripts/unbuffer.sh gulp buildPages --locales ar
-  # - stage: build
-  #   env: APP_ENV=staging
-  #   install: *1
-  #   name: Build Pages (ES)
-  #   script: scripts/unbuffer.sh gulp buildPages --locales es
-  # - stage: build
-  #   env: APP_ENV=staging
-  #   install: *1
-  #   name: Build Pages (IT)
-  #   script: scripts/unbuffer.sh gulp buildPages --locales it
-  # - stage: build
-  #   env: APP_ENV=staging
-  #   install: *1
-  #   name: Build Pages (ID)
-  #   script: scripts/unbuffer.sh gulp buildPages --locales id
-  # - stage: build
-  #   env: APP_ENV=staging
-  #   install: *1
-  #   name: Build Pages (JA)
-  #   script: scripts/unbuffer.sh gulp buildPages --locales ja
-  # - stage: build
-  #   env: APP_ENV=staging
-  #   install: *1
-  #   name: Build Pages (KO)
-  #   script: scripts/unbuffer.sh gulp buildPages --locales ko
-  # - stage: build
-  #   env: APP_ENV=staging
-  #   install: *1
-  #   name: Build Pages (BR)
-  #   script: scripts/unbuffer.sh gulp buildPages --locales pt_BR
-  # - stage: build
-  #   env: APP_ENV=staging
-  #   install: *1
-  #   name: Build Pages (RU)
-  #   script: scripts/unbuffer.sh gulp buildPages --locales ru
-  # - stage: build
-  #   env: APP_ENV=staging
-  #   install: *1
-  #   name: Build Pages (TR)
-  #   script: scripts/unbuffer.sh gulp buildPages --locales tr
-  # - stage: build
-  #   env: APP_ENV=staging
-  #   install: *1
-  #   name: Build Pages (CN)
-  #   script: scripts/unbuffer.sh gulp buildPages --locales zh_CN
-=======
   - stage: build
     env: APP_ENV=staging
     install: *1
@@ -148,7 +98,6 @@
     install: *1
     name: Build Pages (CN)
     script: scripts/unbuffer.sh gulp buildPages --locales zh_CN
->>>>>>> 30346f33
   - stage: deploy
     env: APP_ENV=staging
     script:
