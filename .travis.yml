language: node_js
node_js:
- lts/*
git:
  depth: 3
addons:
  apt:
    packages:
    - expect-dev
cache:
- pip
- npm
before_install:
- openssl aes-256-cbc -K $encrypted_b44033ffb787_key -iv $encrypted_b44033ffb787_iv
  -in .prod.key.json.enc -out .prod.key.json -d
- gcloud auth activate-service-account --key-file=.prod.key.json
install:
- npm ci
stages:
- preparation
- name: build
  if: branch = production-amp-dev
- name: deploy
  if: branch = production-amp-dev
jobs:
  include:
  - stage: preparation
    env: APP_ENV=production
    name: Check code, import documents, build samples, playground & boilerplate
    before_script:
    - scripts/unbuffer.sh gulp buildSamples
    - scripts/unbuffer.sh npm test
    script:
    - if [ $TRAVIS_BRANCH == "production-amp-dev" ]; then scripts/unbuffer.sh gulp buildPrepare; fi
  - stage: build
    env: APP_ENV=production
    install: &1
    - npm ci
    - pip install grow==0.7.4 --user
    name: Build Pages (EN)
    script: scripts/unbuffer.sh gulp buildPages --locales en
  - stage: build
    env: APP_ENV=production
    install: *1
    name: Build Pages (FR)
    script: scripts/unbuffer.sh gulp buildPages --locales fr
  - stage: build
    env: APP_ENV=production
    install: *1
    name: Build Pages (AR)
    script: scripts/unbuffer.sh gulp buildPages --locales ar
  - stage: build
    env: APP_ENV=production
    install: *1
    name: Build Pages (ES)
    script: scripts/unbuffer.sh gulp buildPages --locales es
  - stage: build
    env: APP_ENV=production
    install: *1
    name: Build Pages (IT)
    script: scripts/unbuffer.sh gulp buildPages --locales it
  - stage: build
    env: APP_ENV=production
    install: *1
    name: Build Pages (ID)
    script: scripts/unbuffer.sh gulp buildPages --locales id
  - stage: build
    env: APP_ENV=production
    install: *1
    name: Build Pages (JA)
    script: scripts/unbuffer.sh gulp buildPages --locales ja
  - stage: build
    env: APP_ENV=production
    install: *1
    name: Build Pages (KO)
    script: scripts/unbuffer.sh gulp buildPages --locales ko
  - stage: build
    env: APP_ENV=production
    install: *1
    name: Build Pages (BR)
    script: scripts/unbuffer.sh gulp buildPages --locales pt_BR
  - stage: build
    env: APP_ENV=production
    install: *1
    name: Build Pages (RU)
    script: scripts/unbuffer.sh gulp buildPages --locales ru
  - stage: build
    env: APP_ENV=production
    install: *1
    name: Build Pages (TR)
    script: scripts/unbuffer.sh gulp buildPages --locales tr
  - stage: build
    env: APP_ENV=production
    install: *1
    name: Build Pages (CN)
    script: scripts/unbuffer.sh gulp buildPages --locales zh_CN
  - stage: deploy
<<<<<<< HEAD
    env: APP_ENV=production
    before_script:
    - rm -rf $HOME/google-cloud-sdk
    - export CLOUDSDK_CORE_DISABLE_PROMPTS=1
    - curl https://sdk.cloud.google.com | bash > /dev/null
    - source /home/travis/google-cloud-sdk/path.bash.inc
    - gcloud version --quiet
    - gcloud components update --quiet
    - gcloud components install beta --quiet
    - gcloud auth activate-service-account --key-file=.prod.key.json
    - gcloud config set project amp-dev-230314
    script:
    - scripts/unbuffer.sh gulp buildFinalize
    - scripts/unbuffer.sh npm run smoke-test
    - scripts/unbuffer.sh gulp deploy
=======
    env: APP_ENV=staging
    before_script:
    - scripts/unbuffer.sh gulp buildFinalize
    - scripts/unbuffer.sh npm run smoke-test
    script:
    - gcloud app deploy --project=amp-dev-staging --quiet --version=1
>>>>>>> e7a3a33f
<|MERGE_RESOLUTION|>--- conflicted
+++ resolved
@@ -95,7 +95,6 @@
     name: Build Pages (CN)
     script: scripts/unbuffer.sh gulp buildPages --locales zh_CN
   - stage: deploy
-<<<<<<< HEAD
     env: APP_ENV=production
     before_script:
     - rm -rf $HOME/google-cloud-sdk
@@ -107,15 +106,7 @@
     - gcloud components install beta --quiet
     - gcloud auth activate-service-account --key-file=.prod.key.json
     - gcloud config set project amp-dev-230314
-    script:
-    - scripts/unbuffer.sh gulp buildFinalize
-    - scripts/unbuffer.sh npm run smoke-test
-    - scripts/unbuffer.sh gulp deploy
-=======
-    env: APP_ENV=staging
-    before_script:
     - scripts/unbuffer.sh gulp buildFinalize
     - scripts/unbuffer.sh npm run smoke-test
     script:
-    - gcloud app deploy --project=amp-dev-staging --quiet --version=1
->>>>>>> e7a3a33f
+    - scripts/unbuffer.sh gulp deploy