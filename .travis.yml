--- conflicted
+++ resolved
@@ -108,9 +108,5 @@
     - gcloud config set project amp-dev-230314
     script:
     - scripts/unbuffer.sh gulp buildFinalize
-<<<<<<< HEAD
-    - scripts/unbuffer.sh gulp deploy
-=======
     - scripts/unbuffer.sh npm run smoke-test
-    - gcloud app deploy --project=amp-dev-staging --quiet --version=1
->>>>>>> c69db5e1
+    - scripts/unbuffer.sh gulp deploy