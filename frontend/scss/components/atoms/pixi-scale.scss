@import '_extends.scss';
@import '_functions.scss';
@import '_mixins.scss';
@import '_variables.scss';

.#{atom('pixi-scale')} {
  $pixi-scale: &;
  width: 100%;
  margin: 30px 0 60px 0;

  @media (min-width: 768px) {
    margin: 0;
  }

  &-label {
    display: block;
    margin-bottom: 10px;
    font-size: 14px;
    font-weight: bold;
  }

  &-bar {
    position: relative;
    width: 100%;
    height: 5px;
    border-radius: 2px;
    overflow: hidden;
    background-color: color('silver');
    overflow: visible;

    &-indicator {
      display: flex;
      justify-content: flex-end;
      height: 100%;
      width: 0%;
      border-top-left-radius: 2px;
      border-bottom-left-radius: 2px;

      &.inversed {
        span {
          border-right: 0;
          border-left: 2px dotted;
          transform: translateX(calc(100% - 2px));
        }
      }

      .fast & {
        background: color('malachite');
      }

      .average & {
        background: color('buttercup');
      }

      .slow & {
        background: color('red');
      }

<<<<<<< HEAD
      span {
        display: inline-flex;
        align-items: flex-end;
        border-right: 2px dotted;
        height: 35px;
        padding: 0 5px;
        font-size: 14px;
        white-space: nowrap;

        .fast & {
          border-color: color('malachite');
        }

        .average & {
          border-color: color('buttercup');
        }

        .slow & {
          border-color: color('red');
        }
      }
=======
    &-negative {
      position: absolute;
      right: 0;
      transform-origin: right;
      background-color: color('red');
>>>>>>> 6ad28dbb
    }

    &-pitch {
      position: absolute;
      left: 75%;
      top: -30px;
      display: flex;
      justify-content: center;
      width: 1px;
      font-size: 14px;
      white-space: nowrap;

      &:after {
        content: '';
        display: block;
        position: absolute;
        top: 19px;
        left: -4px;
        width: 2px;
        height: 24px;
        background: color('black');
        border: 2px solid color('white');
      }
    }
  }


  .loading &, .pristine & {
    &-bar-indicator {
      opacity: 0;
    }
  }
}<|MERGE_RESOLUTION|>--- conflicted
+++ resolved
@@ -56,7 +56,6 @@
         background: color('red');
       }
 
-<<<<<<< HEAD
       span {
         display: inline-flex;
         align-items: flex-end;
@@ -78,13 +77,6 @@
           border-color: color('red');
         }
       }
-=======
-    &-negative {
-      position: absolute;
-      right: 0;
-      transform-origin: right;
-      background-color: color('red');
->>>>>>> 6ad28dbb
     }
 
     &-pitch {
@@ -111,7 +103,6 @@
     }
   }
 
-
   .loading &, .pristine & {
     &-bar-indicator {
       opacity: 0;
