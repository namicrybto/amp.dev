--- conflicted
+++ resolved
@@ -16,14 +16,9 @@
 @import 'components/atoms/_text.scss';
 
 .#{organism('cities')} {
-<<<<<<< HEAD
   position: relative;
-  width: 100%;
+  max-width: 100%;
 
-=======
-  max-width: 100%;
-  
->>>>>>> ef26d431
   @media (min-width: 768px) {
     grid-column: 5 / 21;
   }
