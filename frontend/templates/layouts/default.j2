--- conflicted
+++ resolved
@@ -48,45 +48,8 @@
     <meta name="robots" content="noindex,follow"/>
     {% endif %}
 
-<<<<<<< HEAD
     {# Add SEO and sharing tags #}
     {% include 'views/partials/structured-data.j2' %}
-=======
-    {# Add SEO tags if needed information is available #}
-    {% if doc.description or (doc.teaser and doc.teaser.text) %}
-    <meta name="description" content="{{ doc.description or doc.teaser.text }}">
-    <script type="application/ld+json">
-    {
-      "@context": "http://schema.org",
-      "@type": "Webpage",
-      "url": "{{ doc.pod.podspec.base_urls.platform }}{{ doc.public_path }}",
-      "name": "amp.dev",
-      "headline":"{{ doc.title }}",
-      "description":"{{ doc.description or doc.teaser.text }}",
-      "mainEntityOfPage": {
-        "@type": "WebPage",
-        "@id": "{{ doc.pod.podspec.base_urls.platform }}"
-      },
-      "publisher": {
-        "@type": "Organization",
-        "name": "AMP Project",
-        "logo": {
-            "url": "{{ doc.pod.podspec.base_urls.platform }}/static/img/icons/icon-512x512.png",
-            "width": 512,
-            "height": 512,
-            "@type": "ImageObject"
-        }
-      },
-      "image": {
-        "@type": "ImageObject",
-        "url": "https://www.ampproject.org/static/img/logo-og-image.jpg",
-        "width": 1200,
-        "height": 630
-      }
-    }
-    </script>
-    {% endif %}
->>>>>>> 349664cb
 
     <meta name="viewport" content="width=device-width,minimum-scale=1,initial-scale=1"/>
 
