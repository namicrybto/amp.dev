--- conflicted
+++ resolved
@@ -154,12 +154,9 @@
     {% do doc.styles.addCssFile('/css/components/molecules/banner.css') %}
     <div class="ap-m-banner ap-m-banner-beta"{% if podspec.env.name != 'production' %} style="background-color: #C8114D;"{% endif %}>
       Hi, this is the public beta of amp.dev. Got feedback?
-<<<<<<< HEAD
-      <a href="https://github.com/ampproject/docs/issues" class="ap-m-banner-link">
+
+      <a href="https://docs.google.com/forms/d/e/1FAIpQLSf36pLNLBR3LVj_v1cuNbDMwXHKxrhpgdIxNcmIUJNvEOAUnQ/viewform" class="ap-m-banner-link">
         {% do doc.icons.useIcon('/icons/internal.svg') %}
-=======
-      <a href="https://docs.google.com/forms/d/e/1FAIpQLSf36pLNLBR3LVj_v1cuNbDMwXHKxrhpgdIxNcmIUJNvEOAUnQ/viewform" class="ap-m-banner-link">
->>>>>>> 47068ec8
         <svg><use xmlns:xlink="http://www.w3.org/1999/xlink" xlink:href="#internal"></use></svg>
         {{ _('Let us know!') }}
       </a>
