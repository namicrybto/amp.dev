--- conflicted
+++ resolved
@@ -255,7 +255,7 @@
       </div>
     </a>
   </div>
-<<<<<<< HEAD
+  [% endif %]
 {% endif %}
 
 {# FAQ teaser #}
@@ -302,7 +302,4 @@
       </div>
     </a>
   </div>
-=======
-  [% endif %]
->>>>>>> 2405fbf8
 {% endif %}