--- conflicted
+++ resolved
@@ -21,11 +21,7 @@
     'cd2': '${ampdocHost}'
   },
   'requests': {
-<<<<<<< HEAD
-    'base': 'https://google-analytics.com/collect/'
-=======
     'base': 'https://google-analytics.com/collect/',
->>>>>>> 8cec79bb
     'CWV_EVENT': '${base}?v=1&t=event&tid=${gtag_id}&cid=0&ec=cwv'
   },
   'triggers': {
