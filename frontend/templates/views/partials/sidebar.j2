--- conflicted
+++ resolved
@@ -8,11 +8,7 @@
     {% set formats = ['Websites', 'Stories', 'Ads', 'Email'] %}
     <ul class="format-list">
       {% for format in formats %}
-<<<<<<< HEAD
-      <li class="format-list-item"><button class={{format}}>{{ format }}</button></li>
-=======
-      <li><a href="?format={{ format }}">{{ format }}</a></li>
->>>>>>> 1f6cb0c1
+      <li class="format-list-item"><a href="?format={{ format }}">{{ format }}</a></li>
       {% endfor %}
     </ul>
 
