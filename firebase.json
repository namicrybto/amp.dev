{
  "hosting": {
    "public": "build",
    "cleanUrls": true,
    "trailingSlash": true,
    "headers": [{
        "source": "**/*.@(jpg|jpeg|gif|png|svg|mp4)",
        "headers": [{
          "key": "Cache-Control",
          "value": "max-age=604800"
        }]
      },
      {
        "source": "service-worker.js",
        "headers": [{
          "key": "Cache-Control",
          "value": "no-cache"
        }]
      }
    ],
    "redirects": [
      {
        "source": "/amp-conf",
        "destination": "https://amp.dev/events/amp-conf-2019?referrer=ampproject.org",
        "type": 301
      },
      {
        "source": "/amp-conf-2018",
        "destination": "https://amp.dev/events/amp-conf-2019?referrer=ampproject.org",
        "type": 301
      },
      {
        "source": "/amp-conf-2017",
        "destination": "https://amp.dev/events/amp-conf-2019?referrer=ampproject.org",
        "type": 301
      },
      {
        "source": "/amp-roadshow",
        "destination": "https://amp.dev/events/amp-roadshow?referrer=ampproject.org",
        "type": 301
      },


      {
        "source": "/docs/interaction_dynamic/amp-actions-and-events",
        "destination": "https://amp.dev/documentation/guides-and-tutorials/learn/amp-actions-and-events?referrer=ampproject.org",
        "type": 301
      },
      {
        "source": "/:lang/docs/interaction_dynamic/amp-actions-and-events",
        "destination": "https://amp.dev/:lang/documentation/guides-and-tutorials/learn/amp-actions-and-events?referrer=ampproject.org",
        "type": 301
      },

      {
<<<<<<< HEAD
        "source": "/contribute/governance/",
        "destination": "https://amp.dev/community/governance",
        "type": 301
      },
      {
        "source": "/:lang/contribute/governance/",
        "destination": "https://amp.dev/:lang/community/governance",
=======
        "source": "/docs/contribute/governance/",
        "destination": "https://amp.dev/community/governance?referrer=ampproject.org",
        "type": 301
      },
      {
        "source": "/latest/blog/governance/",
        "destination": "https://amp.dev/community/governance?referrer=ampproject.org",
        "type": 301
      },
      {
        "source": "/latest/blog/amp-projects-new-governance-model-now-in-effect/",
        "destination": "https://amp.dev/community/governance?referrer=ampproject.org",
>>>>>>> 0491ecf8
        "type": 301
      },

      {
<<<<<<< HEAD
        "source": "/docs/community/governance/",
        "destination": "https://amp.dev/community/governance",
        "type": 301
      },
      {
        "source": "/:lang/docs/community/governance/",
        "destination": "https://amp.dev/:lang/community/governance",
=======
        "source": "/contribute/governance/",
        "destination": "https://amp.dev/community/governance?referrer=ampproject.org",
        "type": 301
      },
      {
        "source": "/:lang/contribute/governance/",
        "destination": "https://amp.dev/:lang/community/governance?referrer=ampproject.org",
>>>>>>> 0491ecf8
        "type": 301
      },

      {
        "source": "/docs/community/governance/",
        "destination": "https://amp.dev/community/governance?referrer=ampproject.org",
        "type": 301
      },
      {
        "source": "/:lang/docs/community/governance/",
        "destination": "https://amp.dev/:lang/community/governance?referrer=ampproject.org",
        "type": 301
      },

      {
        "source": "/docs/contribute/governance/",
        "destination": "https://amp.dev/community/governance",
        "type": 301
      },
      {
        "source": "/:lang/docs/contribute/governance/",
        "destination": "https://amp.dev/:lang/community/governance?referrer=ampproject.org",
        "type": 301
      },

      {
        "source": "/static/:path*",
        "destination": "https://amp.dev/static/:path",
        "type": 301
      },

      {
        "source": "/case-studies",
        "destination": "https://amp.dev/success-stories/?referrer=ampproject.org",
        "type": 301
      },
      {
        "source": "/learn/showcases",
        "destination": "https://amp.dev/about/use-cases?referrer=ampproject.org",
        "type": 301
      },
      {
        "source": "/stories",
        "destination": "https://amp.dev/about/stories?referrer=ampproject.org",
        "type": 301
      },
      {
        "source": "/docs",
        "destination": "https://amp.dev/documentation/guides-and-tutorials/?referrer=ampproject.org",
        "type": 301
      },
      {
        "source": "/latest",
        "destination": "https://blog.amp.dev",
        "type": 301
      },
      {
        "source": "/roadmap{,/**}",
        "destination": "https://amp.dev/community/roadmap?referrer=ampproject.org",
        "type": 301
      },
      {
        "source": "/reference",
        "destination": "https://amp.dev/documentation/components/?referrer=ampproject.org",
        "type": 301
      },
      {
        "source": "/contribute",
        "destination": "https://amp.dev/documentation/guides-and-tutorials/contribute/?referrer=ampproject.org",
        "type": 301
      },
      {
        "source": "/docs/fundamentals/spec",
        "destination": "https://amp.dev/documentation/guides-and-tutorials/learn/spec/amphtml?referrer=ampproject.org",
        "type": 301
      },
      {
        "source": "/docs/fundamentals/amp-cors-requests/",
        "destination": "https://amp.dev/documentation/guides-and-tutorials/learn/amp-caches-and-cors/amp-cors-requests?referrer=ampproject.org",
        "type": 301
      },
      {
        "source": "/:lang/docs/fundamentals/amp-cors-requests/",
        "destination": "https://amp.dev/:lang/documentation/guides-and-tutorials/learn/amp-caches-and-cors/amp-cors-requests?referrer=ampproject.org",
        "type": 301
      },
      {
        "source": "/docs/design/amp-html-layout/",
        "destination": "https://amp.dev/documentation/guides-and-tutorials/learn/amp-html-layout/?referrer=ampproject.org",
        "type": 301
      },
      {
        "source": "/:lang/docs/design/amp-html-layout/",
        "destination": "https://amp.dev/:lang/documentation/guides-and-tutorials/learn/amp-html-layout/?referrer=ampproject.org",
        "type": 301
      },
      {
        "source": "/docs/analytics/integrating-analytics/",
        "destination": "https://amp.dev/documentation/guides-and-tutorials/contribute/integrate-your-analytics-tools?referrer=ampproject.org",
        "type": 301
      },
      {
        "source": "/:lang/docs/analytics/integrating-analytics/",
        "destination": "https://amp.dev/:lang/documentation/guides-and-tutorials/contribute/integrate-your-analytics-tools?referrer=ampproject.org",
        "type": 301
      },
      {
        "source": "/docs/analytics/amp-managing-user-state/",
        "destination": "https://amp.dev/documentation/guides-and-tutorials/optimize-and-measure/amp-managing-user-state?referrer=ampproject.org",
        "type": 301
      },
      {
        "source": "/:lang/docs/analytics/amp-managing-user-state/",
        "destination": "https://amp.dev/:lang/documentation/guides-and-tutorials/optimize-and-measure/amp-managing-user-state?referrer=ampproject.org",
        "type": 301
      },
      {
        "source": "/docs/ads/integration-guide",
        "destination": "https://amp.dev/documentation/guides-and-tutorials/contribute/ad-integration-guide?referrer=ampproject.org",
        "type": 301
      },
      {
        "source": "/:lang/docs/ads/integration-guide",
        "destination": "https://amp.dev/:lang/documentation/guides-and-tutorials/contribute/ad-integration-guide?referrer=ampproject.org",
        "type": 301
      },
      {
        "source": "/docs/ads/a4a_spec",
        "destination": "https://amp.dev/documentation/guides-and-tutorials/learn/a4a_spec?referrer=ampproject.org",
        "type": 301
      },
      {
        "source": "/:lang/docs/ads/a4a_spec",
        "destination": "https://amp.dev/:lang/documentation/guides-and-tutorials/learn/a4a_spec?referrer=ampproject.org",
        "type": 301
      },

      {
        "source": "/",
        "destination": "https://amp.dev/",
        "type": 301
      },
      {
        "source": "/:lang/",
        "destination": "https://amp.dev/:lang/?referrer=ampproject.org",
        "type": 301
      },

      {
        "source": "/:lang/roadmap{,/**}",
        "destination": "https://amp.dev/:lang/community/roadmap?referrer=ampproject.org",
        "type": 301
      },
      {
        "source": "/:lang/latest",
        "destination": "https://blog.amp.dev/",
        "type": 301
      },
      {
        "source": "/:lang/reference",
        "destination": "https://amp.dev/:lang/documentation/components/?referrer=ampproject.org",
        "type": 301
      },


      {
        "source": "/:lang/about/benefits",
        "destination": "https://amp.dev/:lang/?referrer=ampproject.org#benefits",
        "type": 301
      },
      {
        "source": "/:lang/about/mission",
        "destination": "https://amp.dev/:lang/about/mission-and-vision?referrer=ampproject.org",
        "type": 301
      },
      {
        "source": "/:lang/amp-conf/accessibility/",
        "destination": "https://amp.dev/:lang/events/accessibility?referrer=ampproject.org",
        "type": 301
      },
      {
        "source": "/:lang/amp-conf/code-of-conduct/",
        "destination": "https://amp.dev/:lang/events/code-of-conduct?referrer=ampproject.org",
        "type": 301
      },
      {
        "source": "/:lang/case-studies",
        "destination": "https://amp.dev/:lang/success-stories/?referrer=ampproject.org",
        "type": 301
      },
      {
        "source": "/:lang/contribute",
        "destination": "https://amp.dev/:lang/documentation/guides-and-tutorials/contribute/?referrer=ampproject.org",
        "type": 301
      },
      {
        "source": "/:lang/docs/ads",
        "destination": "https://amp.dev/:lang/documentation/guides-and-tutorials/?format=ads&referrer=ampproject.org",
        "type": 301
      },
      {
        "source": "/:lang/docs/ads/adnetwork_integration",
        "destination": "https://amp.dev/:lang/documentation/guides-and-tutorials/contribute/adnetwork_integration?referrer=ampproject.org",
        "type": 301
      },
      {
        "source": "/:lang/docs/ads/ads_vendors",
        "destination": "https://amp.dev/:lang/documentation/guides-and-tutorials/develop/monetization/ads_vendors?referrer=ampproject.org",
        "type": 301
      },
      {
        "source": "/:lang/docs/ads/advertise_amp_stories",
        "destination": "https://amp.dev/:lang/documentation/guides-and-tutorials/develop/advertise_amp_stories?referrer=ampproject.org",
        "type": 301
      },
      {
        "source": "/:lang/docs/ads/amphtml_ads",
        "destination": "https://amp.dev/:lang/documentation/guides-and-tutorials/learn/intro-to-amphtml-ads?referrer=ampproject.org",
        "type": 301
      },
      {
        "source": "/:lang/docs/ads/amphtml_ads/create_shell",
        "destination": "https://amp.dev/:lang/documentation/guides-and-tutorials/start/create_amphtml_ad/create_shell?referrer=ampproject.org",
        "type": 301
      },
      {
        "source": "/:lang/docs/ads/amphtml_ads/image_ad",
        "destination": "https://amp.dev/:lang/documentation/guides-and-tutorials/start/create_amphtml_ad/image_ad?referrer=ampproject.org",
        "type": 301
      },
      {
        "source": "/:lang/docs/ads/amphtml_ads/summary",
        "destination": "https://amp.dev/:lang/documentation/guides-and-tutorials/start/create_amphtml_ad/summary?referrer=ampproject.org",
        "type": 301
      },
      {
        "source": "/:lang/docs/ads/amphtml_ads/track_views",
        "destination": "https://amp.dev/:lang/documentation/guides-and-tutorials/start/create_amphtml_ad/track_views?referrer=ampproject.org",
        "type": 301
      },
      {
        "source": "/:lang/docs/ads/amphtml_ads/validate",
        "destination": "https://amp.dev/:lang/documentation/guides-and-tutorials/start/create_amphtml_ad/validate?referrer=ampproject.org",
        "type": 301
      },
      {
        "source": "/:lang/docs/ads/create_amphtml_ad",
        "destination": "https://amp.dev/:lang/documentation/guides-and-tutorials/start/create_amphtml_ad/",
        "type": 301
      },
      {
        "source": "/:lang/docs/ads/introduction_ads",
        "destination": "https://amp.dev/:lang/documentation/guides-and-tutorials/learn/intro-to-amphtml-ads.html?referrer=ampproject.org",
        "type": 301
      },
      {
        "source": "/:lang/docs/ads/monetization",
        "destination": "https://amp.dev/:lang/documentation/guides-and-tutorials/develop/monetization/?referrer=ampproject.org",
        "type": 301
      },
      {
        "source": "/:lang/docs/ads/story_ads_best_practices",
        "destination": "https://amp.dev/:lang/documentation/guides-and-tutorials/develop/story_ads_best_practices?referrer=ampproject.org",
        "type": 301
      },
      {
        "source": "/:lang/docs/analytics/",
        "destination": "https://amp.dev/:lang/documentation/guides-and-tutorials/?referrer=ampproject.org",
        "type": 301
      },
      {
        "source": "/:lang/docs/analytics/analytics-vendors",
        "destination": "https://amp.dev/:lang/documentation/guides-and-tutorials/optimize-measure/configure-analytics/analytics-vendors?referrer=ampproject.org",
        "type": 301
      },
      {
        "source": "/:lang/docs/analytics/analytics_amp",
        "destination": "https://amp.dev/:lang/documentation/guides-and-tutorials/optimize-measure/configure-analytics/?referrer=ampproject.org",
        "type": 301
      },
      {
        "source": "/:lang/docs/analytics/analytics_basics",
        "destination": "https://amp.dev/:lang/documentation/guides-and-tutorials/optimize-measure/configure-analytics/analytics_basics?referrer=ampproject.org",
        "type": 301
      },
      {
        "source": "/:lang/docs/analytics/deep_dive_analytics",
        "destination": "https://amp.dev/:lang/documentation/guides-and-tutorials/optimize-measure/configure-analytics/deep_dive_analytics?referrer=ampproject.org",
        "type": 301
      },
      {
        "source": "/:lang/docs/analytics/use_cases",
        "destination": "https://amp.dev/:lang/documentation/guides-and-tutorials/optimize-measure/configure-analytics/use_cases?referrer=ampproject.org",
        "type": 301
      },
      {
        "source": "/:lang/docs/contribute/",
        "destination": "https://amp.dev/:lang/documentation/guides-and-tutorials/contribute/?referrer=ampproject.org",
        "type": 301
      },
      {
        "source": "/:lang/docs/design/",
        "destination": "https://amp.dev/:lang/documentation/guides-and-tutorials/?referrer=ampproject.org",
        "type": 301
      },
      {
        "source": "/:lang/docs/design/amp-html-layout/layouts_demonstrated",
        "destination": "https://amp.dev/:lang/documentation/guides-and-tutorials/learn/amp-html-layout/layouts_demonstrated?referrer=ampproject.org",
        "type": 301
      },
      {
        "source": "/:lang/docs/design/responsive/art_direction",
        "destination": "https://amp.dev/:lang/documentation/guides-and-tutorials/develop/style_and_layout/art_direction?referrer=ampproject.org",
        "type": 301
      },
      {
        "source": "/:lang/docs/design/responsive/control_layout",
        "destination": "https://amp.dev/:lang/documentation/guides-and-tutorials/develop/style_and_layout/control_layout?referrer=ampproject.org",
        "type": 301
      },
      {
        "source": "/:lang/docs/design/responsive/custom_fonts",
        "destination": "https://amp.dev/:lang/documentation/guides-and-tutorials/develop/style_and_layout/custom_fonts?referrer=ampproject.org",
        "type": 301
      },
      {
        "source": "/:lang/docs/design/responsive/placeholders",
        "destination": "https://amp.dev/:lang/documentation/guides-and-tutorials/develop/style_and_layout/placeholders?referrer=ampproject.org",
        "type": 301
      },
      {
        "source": "/:lang/docs/design/responsive/responsive_design",
        "destination": "https://amp.dev/:lang/documentation/guides-and-tutorials/develop/style_and_layout/responsive_design?referrer=ampproject.org",
        "type": 301
      },
      {
        "source": "/:lang/docs/design/responsive/style_pages",
        "destination": "https://amp.dev/:lang/documentation/guides-and-tutorials/develop/style_and_layout/style_pages?referrer=ampproject.org",
        "type": 301
      },
      {
        "source": "/:lang/docs/design/responsive_amp",
        "destination": "https://amp.dev/:lang/documentation/guides-and-tutorials/develop/style_and_layout/?referrer=ampproject.org",
        "type": 301
      },
      {
        "source": "/:lang/docs/fundamentals/",
        "destination": "https://amp.dev/:lang/documentation/guides-and-tutorials/?referrer=ampproject.org",
        "type": 301
      },
      {
        "source": "/:lang/docs/fundamentals/spec",
        "destination": "https://amp.dev/:lang/documentation/guides-and-tutorials/learn/spec/amphtml?referrer=ampproject.org",
        "type": 301
      },
      {
        "source": "/:lang/docs/fundamentals/add_advanced",
        "destination": "https://amp.dev/:lang/documentation/guides-and-tutorials/start/add_advanced/?referrer=ampproject.org",
        "type": 301
      },
      {
        "source": "/:lang/docs/fundamentals/add_advanced/adding_carousels",
        "destination": "https://amp.dev/:lang/documentation/guides-and-tutorials/start/add_advanced/adding_carousels?referrer=ampproject.org",
        "type": 301
      },
      {
        "source": "/:lang/docs/fundamentals/add_advanced/adding_components",
        "destination": "https://amp.dev/:lang/documentation/guides-and-tutorials/start/add_advanced/adding_components?referrer=ampproject.org",
        "type": 301
      },
      {
        "source": "/:lang/docs/fundamentals/add_advanced/congratulations",
        "destination": "https://amp.dev/:lang/documentation/guides-and-tutorials/start/add_advanced/congratulations?referrer=ampproject.org",
        "type": 301
      },
      {
        "source": "/:lang/docs/fundamentals/add_advanced/fonts",
        "destination": "https://amp.dev/:lang/documentation/guides-and-tutorials/start/add_advanced/fonts?referrer=ampproject.org",
        "type": 301
      },
      {
        "source": "/:lang/docs/fundamentals/add_advanced/navigating",
        "destination": "https://amp.dev/:lang/documentation/guides-and-tutorials/start/add_advanced/navigating?referrer=ampproject.org",
        "type": 301
      },
      {
        "source": "/:lang/docs/fundamentals/add_advanced/review_code",
        "destination": "https://amp.dev/:lang/documentation/guides-and-tutorials/start/add_advanced/review_code?referrer=ampproject.org",
        "type": 301
      },
      {
        "source": "/:lang/docs/fundamentals/add_advanced/setting_up",
        "destination": "https://amp.dev/:lang/documentation/guides-and-tutorials/start/add_advanced/setting_up?referrer=ampproject.org",
        "type": 301
      },
      {
        "source": "/:lang/docs/fundamentals/add_advanced/tracking_data",
        "destination": "https://amp.dev/:lang/documentation/guides-and-tutorials/start/add_advanced/tracking_data?referrer=ampproject.org",
        "type": 301
      },
      {
        "source": "/:lang/docs/fundamentals/amp_story_best_practices",
        "destination": "https://amp.dev/:lang/documentation/guides-and-tutorials/develop/amp_story_best_practices?referrer=ampproject.org",
        "type": 301
      },
      {
        "source": "/:lang/docs/fundamentals/converting",
        "destination": "https://amp.dev/:lang/documentation/guides-and-tutorials/start/converting/?referrer=ampproject.org",
        "type": 301
      },
      {
        "source": "/:lang/docs/fundamentals/converting/building-page",
        "destination": "https://amp.dev/:lang/documentation/guides-and-tutorials/start/converting/building-page?referrer=ampproject.org",
        "type": 301
      },
      {
        "source": "/:lang/docs/fundamentals/converting/congratulations",
        "destination": "https://amp.dev/:lang/documentation/guides-and-tutorials/start/converting/congratulations?referrer=ampproject.org",
        "type": 301
      },
      {
        "source": "/:lang/docs/fundamentals/converting/discoverable",
        "destination": "https://amp.dev/:lang/documentation/guides-and-tutorials/start/converting/discoverable?referrer=ampproject.org",
        "type": 301
      },
      {
        "source": "/:lang/docs/fundamentals/converting/resolving-errors",
        "destination": "https://amp.dev/:lang/documentation/guides-and-tutorials/start/converting/resolving-errors?referrer=ampproject.org",
        "type": 301
      },
      {
        "source": "/:lang/docs/fundamentals/converting/setting-up",
        "destination": "https://amp.dev/:lang/documentation/guides-and-tutorials/start/converting/setting-up?referrer=ampproject.org",
        "type": 301
      },
      {
        "source": "/:lang/docs/fundamentals/discovery",
        "destination": "https://amp.dev/:lang/documentation/guides-and-tutorials/optimize-and-measure/discovery?referrer=ampproject.org",
        "type": 301
      },
      {
        "source": "/:lang/docs/fundamentals/engagement",
        "destination": "https://amp.dev/:lang/documentation/guides-and-tutorials/optimize-and-measure/engagement?referrer=ampproject.org",
        "type": 301
      },
      {
        "source": "/:lang/docs/fundamentals/how_cached",
        "destination": "https://amp.dev/:lang/documentation/guides-and-tutorials/learn/amp-caches-and-cors/how_amp_pages_are_cached?referrer=ampproject.org",
        "type": 301
      },
      {
        "source": "/:lang/docs/fundamentals/optimize_amp",
        "destination": "https://amp.dev/:lang/documentation/guides-and-tutorials/optimize-and-measure/optimize_amp?referrer=ampproject.org",
        "type": 301
      },
      {
        "source": "/:lang/docs/fundamentals/third_party_components",
        "destination": "https://amp.dev/:lang/documentation/guides-and-tutorials/develop/third_party_components?referrer=ampproject.org",
        "type": 301
      },
      {
        "source": "/:lang/docs/fundamentals/validate",
        "destination": "https://amp.dev/:lang/documentation/guides-and-tutorials/learn/validation-workflow/validate_amp?referrer=ampproject.org",
        "type": 301
      },
      {
        "source": "/:lang/docs/getting_started/",
        "destination": "https://amp.dev/:lang/documentation/guides-and-tutorials/?referrer=ampproject.org",
        "type": 301
      },
      {
        "source": "/:lang/docs/getting_started/create",
        "destination": "https://amp.dev/:lang/documentation/guides-and-tutorials/start/create/?referrer=ampproject.org",
        "type": 301
      },
      {
        "source": "/:lang/docs/getting_started/create/basic_markup",
        "destination": "https://amp.dev/:lang/documentation/guides-and-tutorials/start/create/basic_markup?referrer=ampproject.org",
        "type": 301
      },
      {
        "source": "/:lang/docs/getting_started/create/include_image",
        "destination": "https://amp.dev/:lang/documentation/guides-and-tutorials/start/create/include_image?referrer=ampproject.org",
        "type": 301
      },
      {
        "source": "/:lang/docs/getting_started/create/prepare_for_discovery",
        "destination": "https://amp.dev/:lang/documentation/guides-and-tutorials/start/create/prepare_for_discovery?referrer=ampproject.org",
        "type": 301
      },
      {
        "source": "/:lang/docs/getting_started/create/presentation_layout",
        "destination": "https://amp.dev/:lang/documentation/guides-and-tutorials/start/create/presentation_layout?referrer=ampproject.org",
        "type": 301
      },
      {
        "source": "/:lang/docs/getting_started/create/preview_and_validate",
        "destination": "https://amp.dev/:lang/documentation/guides-and-tutorials/start/create/preview_and_validate?referrer=ampproject.org",
        "type": 301
      },
      {
        "source": "/:lang/docs/getting_started/create/publish",
        "destination": "https://amp.dev/:lang/documentation/guides-and-tutorials/start/create/publish?referrer=ampproject.org",
        "type": 301
      },
      {
        "source": "/:lang/docs/getting_started/quickstart",
        "destination": "https://amp.dev/:lang/documentation/guides-and-tutorials/start/create/?format=websites",
        "type": 301
      },
      {
        "source": "/:lang/docs/getting_started/visual_story",
        "destination": "https://amp.dev/:lang/documentation/guides-and-tutorials/start/visual_story/?referrer=ampproject.org",
        "type": 301
      },
      {
        "source": "/:lang/docs/getting_started/visual_story/add_more_pages",
        "destination": "https://amp.dev/:lang/documentation/guides-and-tutorials/start/visual_story/add_more_pages?referrer=ampproject.org",
        "type": 301
      },
      {
        "source": "/:lang/docs/getting_started/visual_story/animating_elements",
        "destination": "https://amp.dev/:lang/documentation/guides-and-tutorials/start/visual_story/animating_elements?referrer=ampproject.org",
        "type": 301
      },
      {
        "source": "/:lang/docs/getting_started/visual_story/congratulations",
        "destination": "https://amp.dev/:lang/documentation/guides-and-tutorials/start/visual_story/congratulations?referrer=ampproject.org",
        "type": 301
      },
      {
        "source": "/:lang/docs/getting_started/visual_story/create_bookend",
        "destination": "https://amp.dev/:lang/documentation/guides-and-tutorials/start/visual_story/create_bookend?referrer=ampproject.org",
        "type": 301
      },
      {
        "source": "/:lang/docs/getting_started/visual_story/create_cover_page",
        "destination": "https://amp.dev/:lang/documentation/guides-and-tutorials/start/visual_story/create_cover_page?referrer=ampproject.org",
        "type": 301
      },
      {
        "source": "/:lang/docs/getting_started/visual_story/parts_of_story",
        "destination": "https://amp.dev/:lang/documentation/guides-and-tutorials/start/visual_story/parts_of_story?referrer=ampproject.org",
        "type": 301
      },
      {
        "source": "/:lang/docs/getting_started/visual_story/setting_up",
        "destination": "https://amp.dev/:lang/documentation/guides-and-tutorials/start/visual_story/setting_up?referrer=ampproject.org",
        "type": 301
      },
      {
        "source": "/:lang/docs/getting_started/visual_story/start_story",
        "destination": "https://amp.dev/:lang/documentation/guides-and-tutorials/start/visual_story/start_story?referrer=ampproject.org",
        "type": 301
      },
      {
        "source": "/:lang/docs/getting_started/visual_story/validation",
        "destination": "https://amp.dev/:lang/documentation/guides-and-tutorials/start/visual_story/validation?referrer=ampproject.org",
        "type": 301
      },
      {
        "source": "/:lang/docs/integration/",
        "destination": "https://amp.dev/:lang/documentation/guides-and-tutorials/?referrer=ampproject.org",
        "type": 301
      },
      {
        "source": "/:lang/docs/integration/integrate-amphtml-email",
        "destination": "https://amp.dev/:lang/documentation/guides-and-tutorials/contribute/integrate-amphtml-email?referrer=ampproject.org",
        "type": 301
      },
      {
        "source": "/:lang/docs/integration/integrate-with-apps",
        "destination": "https://amp.dev/:lang/documentation/guides-and-tutorials/integrate/integrate-with-apps?referrer=ampproject.org",
        "type": 301
      },
      {
        "source": "/:lang/docs/integration/integrate-your-tech",
        "destination": "https://amp.dev/:lang/documentation/guides-and-tutorials/contribute/integrate-your-tech?referrer=ampproject.org",
        "type": 301
      },
      {
        "source": "/:lang/docs/integration/pwa-amp",
        "destination": "https://amp.dev/:lang/documentation/guides-and-tutorials/learn/combine-amp-pwa",
        "type": 301
      },
      {
        "source": "/:lang/docs/integration/pwa-amp/amp-as-pwa",
        "destination": "https://amp.dev/:lang/documentation/guides-and-tutorials/optimize-and-measure/amp-as-pwa?referrer=ampproject.org",
        "type": 301
      },
      {
        "source": "/:lang/docs/integration/pwa-amp/amp-in-pwa",
        "destination": "https://amp.dev/:lang/documentation/guides-and-tutorials/integrate/amp-in-pwa?referrer=ampproject.org",
        "type": 301
      },
      {
        "source": "/:lang/docs/integration/pwa-amp/amp-to-pwa",
        "destination": "https://amp.dev/:lang/documentation/guides-and-tutorials/integrate/amp-to-pwa?referrer=ampproject.org",
        "type": 301
      },
      {
        "source": "/:lang/docs/integration/supported_integrations",
        "destination": "https://amp.dev/:lang/community/platform-and-vendor-partners.html?referrer=ampproject.org",
        "type": 301
      },
      {
        "source": "/:lang/docs/interaction_dynamic/",
        "destination": "https://amp.dev/:lang/documentation/guides-and-tutorials/?referrer=ampproject.org",
        "type": 301
      },
      {
        "source": "/:lang/docs/interaction_dynamic/interactivity",
        "destination": "https://amp.dev/:lang/documentation/guides-and-tutorials/develop/interactivity/?referrer=ampproject.org",
        "type": 301
      },
      {
        "source": "/:lang/docs/interaction_dynamic/interactivity/advanced-interactivity",
        "destination": "https://amp.dev/:lang/documentation/guides-and-tutorials/develop/interactivity/advanced-interactivity?referrer=ampproject.org",
        "type": 301
      },
      {
        "source": "/:lang/docs/interaction_dynamic/interactivity/get-familiar",
        "destination": "https://amp.dev/:lang/documentation/guides-and-tutorials/develop/interactivity/get-familiar?referrer=ampproject.org",
        "type": 301
      },
      {
        "source": "/:lang/docs/interaction_dynamic/interactivity/prereqs-setup",
        "destination": "https://amp.dev/:lang/documentation/guides-and-tutorials/develop/interactivity/prereqs-setup?referrer=ampproject.org",
        "type": 301
      },
      {
        "source": "/:lang/docs/interaction_dynamic/interactivity/remote-data",
        "destination": "https://amp.dev/:lang/documentation/guides-and-tutorials/develop/interactivity/remote-data?referrer=ampproject.org",
        "type": 301
      },
      {
        "source": "/:lang/docs/interaction_dynamic/interactivity/wrapping-up",
        "destination": "https://amp.dev/:lang/documentation/guides-and-tutorials/develop/interactivity/wrapping-up?referrer=ampproject.org",
        "type": 301
      },
      {
        "source": "/:lang/docs/interaction_dynamic/live_blog",
        "destination": "https://amp.dev/:lang/documentation/guides-and-tutorials/develop/live_blog?referrer=ampproject.org",
        "type": 301
      },
      {
        "source": "/:lang/docs/interaction_dynamic/login_requiring",
        "destination": "https://amp.dev/:lang/documentation/guides-and-tutorials/develop/login_requiring/?referrer=ampproject.org",
        "type": 301
      },
      {
        "source": "/:lang/docs/interaction_dynamic/login_requiring/add_comment",
        "destination": "https://amp.dev/:lang/documentation/guides-and-tutorials/develop/login_requiring/add_comment?referrer=ampproject.org",
        "type": 301
      },
      {
        "source": "/:lang/docs/interaction_dynamic/login_requiring/login",
        "destination": "https://amp.dev/:lang/documentation/guides-and-tutorials/develop/login_requiring/login?referrer=ampproject.org",
        "type": 301
      },
      {
        "source": "/:lang/docs/interaction_dynamic/login_requiring/logout",
        "destination": "https://amp.dev/:lang/documentation/guides-and-tutorials/develop/login_requiring/logout?referrer=ampproject.org",
        "type": 301
      },
      {
        "source": "/:lang/docs/interaction_dynamic/login_requiring/summary",
        "destination": "https://amp.dev/:lang/documentation/guides-and-tutorials/develop/login_requiring/summary?referrer=ampproject.org",
        "type": 301
      },
      {
        "source": "/:lang/docs",
        "destination": "https://amp.dev/:lang/documentation/guides-and-tutorials/?referrer=ampproject.org",
        "type": 301
      },
      {
        "source": "/:lang/docs/media",
        "destination": "https://amp.dev/:lang/documentation/guides-and-tutorials/develop/media_iframes_3p/?referrer=ampproject.org",
        "type": 301
      },
      {
        "source": "/:lang/docs/media/amp_replacements",
        "destination": "https://amp.dev/:lang/documentation/guides-and-tutorials/develop/media_iframes_3p/?referrer=ampproject.org",
        "type": 301
      },
      {
        "source": "/:lang/docs/media/iframes",
        "destination": "https://amp.dev/:lang/documentation/guides-and-tutorials/develop/media_iframes_3p/iframes?referrer=ampproject.org",
        "type": 301
      },
      {
        "source": "/:lang/docs/media/iframes",
        "destination": "https://amp.dev/:lang/documentation/guides-and-tutorials/develop/media_iframes_3p/iframes?referrer=ampproject.org",
        "type": 301
      },
      {
        "source": "/:lang/docs/reference/common_attributes",
        "destination": "https://amp.dev/:lang/documentation/guides-and-tutorials/learn/common_attributes?referrer=ampproject.org",
        "type": 301
      },
      {
        "source": "/:lang/docs/reference/components",
        "destination": "https://amp.dev/:lang/documentation/components/?referrer=ampproject.org",
        "type": 301
      },
      {
        "source": "/:lang/docs/reference/experimental",
        "destination": "https://amp.dev/:lang/documentation/guides-and-tutorials/learn/experimental?referrer=ampproject.org",
        "type": 301
      },
      {
        "source": "/:lang/docs/troubleshooting",
        "destination": "https://amp.dev/:lang/documentation/guides-and-tutorials/learn/amp-caches-and-cors/how_amp_pages_are_cached",
        "type": 301
      },
      {
        "source": "/:lang/docs/troubleshooting/validation_errors",
        "destination": "https://amp.dev/:lang/documentation/guides-and-tutorials/learn/validation-workflow/validation_errors?referrer=ampproject.org",
        "type": 301
      },
      {
        "source": "/:lang/latest/blog",
        "destination": "https://blog.amp.dev/",
        "type": 301
      },
      {
        "source": "/:lang/latest/blog/:path*",
        "destination": "https://blog.amp.dev/",
        "type": 301
      },
      {
        "source": "/:lang/latest/event",
        "destination": "https://amp.dev/:lang/events/amp-conf-2019?referrer=ampproject.org",
        "type": 301
      },
      {
        "source": "/:lang/learn/about-how/",
        "destination": "https://amp.dev/:lang/about/how-amp-works?referrer=ampproject.org",
        "type": 301
      },
      {
        "source": "/:lang/learn/overview/",
        "destination": "https://amp.dev/:lang/about/how-amp-works?referrer=ampproject.org",
        "type": 301
      },
      {
        "source": "/:lang/about/amp-design-principles",
        "destination": "https://amp.dev/about/how-amp-works?referrer=ampproject.org",
        "type": 301
      },
      {
        "source": "/:lang/learn/showcases/",
        "destination": "https://amp.dev/:lang/about/use-cases?referrer=ampproject.org",
        "type": 301
      },
      {
        "source": "/:lang/learn/who-uses-amp{,/**}",
        "destination": "https://amp.dev/:lang/community/platform-and-vendor-partners?referrer=ampproject.org",
        "type": 301
      },
      {
        "source": "/:lang/showcases{,/**}",
        "destination": "https://amp.dev/:lang/about/use-cases?referrer=ampproject.org",
        "type": 301
      },
      {
        "source": "/:lang/stories",
        "destination": "https://amp.dev/:lang/about/stories?referrer=ampproject.org",
        "type": 301
      },
      {
        "source": "/:lang/support",
        "destination": "https://amp.dev/:lang/support/?referrer=ampproject.org",
        "type": 301
      },
      {
        "source": "/:lang/support/faqs/supported-platforms",
        "destination": "https://amp.dev/:lang/community/platform-and-vendor-partners?referrer=ampproject.org",
        "type": 301
      },
      {
        "source": "/:lang/support/faqs/supported-browsers",
        "destination": "https://amp.dev/:lang/support/faq/supported-browsers",
        "type": 301
      },
      {
        "source": "/support/developer",
        "destination": "https://amp.dev/support/?referrer=ampproject.org",
        "type": 301
      },
      {
        "source": "/:lang/support/developer",
        "destination": "https://amp.dev/:lang/support/?referrer=ampproject.org",
        "type": 301
      },
      {
        "source": "/:lang/amp-roadshow",
        "destination": "https://amp.dev/:lang/events/amp-roadshow?referrer=ampproject.org",
        "type": 301
      },
      {
        "source": "/:lang/amp-conf",
        "destination": "https://amp.dev/:lang/events/amp-conf-2019?referrer=ampproject.org",
        "type": 301
      },

      {
        "source": "/about/benefits",
        "destination": "https://amp.dev/?referrer=ampproject.org#benefits",
        "type": 301
      },
      {
        "source": "/about/mission",
        "destination": "https://amp.dev/about/mission-and-vision?referrer=ampproject.org",
        "type": 301
      },
      {
        "source": "/amp-conf/accessibility/",
        "destination": "https://amp.dev/events/accessibility?referrer=ampproject.org",
        "type": 301
      },
      {
        "source": "/amp-conf/code-of-conduct/",
        "destination": "https://amp.dev/events/code-of-conduct?referrer=ampproject.org",
        "type": 301
      },

      {
        "source": "/case-studies/eski_mobi",
        "destination": "https://amp.dev/success-stories/eski_mobi?referrer=ampproject.org",
        "type": 301
      },
      {
        "source": "/:lang/case-studies/eski_mobi",
        "destination": "https://amp.dev/:lang/success-stories/eski_mobi?referrer=ampproject.org",
        "type": 301
      },
      {
        "source": "/case-studies/indiatoday",
        "destination": "https://amp.dev/success-stories/indiatoday?referrer=ampproject.org",
        "type": 301
      },
      {
        "source": "/:lang/case-studies/indiatoday",
        "destination": "https://amp.dev/:lang/success-stories/indiatoday?referrer=ampproject.org",
        "type": 301
      },
      {
        "source": "/case-studies/readwhere",
        "destination": "https://amp.dev/success-stories/readwhere?referrer=ampproject.org",
        "type": 301
      },
      {
        "source": "/:lang/case-studies/readwhere",
        "destination": "https://amp.dev/:lang/success-stories/readwhere?referrer=ampproject.org",
        "type": 301
      },
      {
        "source": "/case-studies/transunion",
        "destination": "https://amp.dev/success-stories/transunion?referrer=ampproject.org",
        "type": 301
      },
      {
        "source": "/:lang/case-studies/transunion",
        "destination": "https://amp.dev/:lang/success-stories/transunion?referrer=ampproject.org",
        "type": 301
      },
      {
        "source": "/case-studies/advance_create",
        "destination": "https://amp.dev/success-stories/advance_create?referrer=ampproject.org",
        "type": 301
      },
      {
        "source": "/:lang/case-studies/advance_create",
        "destination": "https://amp.dev/:lang/success-stories/advance_create?referrer=ampproject.org",
        "type": 301
      },
      {
        "source": "/case-studies/event_ticket_center",
        "destination": "https://amp.dev/success-stories/event_ticket_center?referrer=ampproject.org",
        "type": 301
      },
      {
        "source": "/:lang/case-studies/event_ticket_center",
        "destination": "https://amp.dev/:lang/success-stories/event_ticket_center?referrer=ampproject.org",
        "type": 301
      },
      {
        "source": "/case-studies/innkeepers",
        "destination": "https://amp.dev/success-stories/innkeepers?referrer=ampproject.org",
        "type": 301
      },
      {
        "source": "/:lang/case-studies/innkeepers",
        "destination": "https://amp.dev/:lang/success-stories/innkeepers?referrer=ampproject.org",
        "type": 301
      },
      {
        "source": "/case-studies/relay_media",
        "destination": "https://amp.dev/success-stories/relay_media?referrer=ampproject.org",
        "type": 301
      },
      {
        "source": "/:lang/case-studies/relay_media",
        "destination": "https://amp.dev/:lang/success-stories/relay_media?referrer=ampproject.org",
        "type": 301
      },
      {
        "source": "/case-studies/triplelift",
        "destination": "https://amp.dev/success-stories/triplelift?referrer=ampproject.org",
        "type": 301
      },
      {
        "source": "/:lang/case-studies/triplelift",
        "destination": "https://amp.dev/:lang/success-stories/triplelift?referrer=ampproject.org",
        "type": 301
      },
      {
        "source": "/case-studies/bmw",
        "destination": "https://amp.dev/success-stories/bmw-com?referrer=ampproject.org",
        "type": 301
      },
      {
        "source": "/:lang/case-studies/bmw",
        "destination": "https://amp.dev/:lang/success-stories/bmw-com?referrer=ampproject.org",
        "type": 301
      },
      {
        "source": "/case-studies/fastcommerce",
        "destination": "https://amp.dev/success-stories/fastcommerce?referrer=ampproject.org",
        "type": 301
      },
      {
        "source": "/:lang/case-studies/fastcommerce",
        "destination": "https://amp.dev/:lang/success-stories/fastcommerce?referrer=ampproject.org",
        "type": 301
      },
      {
        "source": "/case-studies/jagran",
        "destination": "https://amp.dev/success-stories/jagran?referrer=ampproject.org",
        "type": 301
      },
      {
        "source": "/:lang/case-studies/jagran",
        "destination": "https://amp.dev/:lang/success-stories/jagran?referrer=ampproject.org",
        "type": 301
      },
      {
        "source": "/case-studies/renovation_brands",
        "destination": "https://amp.dev/success-stories/renovation_brands?referrer=ampproject.org",
        "type": 301
      },
      {
        "source": "/:lang/case-studies/renovation_brands",
        "destination": "https://amp.dev/:lang/success-stories/renovation_brands?referrer=ampproject.org",
        "type": 301
      },
      {
        "source": "/case-studies/us_xpress",
        "destination": "https://amp.dev/success-stories/us_xpress?referrer=ampproject.org",
        "type": 301
      },
      {
        "source": "/:lang/case-studies/us_xpress",
        "destination": "https://amp.dev/:lang/success-stories/us_xpress?referrer=ampproject.org",
        "type": 301
      },
      {
        "source": "/case-studies/carved",
        "destination": "https://amp.dev/success-stories/carved?referrer=ampproject.org",
        "type": 301
      },
      {
        "source": "/:lang/case-studies/carved",
        "destination": "https://amp.dev/:lang/success-stories/carved?referrer=ampproject.org",
        "type": 301
      },
      {
        "source": "/case-studies/gizmodo",
        "destination": "https://amp.dev/success-stories/gizmodo?referrer=ampproject.org",
        "type": 301
      },
      {
        "source": "/:lang/case-studies/gizmodo",
        "destination": "https://amp.dev/:lang/success-stories/gizmodo?referrer=ampproject.org",
        "type": 301
      },
      {
        "source": "/case-studies/merchology",
        "destination": "https://amp.dev/success-stories/merchology?referrer=ampproject.org",
        "type": 301
      },
      {
        "source": "/:lang/case-studies/merchology",
        "destination": "https://amp.dev/:lang/success-stories/merchology?referrer=ampproject.org",
        "type": 301
      },
      {
        "source": "/case-studies/slate",
        "destination": "https://amp.dev/success-stories/slate?referrer=ampproject.org",
        "type": 301
      },
      {
        "source": "/:lang/case-studies/slate",
        "destination": "https://amp.dev/:lang/success-stories/slate?referrer=ampproject.org",
        "type": 301
      },
      {
        "source": "/case-studies/washingtonpost",
        "destination": "https://amp.dev/success-stories/washingtonpost?referrer=ampproject.org",
        "type": 301
      },
      {
        "source": "/:lang/case-studies/washingtonpost",
        "destination": "https://amp.dev/:lang/success-stories/washingtonpost?referrer=ampproject.org",
        "type": 301
      },
      {
        "source": "/case-studies/greenslips",
        "destination": "https://amp.dev/success-stories/greenslips?referrer=ampproject.org",
        "type": 301
      },
      {
        "source": "/:lang/case-studies/greenslips",
        "destination": "https://amp.dev/:lang/success-stories/greenslips?referrer=ampproject.org",
        "type": 301
      },
      {
        "source": "/case-studies/metromile",
        "destination": "https://amp.dev/success-stories/metromile?referrer=ampproject.org",
        "type": 301
      },
      {
        "source": "/:lang/case-studies/metromile",
        "destination": "https://amp.dev/:lang/success-stories/metromile?referrer=ampproject.org",
        "type": 301
      },
      {
        "source": "/case-studies/teads",
        "destination": "https://amp.dev/success-stories/teads?referrer=ampproject.org",
        "type": 301
      },
      {
        "source": "/:lang/case-studies/teads",
        "destination": "https://amp.dev/:lang/success-stories/teads?referrer=ampproject.org",
        "type": 301
      },
      {
        "source": "/case-studies/wego",
        "destination": "https://amp.dev/success-stories/wego?referrer=ampproject.org",
        "type": 301
      },
      {
        "source": "/:lang/case-studies/wego",
        "destination": "https://amp.dev/:lang/success-stories/wego?referrer=ampproject.org",
        "type": 301
      },
      {
        "source": "/case-studies/cnbc",
        "destination": "https://amp.dev/success-stories/cnbc?referrer=ampproject.org",
        "type": 301
      },
      {
        "source": "/:lang/case-studies/cnbc",
        "destination": "https://amp.dev/:lang/success-stories/cnbc?referrer=ampproject.org",
        "type": 301
      },
      {
        "source": "/case-studies/greenweez",
        "destination": "https://amp.dev/success-stories/greenweez?referrer=ampproject.org",
        "type": 301
      },
      {
        "source": "/:lang/case-studies/greenweez",
        "destination": "https://amp.dev/:lang/success-stories/greenweez?referrer=ampproject.org",
        "type": 301
      },
      {
        "source": "/case-studies/milestone",
        "destination": "https://amp.dev/success-stories/milestone?referrer=ampproject.org",
        "type": 301
      },
      {
        "source": "/:lang/case-studies/milestone",
        "destination": "https://amp.dev/:lang/success-stories/milestone?referrer=ampproject.org",
        "type": 301
      },
      {
        "source": "/case-studies/terra",
        "destination": "https://amp.dev/success-stories/terra?referrer=ampproject.org",
        "type": 301
      },
      {
        "source": "/:lang/case-studies/terra",
        "destination": "https://amp.dev/:lang/success-stories/terra?referrer=ampproject.org",
        "type": 301
      },
      {
        "source": "/case-studies/wired",
        "destination": "https://amp.dev/success-stories/wired?referrer=ampproject.org",
        "type": 301
      },
      {
        "source": "/:lang/case-studies/wired",
        "destination": "https://amp.dev/:lang/success-stories/wired?referrer=ampproject.org",
        "type": 301
      },
      {
        "source": "/case-studies/consumers_advocate",
        "destination": "https://amp.dev/success-stories/consumers_advocate?referrer=ampproject.org",
        "type": 301
      },
      {
        "source": "/:lang/case-studies/consumers_advocate",
        "destination": "https://amp.dev/:lang/success-stories/consumers_advocate?referrer=ampproject.org",
        "type": 301
      },
      {
        "source": "/case-studies/grupo",
        "destination": "https://amp.dev/success-stories/grupo?referrer=ampproject.org",
        "type": 301
      },
      {
        "source": "/:lang/case-studies/grupo",
        "destination": "https://amp.dev/:lang/success-stories/grupo?referrer=ampproject.org",
        "type": 301
      },
      {
        "source": "/case-studies/nobroker",
        "destination": "https://amp.dev/success-stories/nobroker?referrer=ampproject.org",
        "type": 301
      },
      {
        "source": "/:lang/case-studies/nobroker",
        "destination": "https://amp.dev/:lang/success-stories/nobroker?referrer=ampproject.org",
        "type": 301
      },
      {
        "source": "/case-studies/times_of_india",
        "destination": "https://amp.dev/success-stories/times_of_india?referrer=ampproject.org",
        "type": 301
      },
      {
        "source": "/:lang/case-studies/times_of_india",
        "destination": "https://amp.dev/:lang/success-stories/times_of_india?referrer=ampproject.org",
        "type": 301
      },
      {
        "source": "/case-studies/wompmobile",
        "destination": "https://amp.dev/success-stories/wompmobile?referrer=ampproject.org",
        "type": 301
      },
      {
        "source": "/:lang/case-studies/wompmobile",
        "destination": "https://amp.dev/:lang/success-stories/wompmobile?referrer=ampproject.org",
        "type": 301
      },
      {
        "source": "/case-studies/discover_car_hire",
        "destination": "https://amp.dev/success-stories/discover_car_hire?referrer=ampproject.org",
        "type": 301
      },
      {
        "source": "/:lang/case-studies/discover_car_hire",
        "destination": "https://amp.dev/:lang/success-stories/discover_car_hire?referrer=ampproject.org",
        "type": 301
      },
      {
        "source": "/case-studies/hearst",
        "destination": "https://amp.dev/success-stories/hearst?referrer=ampproject.org",
        "type": 301
      },
      {
        "source": "/:lang/case-studies/hearst",
        "destination": "https://amp.dev/:lang/success-stories/hearst?referrer=ampproject.org",
        "type": 301
      },
      {
        "source": "/case-studies/plista",
        "destination": "https://amp.dev/success-stories/plista?referrer=ampproject.org",
        "type": 301
      },
      {
        "source": "/:lang/case-studies/plista",
        "destination": "https://amp.dev/:lang/success-stories/plista?referrer=ampproject.org",
        "type": 301
      },
      {
        "source": "/case-studies/tokopedia",
        "destination": "https://amp.dev/success-stories/tokopedia?referrer=ampproject.org",
        "type": 301
      },
      {
        "source": "/:lang/case-studies/tokopedia",
        "destination": "https://amp.dev/:lang/success-stories/tokopedia?referrer=ampproject.org",
        "type": 301
      },
      {
        "source": "/case-studies/:path*",
        "destination": "https://amp.dev/success-stories/?referrer=ampproject.org",
        "type": 301
      },
      {
        "source": "/:lang/case-studies/:path*",
        "destination": "https://amp.dev/:lang/success-stories/?referrer=ampproject.org",
        "type": 301
      },
      {
        "source": "/learn/case-studies",
        "destination": "https://amp.dev/success-stories/?referrer=ampproject.org",
        "type": 301
      },
      {
        "source": "/:lang/learn/case-studies",
        "destination": "https://amp.dev/:lang/success-stories/?referrer=ampproject.org",
        "type": 301
      },


      {
        "source": "/docs/ads",
        "destination": "https://amp.dev/documentation/guides-and-tutorials/?format=ads&referrer=ampproject.org",
        "type": 301
      },
      {
        "source": "/docs/ads/adnetwork_integration",
        "destination": "https://amp.dev/documentation/guides-and-tutorials/contribute/adnetwork_integration?referrer=ampproject.org",
        "type": 301
      },
      {
        "source": "/docs/ads/ads_vendors",
        "destination": "https://amp.dev/documentation/guides-and-tutorials/develop/monetization/ads_vendors?referrer=ampproject.org",
        "type": 301
      },
      {
        "source": "/docs/ads/advertise_amp_stories",
        "destination": "https://amp.dev/documentation/guides-and-tutorials/develop/advertise_amp_stories?referrer=ampproject.org",
        "type": 301
      },
      {
        "source": "/docs/ads/amphtml_ads",
        "destination": "https://amp.dev/documentation/guides-and-tutorials/learn/intro-to-amphtml-ads?referrer=ampproject.org",
        "type": 301
      },
      {
        "source": "/docs/ads/amphtml_ads/create_shell",
        "destination": "https://amp.dev/documentation/guides-and-tutorials/start/create_amphtml_ad/create_shell?referrer=ampproject.org",
        "type": 301
      },
      {
        "source": "/docs/ads/amphtml_ads/image_ad",
        "destination": "https://amp.dev/documentation/guides-and-tutorials/start/create_amphtml_ad/image_ad?referrer=ampproject.org",
        "type": 301
      },
      {
        "source": "/docs/ads/amphtml_ads/summary",
        "destination": "https://amp.dev/documentation/guides-and-tutorials/start/create_amphtml_ad/summary?referrer=ampproject.org",
        "type": 301
      },
      {
        "source": "/docs/ads/amphtml_ads/track_views",
        "destination": "https://amp.dev/documentation/guides-and-tutorials/start/create_amphtml_ad/track_views?referrer=ampproject.org",
        "type": 301
      },
      {
        "source": "/docs/ads/amphtml_ads/validate",
        "destination": "https://amp.dev/documentation/guides-and-tutorials/start/create_amphtml_ad/validate?referrer=ampproject.org",
        "type": 301
      },
      {
        "source": "/docs/ads/create_amphtml_ad",
        "destination": "https://amp.dev/documentation/guides-and-tutorials/start/create_amphtml_ad/",
        "type": 301
      },
      {
        "source": "/docs/ads/introduction_ads",
        "destination": "https://amp.dev/documentation/guides-and-tutorials/learn/intro-to-amphtml-ads.html?referrer=ampproject.org",
        "type": 301
      },
      {
        "source": "/docs/ads/monetization",
        "destination": "https://amp.dev/documentation/guides-and-tutorials/develop/monetization/?referrer=ampproject.org",
        "type": 301
      },
      {
        "source": "/docs/ads/story_ads_best_practices",
        "destination": "https://amp.dev/documentation/guides-and-tutorials/develop/story_ads_best_practices?referrer=ampproject.org",
        "type": 301
      },
      {
        "source": "/docs/analytics/",
        "destination": "https://amp.dev/documentation/guides-and-tutorials/?referrer=ampproject.org",
        "type": 301
      },
      {
        "source": "/docs/analytics/analytics-vendors",
        "destination": "https://amp.dev/documentation/guides-and-tutorials/optimize-measure/configure-analytics/analytics-vendors?referrer=ampproject.org",
        "type": 301
      },
      {
        "source": "/docs/analytics/analytics_amp",
        "destination": "https://amp.dev/documentation/guides-and-tutorials/optimize-measure/configure-analytics/?referrer=ampproject.org",
        "type": 301
      },
      {
        "source": "/docs/analytics/analytics_basics",
        "destination": "https://amp.dev/documentation/guides-and-tutorials/optimize-measure/configure-analytics/analytics_basics?referrer=ampproject.org",
        "type": 301
      },
      {
        "source": "/docs/analytics/deep_dive_analytics",
        "destination": "https://amp.dev/documentation/guides-and-tutorials/optimize-measure/configure-analytics/deep_dive_analytics?referrer=ampproject.org",
        "type": 301
      },
      {
        "source": "/docs/analytics/use_cases",
        "destination": "https://amp.dev/documentation/guides-and-tutorials/optimize-measure/configure-analytics/use_cases?referrer=ampproject.org",
        "type": 301
      },
      {
        "source": "/docs/contribute/",
        "destination": "https://amp.dev/documentation/guides-and-tutorials/contribute/?referrer=ampproject.org",
        "type": 301
      },
      {
        "source": "/docs/design/",
        "destination": "https://amp.dev/documentation/guides-and-tutorials/?referrer=ampproject.org",
        "type": 301
      },
      {
        "source": "/docs/design/amp-html-layout/layouts_demonstrated",
        "destination": "https://amp.dev/documentation/guides-and-tutorials/learn/amp-html-layout/layouts_demonstrated?referrer=ampproject.org",
        "type": 301
      },
      {
        "source": "/docs/design/responsive/art_direction",
        "destination": "https://amp.dev/documentation/guides-and-tutorials/develop/style_and_layout/art_direction?referrer=ampproject.org",
        "type": 301
      },
      {
        "source": "/docs/design/responsive/control_layout",
        "destination": "https://amp.dev/documentation/guides-and-tutorials/develop/style_and_layout/control_layout?referrer=ampproject.org",
        "type": 301
      },
      {
        "source": "/docs/design/responsive/custom_fonts",
        "destination": "https://amp.dev/documentation/guides-and-tutorials/develop/style_and_layout/custom_fonts?referrer=ampproject.org",
        "type": 301
      },
      {
        "source": "/docs/design/responsive/placeholders",
        "destination": "https://amp.dev/documentation/guides-and-tutorials/develop/style_and_layout/placeholders?referrer=ampproject.org",
        "type": 301
      },
      {
        "source": "/docs/design/responsive/responsive_design",
        "destination": "https://amp.dev/documentation/guides-and-tutorials/develop/style_and_layout/responsive_design?referrer=ampproject.org",
        "type": 301
      },
      {
        "source": "/docs/design/responsive/style_pages",
        "destination": "https://amp.dev/documentation/guides-and-tutorials/develop/style_and_layout/style_pages?referrer=ampproject.org",
        "type": 301
      },
      {
        "source": "/docs/design/responsive_amp",
        "destination": "https://amp.dev/documentation/guides-and-tutorials/develop/style_and_layout/?referrer=ampproject.org",
        "type": 301
      },
      {
        "source": "/docs/fundamentals/",
        "destination": "https://amp.dev/documentation/guides-and-tutorials/?referrer=ampproject.org",
        "type": 301
      },
      {
        "source": "/docs/fundamentals/add_advanced",
        "destination": "https://amp.dev/documentation/guides-and-tutorials/start/add_advanced/?referrer=ampproject.org",
        "type": 301
      },
      {
        "source": "/docs/fundamentals/add_advanced/adding_carousels",
        "destination": "https://amp.dev/documentation/guides-and-tutorials/start/add_advanced/adding_carousels?referrer=ampproject.org",
        "type": 301
      },
      {
        "source": "/docs/fundamentals/add_advanced/adding_components",
        "destination": "https://amp.dev/documentation/guides-and-tutorials/start/add_advanced/adding_components?referrer=ampproject.org",
        "type": 301
      },
      {
        "source": "/docs/fundamentals/add_advanced/congratulations",
        "destination": "https://amp.dev/documentation/guides-and-tutorials/start/add_advanced/congratulations?referrer=ampproject.org",
        "type": 301
      },
      {
        "source": "/docs/fundamentals/add_advanced/fonts",
        "destination": "https://amp.dev/documentation/guides-and-tutorials/start/add_advanced/fonts?referrer=ampproject.org",
        "type": 301
      },
      {
        "source": "/docs/fundamentals/add_advanced/navigating",
        "destination": "https://amp.dev/documentation/guides-and-tutorials/start/add_advanced/navigating?referrer=ampproject.org",
        "type": 301
      },
      {
        "source": "/docs/fundamentals/add_advanced/review_code",
        "destination": "https://amp.dev/documentation/guides-and-tutorials/start/add_advanced/review_code?referrer=ampproject.org",
        "type": 301
      },
      {
        "source": "/docs/fundamentals/add_advanced/setting_up",
        "destination": "https://amp.dev/documentation/guides-and-tutorials/start/add_advanced/setting_up?referrer=ampproject.org",
        "type": 301
      },
      {
        "source": "/docs/fundamentals/add_advanced/tracking_data",
        "destination": "https://amp.dev/documentation/guides-and-tutorials/start/add_advanced/tracking_data?referrer=ampproject.org",
        "type": 301
      },
      {
        "source": "/docs/fundamentals/amp_story_best_practices",
        "destination": "https://amp.dev/documentation/guides-and-tutorials/develop/amp_story_best_practices?referrer=ampproject.org",
        "type": 301
      },
      {
        "source": "/docs/fundamentals/converting",
        "destination": "https://amp.dev/documentation/guides-and-tutorials/start/converting/?referrer=ampproject.org",
        "type": 301
      },
      {
        "source": "/docs/fundamentals/converting/building-page",
        "destination": "https://amp.dev/documentation/guides-and-tutorials/start/converting/building-page?referrer=ampproject.org",
        "type": 301
      },
      {
        "source": "/docs/fundamentals/converting/congratulations",
        "destination": "https://amp.dev/documentation/guides-and-tutorials/start/converting/congratulations?referrer=ampproject.org",
        "type": 301
      },
      {
        "source": "/docs/fundamentals/converting/discoverable",
        "destination": "https://amp.dev/documentation/guides-and-tutorials/start/converting/discoverable?referrer=ampproject.org",
        "type": 301
      },
      {
        "source": "/docs/fundamentals/converting/resolving-errors",
        "destination": "https://amp.dev/documentation/guides-and-tutorials/start/converting/resolving-errors?referrer=ampproject.org",
        "type": 301
      },
      {
        "source": "/docs/fundamentals/converting/setting-up",
        "destination": "https://amp.dev/documentation/guides-and-tutorials/start/converting/setting-up?referrer=ampproject.org",
        "type": 301
      },
      {
        "source": "/docs/fundamentals/discovery",
        "destination": "https://amp.dev/documentation/guides-and-tutorials/optimize-and-measure/discovery?referrer=ampproject.org",
        "type": 301
      },
      {
        "source": "/docs/fundamentals/engagement",
        "destination": "https://amp.dev/documentation/guides-and-tutorials/optimize-and-measure/engagement?referrer=ampproject.org",
        "type": 301
      },
      {
        "source": "/docs/fundamentals/how_cached",
        "destination": "https://amp.dev/documentation/guides-and-tutorials/learn/amp-caches-and-cors/how_amp_pages_are_cached?referrer=ampproject.org",
        "type": 301
      },
      {
        "source": "/docs/fundamentals/optimize_amp",
        "destination": "https://amp.dev/documentation/guides-and-tutorials/optimize-and-measure/optimize_amp?referrer=ampproject.org",
        "type": 301
      },
      {
        "source": "/docs/fundamentals/third_party_components",
        "destination": "https://amp.dev/documentation/guides-and-tutorials/develop/third_party_components?referrer=ampproject.org",
        "type": 301
      },
      {
        "source": "/docs/fundamentals/validate",
        "destination": "https://amp.dev/documentation/guides-and-tutorials/learn/validation-workflow/validate_amp?referrer=ampproject.org",
        "type": 301
      },
      {
        "source": "/docs/getting_started/",
        "destination": "https://amp.dev/documentation/guides-and-tutorials/?referrer=ampproject.org",
        "type": 301
      },
      {
        "source": "/docs/getting_started/create",
        "destination": "https://amp.dev/documentation/guides-and-tutorials/start/create/?referrer=ampproject.org",
        "type": 301
      },
      {
        "source": "/docs/getting_started/create/basic_markup",
        "destination": "https://amp.dev/documentation/guides-and-tutorials/start/create/basic_markup?referrer=ampproject.org",
        "type": 301
      },
      {
        "source": "/docs/getting_started/create/include_image",
        "destination": "https://amp.dev/documentation/guides-and-tutorials/start/create/include_image?referrer=ampproject.org",
        "type": 301
      },
      {
        "source": "/docs/getting_started/create/prepare_for_discovery",
        "destination": "https://amp.dev/documentation/guides-and-tutorials/start/create/prepare_for_discovery?referrer=ampproject.org",
        "type": 301
      },
      {
        "source": "/docs/getting_started/create/presentation_layout",
        "destination": "https://amp.dev/documentation/guides-and-tutorials/start/create/presentation_layout?referrer=ampproject.org",
        "type": 301
      },
      {
        "source": "/docs/getting_started/create/preview_and_validate",
        "destination": "https://amp.dev/documentation/guides-and-tutorials/start/create/preview_and_validate?referrer=ampproject.org",
        "type": 301
      },
      {
        "source": "/docs/getting_started/create/publish",
        "destination": "https://amp.dev/documentation/guides-and-tutorials/start/create/publish?referrer=ampproject.org",
        "type": 301
      },
      {
        "source": "/docs/getting_started/quickstart",
        "destination": "https://amp.dev/documentation/guides-and-tutorials/start/create/?format=websites",
        "type": 301
      },
      {
        "source": "/docs/getting_started/visual_story",
        "destination": "https://amp.dev/documentation/guides-and-tutorials/start/visual_story/?referrer=ampproject.org",
        "type": 301
      },
      {
        "source": "/docs/getting_started/visual_story/add_more_pages",
        "destination": "https://amp.dev/documentation/guides-and-tutorials/start/visual_story/add_more_pages?referrer=ampproject.org",
        "type": 301
      },
      {
        "source": "/docs/getting_started/visual_story/animating_elements",
        "destination": "https://amp.dev/documentation/guides-and-tutorials/start/visual_story/animating_elements?referrer=ampproject.org",
        "type": 301
      },
      {
        "source": "/docs/getting_started/visual_story/congratulations",
        "destination": "https://amp.dev/documentation/guides-and-tutorials/start/visual_story/congratulations?referrer=ampproject.org",
        "type": 301
      },
      {
        "source": "/docs/getting_started/visual_story/create_bookend",
        "destination": "https://amp.dev/documentation/guides-and-tutorials/start/visual_story/create_bookend?referrer=ampproject.org",
        "type": 301
      },
      {
        "source": "/docs/getting_started/visual_story/create_cover_page",
        "destination": "https://amp.dev/documentation/guides-and-tutorials/start/visual_story/create_cover_page?referrer=ampproject.org",
        "type": 301
      },
      {
        "source": "/docs/getting_started/visual_story/parts_of_story",
        "destination": "https://amp.dev/documentation/guides-and-tutorials/start/visual_story/parts_of_story?referrer=ampproject.org",
        "type": 301
      },
      {
        "source": "/docs/getting_started/visual_story/setting_up",
        "destination": "https://amp.dev/documentation/guides-and-tutorials/start/visual_story/setting_up?referrer=ampproject.org",
        "type": 301
      },
      {
        "source": "/docs/getting_started/visual_story/start_story",
        "destination": "https://amp.dev/documentation/guides-and-tutorials/start/visual_story/start_story?referrer=ampproject.org",
        "type": 301
      },
      {
        "source": "/docs/getting_started/visual_story/validation",
        "destination": "https://amp.dev/documentation/guides-and-tutorials/start/visual_story/validation?referrer=ampproject.org",
        "type": 301
      },
      {
        "source": "/docs/integration/",
        "destination": "https://amp.dev/documentation/guides-and-tutorials/?referrer=ampproject.org",
        "type": 301
      },
      {
        "source": "/docs/integration/integrate-amphtml-email",
        "destination": "https://amp.dev/documentation/guides-and-tutorials/contribute/integrate-amphtml-email?referrer=ampproject.org",
        "type": 301
      },
      {
        "source": "/docs/integration/integrate-with-apps",
        "destination": "https://amp.dev/documentation/guides-and-tutorials/integrate/integrate-with-apps?referrer=ampproject.org",
        "type": 301
      },
      {
        "source": "/docs/integration/integrate-your-tech",
        "destination": "https://amp.dev/documentation/guides-and-tutorials/contribute/integrate-your-tech?referrer=ampproject.org",
        "type": 301
      },
      {
        "source": "/docs/integration/pwa-amp",
        "destination": "https://amp.dev/documentation/guides-and-tutorials/learn/combine-amp-pwa",
        "type": 301
      },
      {
        "source": "/docs/integration/pwa-amp/amp-as-pwa",
        "destination": "https://amp.dev/documentation/guides-and-tutorials/optimize-and-measure/amp-as-pwa?referrer=ampproject.org",
        "type": 301
      },
      {
        "source": "/docs/integration/pwa-amp/amp-in-pwa",
        "destination": "https://amp.dev/documentation/guides-and-tutorials/integrate/amp-in-pwa?referrer=ampproject.org",
        "type": 301
      },
      {
        "source": "/docs/integration/pwa-amp/amp-to-pwa",
        "destination": "https://amp.dev/documentation/guides-and-tutorials/integrate/amp-to-pwa?referrer=ampproject.org",
        "type": 301
      },
      {
        "source": "/docs/integration/supported_integrations",
        "destination": "https://amp.dev/community/platform-and-vendor-partners.html?referrer=ampproject.org",
        "type": 301
      },
      {
        "source": "/docs/interaction_dynamic/",
        "destination": "https://amp.dev/documentation/guides-and-tutorials/?referrer=ampproject.org",
        "type": 301
      },
      {
        "source": "/docs/interaction_dynamic/interactivity",
        "destination": "https://amp.dev/documentation/guides-and-tutorials/develop/interactivity/?referrer=ampproject.org",
        "type": 301
      },
      {
        "source": "/docs/interaction_dynamic/interactivity/advanced-interactivity",
        "destination": "https://amp.dev/documentation/guides-and-tutorials/develop/interactivity/advanced-interactivity?referrer=ampproject.org",
        "type": 301
      },
      {
        "source": "/docs/interaction_dynamic/interactivity/get-familiar",
        "destination": "https://amp.dev/documentation/guides-and-tutorials/develop/interactivity/get-familiar?referrer=ampproject.org",
        "type": 301
      },
      {
        "source": "/docs/interaction_dynamic/interactivity/prereqs-setup",
        "destination": "https://amp.dev/documentation/guides-and-tutorials/develop/interactivity/prereqs-setup?referrer=ampproject.org",
        "type": 301
      },
      {
        "source": "/docs/interaction_dynamic/interactivity/remote-data",
        "destination": "https://amp.dev/documentation/guides-and-tutorials/develop/interactivity/remote-data?referrer=ampproject.org",
        "type": 301
      },
      {
        "source": "/docs/interaction_dynamic/interactivity/wrapping-up",
        "destination": "https://amp.dev/documentation/guides-and-tutorials/develop/interactivity/wrapping-up?referrer=ampproject.org",
        "type": 301
      },
      {
        "source": "/docs/interaction_dynamic/live_blog",
        "destination": "https://amp.dev/documentation/guides-and-tutorials/develop/live_blog?referrer=ampproject.org",
        "type": 301
      },
      {
        "source": "/docs/interaction_dynamic/login_requiring",
        "destination": "https://amp.dev/documentation/guides-and-tutorials/develop/login_requiring/?referrer=ampproject.org",
        "type": 301
      },
      {
        "source": "/docs/interaction_dynamic/login_requiring/add_comment",
        "destination": "https://amp.dev/documentation/guides-and-tutorials/develop/login_requiring/add_comment?referrer=ampproject.org",
        "type": 301
      },
      {
        "source": "/docs/interaction_dynamic/login_requiring/login",
        "destination": "https://amp.dev/documentation/guides-and-tutorials/develop/login_requiring/login?referrer=ampproject.org",
        "type": 301
      },
      {
        "source": "/docs/interaction_dynamic/login_requiring/logout",
        "destination": "https://amp.dev/documentation/guides-and-tutorials/develop/login_requiring/logout?referrer=ampproject.org",
        "type": 301
      },
      {
        "source": "/docs/interaction_dynamic/login_requiring/summary",
        "destination": "https://amp.dev/documentation/guides-and-tutorials/develop/login_requiring/summary?referrer=ampproject.org",
        "type": 301
      },
      {
        "source": "/docs/media",
        "destination": "https://amp.dev/documentation/guides-and-tutorials/?referrer=ampproject.org",
        "type": 301
      },
      {
        "source": "/docs/media",
        "destination": "https://amp.dev/documentation/guides-and-tutorials/develop/media_iframes_3p/?referrer=ampproject.org",
        "type": 301
      },
      {
        "source": "/docs/media/amp_replacements",
        "destination": "https://amp.dev/documentation/guides-and-tutorials/develop/media_iframes_3p/?referrer=ampproject.org",
        "type": 301
      },
      {
        "source": "/docs/media/iframes",
        "destination": "https://amp.dev/documentation/guides-and-tutorials/develop/media_iframes_3p/iframes?referrer=ampproject.org",
        "type": 301
      },
      {
        "source": "/docs/media/iframes",
        "destination": "https://amp.dev/documentation/guides-and-tutorials/develop/media_iframes_3p/iframes?referrer=ampproject.org",
        "type": 301
      },
      {
        "source": "/docs/reference/common_attributes",
        "destination": "https://amp.dev/documentation/guides-and-tutorials/learn/common_attributes?referrer=ampproject.org",
        "type": 301
      },
      {
        "source": "/docs/reference/components",
        "destination": "https://amp.dev/documentation/components/?referrer=ampproject.org",
        "type": 301
      },

      {
        "source": "/docs/reference/components/amp-brightcove",
        "destination": "https://amp.dev/documentation/components/amp-brightcove?referrer=ampproject.org",
        "type": 301
      },
      {
        "source": "/:lang/docs/reference/components/amp-brightcove",
        "destination": "https://amp.dev/:lang/documentation/components/amp-brightcove?referrer=ampproject.org",
        "type": 301
      },
      {
        "source": "/docs/reference/components/amp-gist",
        "destination": "https://amp.dev/documentation/components/amp-gist?referrer=ampproject.org",
        "type": 301
      },
      {
        "source": "/:lang/docs/reference/components/amp-gist",
        "destination": "https://amp.dev/:lang/documentation/components/amp-gist?referrer=ampproject.org",
        "type": 301
      },
      {
        "source": "/docs/reference/components/amp-next-page",
        "destination": "https://amp.dev/documentation/components/amp-next-page?referrer=ampproject.org",
        "type": 301
      },
      {
        "source": "/:lang/docs/reference/components/amp-next-page",
        "destination": "https://amp.dev/:lang/documentation/components/amp-next-page?referrer=ampproject.org",
        "type": 301
      },
      {
        "source": "/docs/reference/components/amp-sticky-ad",
        "destination": "https://amp.dev/documentation/components/amp-sticky-ad?referrer=ampproject.org",
        "type": 301
      },
      {
        "source": "/:lang/docs/reference/components/amp-sticky-ad",
        "destination": "https://amp.dev/:lang/documentation/components/amp-sticky-ad?referrer=ampproject.org",
        "type": 301
      },
      {
        "source": "/docs/reference/components/amp-3d-gltf",
        "destination": "https://amp.dev/documentation/components/amp-3d-gltf?referrer=ampproject.org",
        "type": 301
      },
      {
        "source": "/:lang/docs/reference/components/amp-3d-gltf",
        "destination": "https://amp.dev/:lang/documentation/components/amp-3d-gltf?referrer=ampproject.org",
        "type": 301
      },
      {
        "source": "/docs/reference/components/amp-byside-content",
        "destination": "https://amp.dev/documentation/components/amp-byside-content?referrer=ampproject.org",
        "type": 301
      },
      {
        "source": "/:lang/docs/reference/components/amp-byside-content",
        "destination": "https://amp.dev/:lang/documentation/components/amp-byside-content?referrer=ampproject.org",
        "type": 301
      },
      {
        "source": "/docs/reference/components/amp-google-document-embed",
        "destination": "https://amp.dev/documentation/components/amp-google-document-embed?referrer=ampproject.org",
        "type": 301
      },
      {
        "source": "/:lang/docs/reference/components/amp-google-document-embed",
        "destination": "https://amp.dev/:lang/documentation/components/amp-google-document-embed?referrer=ampproject.org",
        "type": 301
      },
      {
        "source": "/docs/reference/components/amp-nexxtv-player",
        "destination": "https://amp.dev/documentation/components/amp-nexxtv-player?referrer=ampproject.org",
        "type": 301
      },
      {
        "source": "/:lang/docs/reference/components/amp-nexxtv-player",
        "destination": "https://amp.dev/:lang/documentation/components/amp-nexxtv-player?referrer=ampproject.org",
        "type": 301
      },
      {
        "source": "/docs/reference/components/amp-story-auto-ads",
        "destination": "https://amp.dev/documentation/components/amp-story-auto-ads?referrer=ampproject.org",
        "type": 301
      },
      {
        "source": "/:lang/docs/reference/components/amp-story-auto-ads",
        "destination": "https://amp.dev/:lang/documentation/components/amp-story-auto-ads?referrer=ampproject.org",
        "type": 301
      },
      {
        "source": "/docs/reference/components/amp-3q-player",
        "destination": "https://amp.dev/documentation/components/amp-3q-player?referrer=ampproject.org",
        "type": 301
      },
      {
        "source": "/:lang/docs/reference/components/amp-3q-player",
        "destination": "https://amp.dev/:lang/documentation/components/amp-3q-player?referrer=ampproject.org",
        "type": 301
      },
      {
        "source": "/docs/reference/components/amp-call-tracking",
        "destination": "https://amp.dev/documentation/components/amp-call-tracking?referrer=ampproject.org",
        "type": 301
      },
      {
        "source": "/:lang/docs/reference/components/amp-call-tracking",
        "destination": "https://amp.dev/:lang/documentation/components/amp-call-tracking?referrer=ampproject.org",
        "type": 301
      },
      {
        "source": "/docs/reference/components/amp-google-vrview-image",
        "destination": "https://amp.dev/documentation/components/amp-google-vrview-image?referrer=ampproject.org",
        "type": 301
      },
      {
        "source": "/:lang/docs/reference/components/amp-google-vrview-image",
        "destination": "https://amp.dev/:lang/documentation/components/amp-google-vrview-image?referrer=ampproject.org",
        "type": 301
      },
      {
        "source": "/docs/reference/components/amp-o2-player",
        "destination": "https://amp.dev/documentation/components/amp-o2-player?referrer=ampproject.org",
        "type": 301
      },
      {
        "source": "/:lang/docs/reference/components/amp-o2-player",
        "destination": "https://amp.dev/:lang/documentation/components/amp-o2-player?referrer=ampproject.org",
        "type": 301
      },
      {
        "source": "/docs/reference/components/amp-story",
        "destination": "https://amp.dev/documentation/components/amp-story?referrer=ampproject.org",
        "type": 301
      },
      {
        "source": "/:lang/docs/reference/components/amp-story",
        "destination": "https://amp.dev/:lang/documentation/components/amp-story?referrer=ampproject.org",
        "type": 301
      },
      {
        "source": "/docs/reference/components/amp-access-laterpay",
        "destination": "https://amp.dev/documentation/components/amp-access-laterpay?referrer=ampproject.org",
        "type": 301
      },
      {
        "source": "/:lang/docs/reference/components/amp-access-laterpay",
        "destination": "https://amp.dev/:lang/documentation/components/amp-access-laterpay?referrer=ampproject.org",
        "type": 301
      },
      {
        "source": "/docs/reference/components/amp-carousel",
        "destination": "https://amp.dev/documentation/components/amp-carousel?referrer=ampproject.org",
        "type": 301
      },
      {
        "source": "/:lang/docs/reference/components/amp-carousel",
        "destination": "https://amp.dev/:lang/documentation/components/amp-carousel?referrer=ampproject.org",
        "type": 301
      },
      {
        "source": "/docs/reference/components/amp-hulu",
        "destination": "https://amp.dev/documentation/components/amp-hulu?referrer=ampproject.org",
        "type": 301
      },
      {
        "source": "/:lang/docs/reference/components/amp-hulu",
        "destination": "https://amp.dev/:lang/documentation/components/amp-hulu?referrer=ampproject.org",
        "type": 301
      },
      {
        "source": "/docs/reference/components/amp-ooyala-player",
        "destination": "https://amp.dev/documentation/components/amp-ooyala-player?referrer=ampproject.org",
        "type": 301
      },
      {
        "source": "/:lang/docs/reference/components/amp-ooyala-player",
        "destination": "https://amp.dev/:lang/documentation/components/amp-ooyala-player?referrer=ampproject.org",
        "type": 301
      },
      {
        "source": "/docs/reference/components/amp-subscriptions-google",
        "destination": "https://amp.dev/documentation/components/amp-subscriptions-google?referrer=ampproject.org",
        "type": 301
      },
      {
        "source": "/:lang/docs/reference/components/amp-subscriptions-google",
        "destination": "https://amp.dev/:lang/documentation/components/amp-subscriptions-google?referrer=ampproject.org",
        "type": 301
      },
      {
        "source": "/docs/reference/components/amp-access-poool",
        "destination": "https://amp.dev/documentation/components/amp-access-poool?referrer=ampproject.org",
        "type": 301
      },
      {
        "source": "/:lang/docs/reference/components/amp-access-poool",
        "destination": "https://amp.dev/:lang/documentation/components/amp-access-poool?referrer=ampproject.org",
        "type": 301
      },
      {
        "source": "/docs/reference/components/amp-consent",
        "destination": "https://amp.dev/documentation/components/amp-consent?referrer=ampproject.org",
        "type": 301
      },
      {
        "source": "/:lang/docs/reference/components/amp-consent",
        "destination": "https://amp.dev/:lang/documentation/components/amp-consent?referrer=ampproject.org",
        "type": 301
      },
      {
        "source": "/docs/reference/components/amp-iframe",
        "destination": "https://amp.dev/documentation/components/amp-iframe?referrer=ampproject.org",
        "type": 301
      },
      {
        "source": "/:lang/docs/reference/components/amp-iframe",
        "destination": "https://amp.dev/:lang/documentation/components/amp-iframe?referrer=ampproject.org",
        "type": 301
      },
      {
        "source": "/docs/reference/components/amp-orientation-observer",
        "destination": "https://amp.dev/documentation/components/amp-orientation-observer?referrer=ampproject.org",
        "type": 301
      },
      {
        "source": "/:lang/docs/reference/components/amp-orientation-observer",
        "destination": "https://amp.dev/:lang/documentation/components/amp-orientation-observer?referrer=ampproject.org",
        "type": 301
      },
      {
        "source": "/docs/reference/components/amp-subscriptions",
        "destination": "https://amp.dev/documentation/components/amp-subscriptions?referrer=ampproject.org",
        "type": 301
      },
      {
        "source": "/:lang/docs/reference/components/amp-subscriptions",
        "destination": "https://amp.dev/:lang/documentation/components/amp-subscriptions?referrer=ampproject.org",
        "type": 301
      },
      {
        "source": "/docs/reference/components/amp-access",
        "destination": "https://amp.dev/documentation/components/amp-access?referrer=ampproject.org",
        "type": 301
      },
      {
        "source": "/:lang/docs/reference/components/amp-access",
        "destination": "https://amp.dev/:lang/documentation/components/amp-access?referrer=ampproject.org",
        "type": 301
      },
      {
        "source": "/docs/reference/components/amp-dailymotion",
        "destination": "https://amp.dev/documentation/components/amp-dailymotion?referrer=ampproject.org",
        "type": 301
      },
      {
        "source": "/:lang/docs/reference/components/amp-dailymotion",
        "destination": "https://amp.dev/:lang/documentation/components/amp-dailymotion?referrer=ampproject.org",
        "type": 301
      },
      {
        "source": "/docs/reference/components/amp-ima-video",
        "destination": "https://amp.dev/documentation/components/amp-ima-video?referrer=ampproject.org",
        "type": 301
      },
      {
        "source": "/:lang/docs/reference/components/amp-ima-video",
        "destination": "https://amp.dev/:lang/documentation/components/amp-ima-video?referrer=ampproject.org",
        "type": 301
      },
      {
        "source": "/docs/reference/components/amp-pan-zoom",
        "destination": "https://amp.dev/documentation/components/amp-pan-zoom?referrer=ampproject.org",
        "type": 301
      },
      {
        "source": "/:lang/docs/reference/components/amp-pan-zoom",
        "destination": "https://amp.dev/:lang/documentation/components/amp-pan-zoom?referrer=ampproject.org",
        "type": 301
      },
      {
        "source": "/docs/reference/components/amp-timeago",
        "destination": "https://amp.dev/documentation/components/amp-timeago?referrer=ampproject.org",
        "type": 301
      },
      {
        "source": "/:lang/docs/reference/components/amp-timeago",
        "destination": "https://amp.dev/:lang/documentation/components/amp-timeago?referrer=ampproject.org",
        "type": 301
      },
      {
        "source": "/docs/reference/components/amp-accordion",
        "destination": "https://amp.dev/documentation/components/amp-accordion?referrer=ampproject.org",
        "type": 301
      },
      {
        "source": "/:lang/docs/reference/components/amp-accordion",
        "destination": "https://amp.dev/:lang/documentation/components/amp-accordion?referrer=ampproject.org",
        "type": 301
      },
      {
        "source": "/docs/reference/components/amp-date-countdown",
        "destination": "https://amp.dev/documentation/components/amp-date-countdown?referrer=ampproject.org",
        "type": 301
      },
      {
        "source": "/:lang/docs/reference/components/amp-date-countdown",
        "destination": "https://amp.dev/:lang/documentation/components/amp-date-countdown?referrer=ampproject.org",
        "type": 301
      },
      {
        "source": "/docs/reference/components/amp-image-lightbox",
        "destination": "https://amp.dev/documentation/components/amp-image-lightbox?referrer=ampproject.org",
        "type": 301
      },
      {
        "source": "/:lang/docs/reference/components/amp-image-lightbox",
        "destination": "https://amp.dev/:lang/documentation/components/amp-image-lightbox?referrer=ampproject.org",
        "type": 301
      },
      {
        "source": "/docs/reference/components/amp-pinterest",
        "destination": "https://amp.dev/documentation/components/amp-pinterest?referrer=ampproject.org",
        "type": 301
      },
      {
        "source": "/:lang/docs/reference/components/amp-pinterest",
        "destination": "https://amp.dev/:lang/documentation/components/amp-pinterest?referrer=ampproject.org",
        "type": 301
      },
      {
        "source": "/docs/reference/components/amp-twitter",
        "destination": "https://amp.dev/documentation/components/amp-twitter?referrer=ampproject.org",
        "type": 301
      },
      {
        "source": "/:lang/docs/reference/components/amp-twitter",
        "destination": "https://amp.dev/:lang/documentation/components/amp-twitter?referrer=ampproject.org",
        "type": 301
      },
      {
        "source": "/docs/reference/components/amp-action-macro",
        "destination": "https://amp.dev/documentation/components/amp-action-macro?referrer=ampproject.org",
        "type": 301
      },
      {
        "source": "/:lang/docs/reference/components/amp-action-macro",
        "destination": "https://amp.dev/:lang/documentation/components/amp-action-macro?referrer=ampproject.org",
        "type": 301
      },
      {
        "source": "/docs/reference/components/amp-date-display",
        "destination": "https://amp.dev/documentation/components/amp-date-display?referrer=ampproject.org",
        "type": 301
      },
      {
        "source": "/:lang/docs/reference/components/amp-date-display",
        "destination": "https://amp.dev/:lang/documentation/components/amp-date-display?referrer=ampproject.org",
        "type": 301
      },
      {
        "source": "/docs/reference/components/amp-image-slider",
        "destination": "https://amp.dev/documentation/components/amp-image-slider?referrer=ampproject.org",
        "type": 301
      },
      {
        "source": "/:lang/docs/reference/components/amp-image-slider",
        "destination": "https://amp.dev/:lang/documentation/components/amp-image-slider?referrer=ampproject.org",
        "type": 301
      },
      {
        "source": "/docs/reference/components/amp-pixel",
        "destination": "https://amp.dev/documentation/components/amp-pixel?referrer=ampproject.org",
        "type": 301
      },
      {
        "source": "/:lang/docs/reference/components/amp-pixel",
        "destination": "https://amp.dev/:lang/documentation/components/amp-pixel?referrer=ampproject.org",
        "type": 301
      },
      {
        "source": "/docs/reference/components/amp-user-notification",
        "destination": "https://amp.dev/documentation/components/amp-user-notification?referrer=ampproject.org",
        "type": 301
      },
      {
        "source": "/:lang/docs/reference/components/amp-user-notification",
        "destination": "https://amp.dev/:lang/documentation/components/amp-user-notification?referrer=ampproject.org",
        "type": 301
      },
      {
        "source": "/docs/reference/components/amp-ad-exit",
        "destination": "https://amp.dev/documentation/components/amp-ad-exit?referrer=ampproject.org",
        "type": 301
      },
      {
        "source": "/:lang/docs/reference/components/amp-ad-exit",
        "destination": "https://amp.dev/:lang/documentation/components/amp-ad-exit?referrer=ampproject.org",
        "type": 301
      },
      {
        "source": "/docs/reference/components/amp-date-picker",
        "destination": "https://amp.dev/documentation/components/amp-date-picker?referrer=ampproject.org",
        "type": 301
      },
      {
        "source": "/:lang/docs/reference/components/amp-date-picker",
        "destination": "https://amp.dev/:lang/documentation/components/amp-date-picker?referrer=ampproject.org",
        "type": 301
      },
      {
        "source": "/docs/reference/components/amp-img",
        "destination": "https://amp.dev/documentation/components/amp-img?referrer=ampproject.org",
        "type": 301
      },
      {
        "source": "/:lang/docs/reference/components/amp-img",
        "destination": "https://amp.dev/:lang/documentation/components/amp-img?referrer=ampproject.org",
        "type": 301
      },
      {
        "source": "/docs/reference/components/amp-playbuzz",
        "destination": "https://amp.dev/documentation/components/amp-playbuzz?referrer=ampproject.org",
        "type": 301
      },
      {
        "source": "/:lang/docs/reference/components/amp-playbuzz",
        "destination": "https://amp.dev/:lang/documentation/components/amp-playbuzz?referrer=ampproject.org",
        "type": 301
      },
      {
        "source": "/docs/reference/components/amp-video-docking",
        "destination": "https://amp.dev/documentation/components/amp-video-docking?referrer=ampproject.org",
        "type": 301
      },
      {
        "source": "/:lang/docs/reference/components/amp-video-docking",
        "destination": "https://amp.dev/:lang/documentation/components/amp-video-docking?referrer=ampproject.org",
        "type": 301
      },
      {
        "source": "/docs/reference/components/amp-ad",
        "destination": "https://amp.dev/documentation/components/amp-ad?referrer=ampproject.org",
        "type": 301
      },
      {
        "source": "/:lang/docs/reference/components/amp-ad",
        "destination": "https://amp.dev/:lang/documentation/components/amp-ad?referrer=ampproject.org",
        "type": 301
      },
      {
        "source": "/docs/reference/components/amp-delight-player",
        "destination": "https://amp.dev/documentation/components/amp-delight-player?referrer=ampproject.org",
        "type": 301
      },
      {
        "source": "/:lang/docs/reference/components/amp-delight-player",
        "destination": "https://amp.dev/:lang/documentation/components/amp-delight-player?referrer=ampproject.org",
        "type": 301
      },
      {
        "source": "/docs/reference/components/amp-imgur",
        "destination": "https://amp.dev/documentation/components/amp-imgur?referrer=ampproject.org",
        "type": 301
      },
      {
        "source": "/:lang/docs/reference/components/amp-imgur",
        "destination": "https://amp.dev/:lang/documentation/components/amp-imgur?referrer=ampproject.org",
        "type": 301
      },
      {
        "source": "/docs/reference/components/amp-position-observer",
        "destination": "https://amp.dev/documentation/components/amp-position-observer?referrer=ampproject.org",
        "type": 301
      },
      {
        "source": "/:lang/docs/reference/components/amp-position-observer",
        "destination": "https://amp.dev/:lang/documentation/components/amp-position-observer?referrer=ampproject.org",
        "type": 301
      },
      {
        "source": "/docs/reference/components/amp-video-iframe",
        "destination": "https://amp.dev/documentation/components/amp-video-iframe?referrer=ampproject.org",
        "type": 301
      },
      {
        "source": "/:lang/docs/reference/components/amp-video-iframe",
        "destination": "https://amp.dev/:lang/documentation/components/amp-video-iframe?referrer=ampproject.org",
        "type": 301
      },
      {
        "source": "/docs/reference/components/amp-addthis",
        "destination": "https://amp.dev/documentation/components/amp-addthis?referrer=ampproject.org",
        "type": 301
      },
      {
        "source": "/:lang/docs/reference/components/amp-addthis",
        "destination": "https://amp.dev/:lang/documentation/components/amp-addthis?referrer=ampproject.org",
        "type": 301
      },
      {
        "source": "/docs/reference/components/amp-dynamic-css-classes",
        "destination": "https://amp.dev/documentation/components/amp-dynamic-css-classes?referrer=ampproject.org",
        "type": 301
      },
      {
        "source": "/:lang/docs/reference/components/amp-dynamic-css-classes",
        "destination": "https://amp.dev/:lang/documentation/components/amp-dynamic-css-classes?referrer=ampproject.org",
        "type": 301
      },
      {
        "source": "/docs/reference/components/amp-instagram",
        "destination": "https://amp.dev/documentation/components/amp-instagram?referrer=ampproject.org",
        "type": 301
      },
      {
        "source": "/:lang/docs/reference/components/amp-instagram",
        "destination": "https://amp.dev/:lang/documentation/components/amp-instagram?referrer=ampproject.org",
        "type": 301
      },
      {
        "source": "/docs/reference/components/amp-powr-player",
        "destination": "https://amp.dev/documentation/components/amp-powr-player?referrer=ampproject.org",
        "type": 301
      },
      {
        "source": "/:lang/docs/reference/components/amp-powr-player",
        "destination": "https://amp.dev/:lang/documentation/components/amp-powr-player?referrer=ampproject.org",
        "type": 301
      },
      {
        "source": "/docs/reference/components/amp-video",
        "destination": "https://amp.dev/documentation/components/amp-video?referrer=ampproject.org",
        "type": 301
      },
      {
        "source": "/:lang/docs/reference/components/amp-video",
        "destination": "https://amp.dev/:lang/documentation/components/amp-video?referrer=ampproject.org",
        "type": 301
      },
      {
        "source": "/docs/reference/components/amp-analytics",
        "destination": "https://amp.dev/documentation/components/amp-analytics?referrer=ampproject.org",
        "type": 301
      },
      {
        "source": "/:lang/docs/reference/components/amp-analytics",
        "destination": "https://amp.dev/:lang/documentation/components/amp-analytics?referrer=ampproject.org",
        "type": 301
      },
      {
        "source": "/docs/reference/components/amp-embedly-card",
        "destination": "https://amp.dev/documentation/components/amp-embedly-card?referrer=ampproject.org",
        "type": 301
      },
      {
        "source": "/:lang/docs/reference/components/amp-embedly-card",
        "destination": "https://amp.dev/:lang/documentation/components/amp-embedly-card?referrer=ampproject.org",
        "type": 301
      },
      {
        "source": "/docs/reference/components/amp-install-serviceworker",
        "destination": "https://amp.dev/documentation/components/amp-install-serviceworker?referrer=ampproject.org",
        "type": 301
      },
      {
        "source": "/:lang/docs/reference/components/amp-install-serviceworker",
        "destination": "https://amp.dev/:lang/documentation/components/amp-install-serviceworker?referrer=ampproject.org",
        "type": 301
      },
      {
        "source": "/docs/reference/components/amp-reach-player",
        "destination": "https://amp.dev/documentation/components/amp-reach-player?referrer=ampproject.org",
        "type": 301
      },
      {
        "source": "/:lang/docs/reference/components/amp-reach-player",
        "destination": "https://amp.dev/:lang/documentation/components/amp-reach-player?referrer=ampproject.org",
        "type": 301
      },
      {
        "source": "/docs/reference/components/amp-viewer-assistance",
        "destination": "https://amp.dev/documentation/components/amp-viewer-assistance?referrer=ampproject.org",
        "type": 301
      },
      {
        "source": "/:lang/docs/reference/components/amp-viewer-assistance",
        "destination": "https://amp.dev/:lang/documentation/components/amp-viewer-assistance?referrer=ampproject.org",
        "type": 301
      },
      {
        "source": "/docs/reference/components/amp-anim",
        "destination": "https://amp.dev/documentation/components/amp-anim?referrer=ampproject.org",
        "type": 301
      },
      {
        "source": "/:lang/docs/reference/components/amp-anim",
        "destination": "https://amp.dev/:lang/documentation/components/amp-anim?referrer=ampproject.org",
        "type": 301
      },
      {
        "source": "/docs/reference/components/amp-experiment",
        "destination": "https://amp.dev/documentation/components/amp-experiment?referrer=ampproject.org",
        "type": 301
      },
      {
        "source": "/:lang/docs/reference/components/amp-experiment",
        "destination": "https://amp.dev/:lang/documentation/components/amp-experiment?referrer=ampproject.org",
        "type": 301
      },
      {
        "source": "/docs/reference/components/amp-izlesene",
        "destination": "https://amp.dev/documentation/components/amp-izlesene?referrer=ampproject.org",
        "type": 301
      },
      {
        "source": "/:lang/docs/reference/components/amp-izlesene",
        "destination": "https://amp.dev/:lang/documentation/components/amp-izlesene?referrer=ampproject.org",
        "type": 301
      },
      {
        "source": "/docs/reference/components/amp-recaptcha-input",
        "destination": "https://amp.dev/documentation/components/amp-recaptcha-input?referrer=ampproject.org",
        "type": 301
      },
      {
        "source": "/:lang/docs/reference/components/amp-recaptcha-input",
        "destination": "https://amp.dev/:lang/documentation/components/amp-recaptcha-input?referrer=ampproject.org",
        "type": 301
      },
      {
        "source": "/docs/reference/components/amp-vimeo",
        "destination": "https://amp.dev/documentation/components/amp-vimeo?referrer=ampproject.org",
        "type": 301
      },
      {
        "source": "/:lang/docs/reference/components/amp-vimeo",
        "destination": "https://amp.dev/:lang/documentation/components/amp-vimeo?referrer=ampproject.org",
        "type": 301
      },
      {
        "source": "/docs/reference/components/amp-animation",
        "destination": "https://amp.dev/documentation/components/amp-animation?referrer=ampproject.org",
        "type": 301
      },
      {
        "source": "/:lang/docs/reference/components/amp-animation",
        "destination": "https://amp.dev/:lang/documentation/components/amp-animation?referrer=ampproject.org",
        "type": 301
      },
      {
        "source": "/docs/reference/components/amp-facebook-comments",
        "destination": "https://amp.dev/documentation/components/amp-facebook-comments?referrer=ampproject.org",
        "type": 301
      },
      {
        "source": "/:lang/docs/reference/components/amp-facebook-comments",
        "destination": "https://amp.dev/:lang/documentation/components/amp-facebook-comments?referrer=ampproject.org",
        "type": 301
      },
      {
        "source": "/docs/reference/components/amp-jwplayer",
        "destination": "https://amp.dev/documentation/components/amp-jwplayer?referrer=ampproject.org",
        "type": 301
      },
      {
        "source": "/:lang/docs/reference/components/amp-jwplayer",
        "destination": "https://amp.dev/:lang/documentation/components/amp-jwplayer?referrer=ampproject.org",
        "type": 301
      },
      {
        "source": "/docs/reference/components/amp-reddit",
        "destination": "https://amp.dev/documentation/components/amp-reddit?referrer=ampproject.org",
        "type": 301
      },
      {
        "source": "/:lang/docs/reference/components/amp-reddit",
        "destination": "https://amp.dev/:lang/documentation/components/amp-reddit?referrer=ampproject.org",
        "type": 301
      },
      {
        "source": "/docs/reference/components/amp-vine",
        "destination": "https://amp.dev/documentation/components/amp-vine?referrer=ampproject.org",
        "type": 301
      },
      {
        "source": "/:lang/docs/reference/components/amp-vine",
        "destination": "https://amp.dev/:lang/documentation/components/amp-vine?referrer=ampproject.org",
        "type": 301
      },
      {
        "source": "/docs/reference/components/amp-apester-media",
        "destination": "https://amp.dev/documentation/components/amp-apester-media?referrer=ampproject.org",
        "type": 301
      },
      {
        "source": "/:lang/docs/reference/components/amp-apester-media",
        "destination": "https://amp.dev/:lang/documentation/components/amp-apester-media?referrer=ampproject.org",
        "type": 301
      },
      {
        "source": "/docs/reference/components/amp-facebook-like",
        "destination": "https://amp.dev/documentation/components/amp-facebook-like?referrer=ampproject.org",
        "type": 301
      },
      {
        "source": "/:lang/docs/reference/components/amp-facebook-like",
        "destination": "https://amp.dev/:lang/documentation/components/amp-facebook-like?referrer=ampproject.org",
        "type": 301
      },
      {
        "source": "/docs/reference/components/amp-kaltura-player",
        "destination": "https://amp.dev/documentation/components/amp-kaltura-player?referrer=ampproject.org",
        "type": 301
      },
      {
        "source": "/:lang/docs/reference/components/amp-kaltura-player",
        "destination": "https://amp.dev/:lang/documentation/components/amp-kaltura-player?referrer=ampproject.org",
        "type": 301
      },
      {
        "source": "/docs/reference/components/amp-riddle-quiz",
        "destination": "https://amp.dev/documentation/components/amp-riddle-quiz?referrer=ampproject.org",
        "type": 301
      },
      {
        "source": "/:lang/docs/reference/components/amp-riddle-quiz",
        "destination": "https://amp.dev/:lang/documentation/components/amp-riddle-quiz?referrer=ampproject.org",
        "type": 301
      },
      {
        "source": "/docs/reference/components/amp-viqeo-player",
        "destination": "https://amp.dev/documentation/components/amp-viqeo-player?referrer=ampproject.org",
        "type": 301
      },
      {
        "source": "/:lang/docs/reference/components/amp-viqeo-player",
        "destination": "https://amp.dev/:lang/documentation/components/amp-viqeo-player?referrer=ampproject.org",
        "type": 301
      },
      {
        "source": "/docs/reference/components/amp-app-banner",
        "destination": "https://amp.dev/documentation/components/amp-app-banner?referrer=ampproject.org",
        "type": 301
      },
      {
        "source": "/:lang/docs/reference/components/amp-app-banner",
        "destination": "https://amp.dev/:lang/documentation/components/amp-app-banner?referrer=ampproject.org",
        "type": 301
      },
      {
        "source": "/docs/reference/components/amp-facebook-page",
        "destination": "https://amp.dev/documentation/components/amp-facebook-page?referrer=ampproject.org",
        "type": 301
      },
      {
        "source": "/:lang/docs/reference/components/amp-facebook-page",
        "destination": "https://amp.dev/:lang/documentation/components/amp-facebook-page?referrer=ampproject.org",
        "type": 301
      },
      {
        "source": "/docs/reference/components/amp-layout",
        "destination": "https://amp.dev/documentation/components/amp-layout?referrer=ampproject.org",
        "type": 301
      },
      {
        "source": "/:lang/docs/reference/components/amp-layout",
        "destination": "https://amp.dev/:lang/documentation/components/amp-layout?referrer=ampproject.org",
        "type": 301
      },
      {
        "source": "/docs/reference/components/amp-script",
        "destination": "https://amp.dev/documentation/components/amp-script?referrer=ampproject.org",
        "type": 301
      },
      {
        "source": "/:lang/docs/reference/components/amp-script",
        "destination": "https://amp.dev/:lang/documentation/components/amp-script?referrer=ampproject.org",
        "type": 301
      },
      {
        "source": "/docs/reference/components/amp-viz-vega",
        "destination": "https://amp.dev/documentation/components/amp-viz-vega?referrer=ampproject.org",
        "type": 301
      },
      {
        "source": "/:lang/docs/reference/components/amp-viz-vega",
        "destination": "https://amp.dev/:lang/documentation/components/amp-viz-vega?referrer=ampproject.org",
        "type": 301
      },
      {
        "source": "/docs/reference/components/amp-audio",
        "destination": "https://amp.dev/documentation/components/amp-audio?referrer=ampproject.org",
        "type": 301
      },
      {
        "source": "/:lang/docs/reference/components/amp-audio",
        "destination": "https://amp.dev/:lang/documentation/components/amp-audio?referrer=ampproject.org",
        "type": 301
      },
      {
        "source": "/docs/reference/components/amp-facebook",
        "destination": "https://amp.dev/documentation/components/amp-facebook?referrer=ampproject.org",
        "type": 301
      },
      {
        "source": "/:lang/docs/reference/components/amp-facebook",
        "destination": "https://amp.dev/:lang/documentation/components/amp-facebook?referrer=ampproject.org",
        "type": 301
      },
      {
        "source": "/docs/reference/components/amp-lightbox-gallery",
        "destination": "https://amp.dev/documentation/components/amp-lightbox-gallery?referrer=ampproject.org",
        "type": 301
      },
      {
        "source": "/:lang/docs/reference/components/amp-lightbox-gallery",
        "destination": "https://amp.dev/:lang/documentation/components/amp-lightbox-gallery?referrer=ampproject.org",
        "type": 301
      },
      {
        "source": "/docs/reference/components/amp-selector",
        "destination": "https://amp.dev/documentation/components/amp-selector?referrer=ampproject.org",
        "type": 301
      },
      {
        "source": "/:lang/docs/reference/components/amp-selector",
        "destination": "https://amp.dev/:lang/documentation/components/amp-selector?referrer=ampproject.org",
        "type": 301
      },
      {
        "source": "/docs/reference/components/amp-vk",
        "destination": "https://amp.dev/documentation/components/amp-vk?referrer=ampproject.org",
        "type": 301
      },
      {
        "source": "/:lang/docs/reference/components/amp-vk",
        "destination": "https://amp.dev/:lang/documentation/components/amp-vk?referrer=ampproject.org",
        "type": 301
      },
      {
        "source": "/docs/reference/components/amp-auto-ads",
        "destination": "https://amp.dev/documentation/components/amp-auto-ads?referrer=ampproject.org",
        "type": 301
      },
      {
        "source": "/:lang/docs/reference/components/amp-auto-ads",
        "destination": "https://amp.dev/:lang/documentation/components/amp-auto-ads?referrer=ampproject.org",
        "type": 301
      },
      {
        "source": "/docs/reference/components/amp-fit-text",
        "destination": "https://amp.dev/documentation/components/amp-fit-text?referrer=ampproject.org",
        "type": 301
      },
      {
        "source": "/:lang/docs/reference/components/amp-fit-text",
        "destination": "https://amp.dev/:lang/documentation/components/amp-fit-text?referrer=ampproject.org",
        "type": 301
      },
      {
        "source": "/docs/reference/components/amp-lightbox",
        "destination": "https://amp.dev/documentation/components/amp-lightbox?referrer=ampproject.org",
        "type": 301
      },
      {
        "source": "/:lang/docs/reference/components/amp-lightbox",
        "destination": "https://amp.dev/:lang/documentation/components/amp-lightbox?referrer=ampproject.org",
        "type": 301
      },
      {
        "source": "/docs/reference/components/amp-share-tracking",
        "destination": "https://amp.dev/documentation/components/amp-share-tracking?referrer=ampproject.org",
        "type": 301
      },
      {
        "source": "/:lang/docs/reference/components/amp-share-tracking",
        "destination": "https://amp.dev/:lang/documentation/components/amp-share-tracking?referrer=ampproject.org",
        "type": 301
      },
      {
        "source": "/docs/reference/components/amp-web-push",
        "destination": "https://amp.dev/documentation/components/amp-web-push?referrer=ampproject.org",
        "type": 301
      },
      {
        "source": "/:lang/docs/reference/components/amp-web-push",
        "destination": "https://amp.dev/:lang/documentation/components/amp-web-push?referrer=ampproject.org",
        "type": 301
      },
      {
        "source": "/docs/reference/components/amp-autocomplete",
        "destination": "https://amp.dev/documentation/components/amp-autocomplete?referrer=ampproject.org",
        "type": 301
      },
      {
        "source": "/:lang/docs/reference/components/amp-autocomplete",
        "destination": "https://amp.dev/:lang/documentation/components/amp-autocomplete?referrer=ampproject.org",
        "type": 301
      },
      {
        "source": "/docs/reference/components/amp-font",
        "destination": "https://amp.dev/documentation/components/amp-font?referrer=ampproject.org",
        "type": 301
      },
      {
        "source": "/:lang/docs/reference/components/amp-font",
        "destination": "https://amp.dev/:lang/documentation/components/amp-font?referrer=ampproject.org",
        "type": 301
      },
      {
        "source": "/docs/reference/components/amp-list",
        "destination": "https://amp.dev/documentation/components/amp-list?referrer=ampproject.org",
        "type": 301
      },
      {
        "source": "/:lang/docs/reference/components/amp-list",
        "destination": "https://amp.dev/:lang/documentation/components/amp-list?referrer=ampproject.org",
        "type": 301
      },
      {
        "source": "/docs/reference/components/amp-sidebar",
        "destination": "https://amp.dev/documentation/components/amp-sidebar?referrer=ampproject.org",
        "type": 301
      },
      {
        "source": "/:lang/docs/reference/components/amp-sidebar",
        "destination": "https://amp.dev/:lang/documentation/components/amp-sidebar?referrer=ampproject.org",
        "type": 301
      },
      {
        "source": "/docs/reference/components/amp-wistia-player",
        "destination": "https://amp.dev/documentation/components/amp-wistia-player?referrer=ampproject.org",
        "type": 301
      },
      {
        "source": "/:lang/docs/reference/components/amp-wistia-player",
        "destination": "https://amp.dev/:lang/documentation/components/amp-wistia-player?referrer=ampproject.org",
        "type": 301
      },
      {
        "source": "/docs/reference/components/amp-base-carousel",
        "destination": "https://amp.dev/documentation/components/amp-base-carousel?referrer=ampproject.org",
        "type": 301
      },
      {
        "source": "/:lang/docs/reference/components/amp-base-carousel",
        "destination": "https://amp.dev/:lang/documentation/components/amp-base-carousel?referrer=ampproject.org",
        "type": 301
      },
      {
        "source": "/docs/reference/components/amp-form",
        "destination": "https://amp.dev/documentation/components/amp-form?referrer=ampproject.org",
        "type": 301
      },
      {
        "source": "/:lang/docs/reference/components/amp-form",
        "destination": "https://amp.dev/:lang/documentation/components/amp-form?referrer=ampproject.org",
        "type": 301
      },
      {
        "source": "/docs/reference/components/amp-live-list",
        "destination": "https://amp.dev/documentation/components/amp-live-list?referrer=ampproject.org",
        "type": 301
      },
      {
        "source": "/:lang/docs/reference/components/amp-live-list",
        "destination": "https://amp.dev/:lang/documentation/components/amp-live-list?referrer=ampproject.org",
        "type": 301
      },
      {
        "source": "/docs/reference/components/amp-skimlinks",
        "destination": "https://amp.dev/documentation/components/amp-skimlinks?referrer=ampproject.org",
        "type": 301
      },
      {
        "source": "/:lang/docs/reference/components/amp-skimlinks",
        "destination": "https://amp.dev/:lang/documentation/components/amp-skimlinks?referrer=ampproject.org",
        "type": 301
      },
      {
        "source": "/docs/reference/components/amp-yotpo",
        "destination": "https://amp.dev/documentation/components/amp-yotpo?referrer=ampproject.org",
        "type": 301
      },
      {
        "source": "/:lang/docs/reference/components/amp-yotpo",
        "destination": "https://amp.dev/:lang/documentation/components/amp-yotpo?referrer=ampproject.org",
        "type": 301
      },
      {
        "source": "/docs/reference/components/amp-beopinion",
        "destination": "https://amp.dev/documentation/components/amp-beopinion?referrer=ampproject.org",
        "type": 301
      },
      {
        "source": "/:lang/docs/reference/components/amp-beopinion",
        "destination": "https://amp.dev/:lang/documentation/components/amp-beopinion?referrer=ampproject.org",
        "type": 301
      },
      {
        "source": "/docs/reference/components/amp-fx-collection",
        "destination": "https://amp.dev/documentation/components/amp-fx-collection?referrer=ampproject.org",
        "type": 301
      },
      {
        "source": "/:lang/docs/reference/components/amp-fx-collection",
        "destination": "https://amp.dev/:lang/documentation/components/amp-fx-collection?referrer=ampproject.org",
        "type": 301
      },
      {
        "source": "/docs/reference/components/amp-mathml",
        "destination": "https://amp.dev/documentation/components/amp-mathml?referrer=ampproject.org",
        "type": 301
      },
      {
        "source": "/:lang/docs/reference/components/amp-mathml",
        "destination": "https://amp.dev/:lang/documentation/components/amp-mathml?referrer=ampproject.org",
        "type": 301
      },
      {
        "source": "/docs/reference/components/amp-smartlinks",
        "destination": "https://amp.dev/documentation/components/amp-smartlinks?referrer=ampproject.org",
        "type": 301
      },
      {
        "source": "/:lang/docs/reference/components/amp-smartlinks",
        "destination": "https://amp.dev/:lang/documentation/components/amp-smartlinks?referrer=ampproject.org",
        "type": 301
      },
      {
        "source": "/docs/reference/components/amp-youtube",
        "destination": "https://amp.dev/documentation/components/amp-youtube?referrer=ampproject.org",
        "type": 301
      },
      {
        "source": "/:lang/docs/reference/components/amp-youtube",
        "destination": "https://amp.dev/:lang/documentation/components/amp-youtube?referrer=ampproject.org",
        "type": 301
      },
      {
        "source": "/docs/reference/components/amp-bind",
        "destination": "https://amp.dev/documentation/components/amp-bind?referrer=ampproject.org",
        "type": 301
      },
      {
        "source": "/:lang/docs/reference/components/amp-bind",
        "destination": "https://amp.dev/:lang/documentation/components/amp-bind?referrer=ampproject.org",
        "type": 301
      },
      {
        "source": "/docs/reference/components/amp-fx-flying-carpet",
        "destination": "https://amp.dev/documentation/components/amp-fx-flying-carpet?referrer=ampproject.org",
        "type": 301
      },
      {
        "source": "/:lang/docs/reference/components/amp-fx-flying-carpet",
        "destination": "https://amp.dev/:lang/documentation/components/amp-fx-flying-carpet?referrer=ampproject.org",
        "type": 301
      },
      {
        "source": "/docs/reference/components/amp-mowplayer",
        "destination": "https://amp.dev/documentation/components/amp-mowplayer?referrer=ampproject.org",
        "type": 301
      },
      {
        "source": "/:lang/docs/reference/components/amp-mowplayer",
        "destination": "https://amp.dev/:lang/documentation/components/amp-mowplayer?referrer=ampproject.org",
        "type": 301
      },
      {
        "source": "/docs/reference/components/amp-social-share",
        "destination": "https://amp.dev/documentation/components/amp-social-share?referrer=ampproject.org",
        "type": 301
      },
      {
        "source": "/:lang/docs/reference/components/amp-social-share",
        "destination": "https://amp.dev/:lang/documentation/components/amp-social-share?referrer=ampproject.org",
        "type": 301
      },
      {
        "source": "/docs/reference/components/amp-bodymovin-animation",
        "destination": "https://amp.dev/documentation/components/amp-bodymovin-animation?referrer=ampproject.org",
        "type": 301
      },
      {
        "source": "/:lang/docs/reference/components/amp-bodymovin-animation",
        "destination": "https://amp.dev/:lang/documentation/components/amp-bodymovin-animation?referrer=ampproject.org",
        "type": 301
      },
      {
        "source": "/docs/reference/components/amp-geo",
        "destination": "https://amp.dev/documentation/components/amp-geo?referrer=ampproject.org",
        "type": 301
      },
      {
        "source": "/:lang/docs/reference/components/amp-geo",
        "destination": "https://amp.dev/:lang/documentation/components/amp-geo?referrer=ampproject.org",
        "type": 301
      },
      {
        "source": "/docs/reference/components/amp-mraid",
        "destination": "https://amp.dev/documentation/components/amp-mraid?referrer=ampproject.org",
        "type": 301
      },
      {
        "source": "/:lang/docs/reference/components/amp-mraid",
        "destination": "https://amp.dev/:lang/documentation/components/amp-mraid?referrer=ampproject.org",
        "type": 301
      },
      {
        "source": "/docs/reference/components/amp-soundcloud",
        "destination": "https://amp.dev/documentation/components/amp-soundcloud?referrer=ampproject.org",
        "type": 301
      },
      {
        "source": "/:lang/docs/reference/components/amp-soundcloud",
        "destination": "https://amp.dev/:lang/documentation/components/amp-soundcloud?referrer=ampproject.org",
        "type": 301
      },
      {
        "source": "/docs/reference/components/amp-brid-player",
        "destination": "https://amp.dev/documentation/components/amp-brid-player?referrer=ampproject.org",
        "type": 301
      },
      {
        "source": "/:lang/docs/reference/components/amp-brid-player",
        "destination": "https://amp.dev/:lang/documentation/components/amp-brid-player?referrer=ampproject.org",
        "type": 301
      },
      {
        "source": "/docs/reference/components/amp-gfycat",
        "destination": "https://amp.dev/documentation/components/amp-gfycat?referrer=ampproject.org",
        "type": 301
      },
      {
        "source": "/:lang/docs/reference/components/amp-gfycat",
        "destination": "https://amp.dev/:lang/documentation/components/amp-gfycat?referrer=ampproject.org",
        "type": 301
      },
      {
        "source": "/docs/reference/components/amp-mustache",
        "destination": "https://amp.dev/documentation/components/amp-mustache?referrer=ampproject.org",
        "type": 301
      },
      {
        "source": "/:lang/docs/reference/components/amp-mustache",
        "destination": "https://amp.dev/:lang/documentation/components/amp-mustache?referrer=ampproject.org",
        "type": 301
      },
      {
        "source": "/docs/reference/components/amp-springboard-player",
        "destination": "https://amp.dev/documentation/components/amp-springboard-player?referrer=ampproject.org",
        "type": 301
      },
      {
        "source": "/:lang/docs/reference/components/amp-springboard-player",
        "destination": "https://amp.dev/:lang/documentation/components/amp-springboard-player?referrer=ampproject.org",
        "type": 301
      },

      {
        "source": "/docs/reference/experimental",
        "destination": "https://amp.dev/documentation/guides-and-tutorials/learn/experimental?referrer=ampproject.org",
        "type": 301
      },
      {
        "source": "/docs/troubleshooting",
        "destination": "https://amp.dev/documentation/guides-and-tutorials/learn/amp-caches-and-cors/how_amp_pages_are_cached",
        "type": 301
      },
      {
        "source": "/docs/troubleshooting/validation_errors",
        "destination": "https://amp.dev/documentation/guides-and-tutorials/learn/validation-workflow/validation_errors?referrer=ampproject.org",
        "type": 301
      },
      {
        "source": "/latest/blog",
        "destination": "https://blog.amp.dev",
        "type": 301
      },
      {
        "source": "/latest/blog/:path*",
        "destination": "https://blog.amp.dev",
        "type": 301
      },
      {
        "source": "/latest/event",
        "destination": "https://amp.dev/events/amp-conf-2019?referrer=ampproject.org",
        "type": 301
      },
      {
        "source": "/learn/about-how",
        "destination": "https://amp.dev/about/how-amp-works?referrer=ampproject.org",
        "type": 301
      },
      {
        "source": "/learn/overview/",
        "destination": "https://amp.dev/about/how-amp-works?referrer=ampproject.org",
        "type": 301
      },
      {
        "source": "/about/amp-design-principles",
        "destination": "https://amp.dev/about/how-amp-works?referrer=ampproject.org",
        "type": 301
      },
      {
        "source": "/learn/who-uses-amp{,/**}",
        "destination": "https://amp.dev/community/platform-and-vendor-partners?referrer=ampproject.org",
        "type": 301
      },
      {
        "source": "/showcases{,/**}",
        "destination": "https://amp.dev/about/use-cases?referrer=ampproject.org",
        "type": 301
      },
      {
        "source": "/support",
        "destination": "https://amp.dev/support/?referrer=ampproject.org",
        "type": 301
      },
      {
        "source": "/support/faqs/supported-platforms",
        "destination": "https://amp.dev/community/platform-and-vendor-partners?referrer=ampproject.org",
        "type": 301
      },
      {
        "source": "/support/faqs/supported-browsers",
        "destination": "https://amp.dev/support/faq/supported-browsers",
        "type": 301
      },
      {
        "source": "/support/developer",
        "destination": "https://amp.dev/support/?referrer=ampproject.org",
        "type": 301
      },

      {
        "source": "/docs/guides/",
        "destination": "/docs/",
        "type": 301
      },
      {
        "source": "/:lang/docs/guides",
        "destination": "/:lang/docs/",
        "type": 301
      },
      {
        "source": "/docs/tutorials/",
        "destination": "/docs/",
        "type": 301
      },
      {
        "source": "/docs/tutorials",
        "destination": "/docs/",
        "type": 301
      },
      {
        "source": "/:lang/docs/tutorials",
        "destination": "/:lang/docs/",
        "type": 301
      },
      {
        "source": "/docs/ads",
        "destination": "/docs/ads/introduction_ads",
        "type": 301
      },
      {
        "source": "/:lang/docs/ads",
        "destination": "/:lang/docs/ads/introduction_ads",
        "type": 301
      },
      {
        "source": "/:lang/docs/get_started/create",
        "destination": "/:lang/docs/getting_started/create.html",
        "type": 301
      },
      {
        "source": "/docs/reference/",
        "destination": "/docs/reference/components.html",
        "type": 301
      },
      {
        "source": "/:lang/docs/reference/",
        "destination": "/:lang/docs/reference/components.html",
        "type": 301
      },
      {
        "source": "/docs/contribute/",
        "destination": "/contribute/",
        "type": 301
      },
      {
        "source": "/:lang/docs/contribute/",
        "destination": "/:lang/contribute/",
        "type": 301
      },
      {
        "source": "/ads",
        "destination": "/learn/who-uses-amp/amp-ads/",
        "type": 301
      },
      {
        "source": "/ecommerce",
        "destination": "/learn/who-uses-amp/ecommerce/",
        "type": 301
      },
      {
        "source": "/showcase",
        "destination": "/learn/showcases/",
        "type": 301
      },
      {
        "source": "/who",
        "destination": "/learn/who/",
        "type": 301
      },
      {
        "source": "/docs/get_started/technical_overview.html",
        "destination": "/learn/about-how/",
        "type": 301
      },
      {
        "source": "/docs/get_started/about-amp.html",
        "destination": "/learn/overview/",
        "type": 301
      },
      {
        "source": "/docs/guides/author-develop/responsive_amp?(.html)",
        "destination": "/docs/design/responsive_amp.html",
        "type": 301
      },
      {
        "source": "/docs/guides/author-develop/responsive/style_pages?(.html)",
        "destination": "/docs/design/responsive/style_pages.html",
        "type": 301
      },
      {
        "source": "/docs/guides/author-develop/responsive/control_layout?(.html)",
        "destination": "/docs/design/responsive/control_layout.html",
        "type": 301
      },
      {
        "source": "/docs/guides/author-develop/responsive/placeholders?(.html)",
        "destination": "/docs/design/responsive/placeholders.html",
        "type": 301
      },
      {
        "source": "/docs/guides/author-develop/responsive/art_direction?(.html)",
        "destination": "/docs/design/responsive/art_direction.html",
        "type": 301
      },
      {
        "source": "/docs/guides/author-develop/responsive/custom_fonts?(.html)",
        "destination": "/docs/design/responsive/custom_fonts.html",
        "type": 301
      },
      {
        "source": "/docs/guides/author-develop/amp_replacements?(.html)",
        "destination": "/docs/media/amp_replacements.html",
        "type": 301
      },
      {
        "source": "/docs/guides/author-develop/iframes?(.html)",
        "destination": "/docs/media/iframes.html",
        "type": 301
      },
      {
        "source": "/docs/guides/author-develop/third_party_components?(.html)",
        "destination": "/docs/fundamentals/third_party_components.html",
        "type": 301
      },
      {
        "source": "/docs/guides/author-develop/ads_on_amp?(.html)",
        "destination": "/docs/ads/monetization.html",
        "type": 301
      },
      {
        "source": "/docs/ads_analytics/ads_on_amp?(.html)",
        "destination": "/docs/ads/monetization.html",
        "type": 301
      },
      {
        "source": "/docs/ads/ads_on_amp?(.html)",
        "destination": "/docs/ads/monetization.html",
        "type": 301
      },
      {
        "source": "/docs/guides/author-develop/pwa-amp?(.html)",
        "destination": "/docs/integration/pwa-amp.html",
        "type": 301
      },
      {
        "source": "/docs/guides/author-develop/pwa-amp/amp-as-pwa?(.html)",
        "destination": "/docs/integration/pwa-amp/amp-as-pwa.html",
        "type": 301
      },
      {
        "source": "/docs/guides/author-develop/pwa-amp/amp-to-pwa?(.html)",
        "destination": "/docs/integration/pwa-amp/amp-to-pwa.html",
        "type": 301
      },
      {
        "source": "/docs/guides/author-develop/pwa-amp/amp-in-pwa?(.html)",
        "destination": "/docs/integration/pwa-amp/amp-in-pwa.html",
        "type": 301
      },
      {
        "source": "/docs/guides/debug/validate?(.html)",
        "destination": "/docs/fundamentals/validate.html",
        "type": 301
      },
      {
        "source": "/docs/guides/deploy/analytics_amp?(.html)",
        "destination": "/docs/ads_analytics/analytics_amp.html",
        "type": 301
      },
      {
        "source": "/docs/guides/deploy/discovery?(.html)",
        "destination": "/docs/fundamentals/discovery.html",
        "type": 301
      },
      {
        "source": "/docs/guides/deploy/engagement?(.html)",
        "destination": "/docs/fundamentals/engagement.html",
        "type": 301
      },
      {
        "source": "/docs/guides/login-paywalls",
        "destination": "/docs/interaction_dynamic/login_requiring.html",
        "type": 301
      },

      {
        "source": "/docs/reference/components/ads/amp-pixel?(.html)",
        "destination": "/docs/reference/components/amp-pixel.html",
        "type": 301
      },
      {
        "source": "/docs/reference/components/ads/amp-ad?(.html)",
        "destination": "/docs/reference/components/amp-ad.html",
        "type": 301
      },
      {
        "source": "/docs/reference/components/ads/amp-analytics?(.html)",
        "destination": "/docs/reference/components/amp-analytics.html",
        "type": 301
      },
      {
        "source": "/docs/reference/components/ads/amp-auto-ads?(.html)",
        "destination": "/docs/reference/components/amp-auto-ads.html",
        "type": 301
      },
      {
        "source": "/docs/reference/components/ads/amp-call-tracking?(.html)",
        "destination": "/docs/reference/components/amp-call-tracking.html",
        "type": 301
      },
      {
        "source": "/docs/reference/components/ads/amp-experiment?(.html)",
        "destination": "/docs/reference/components/amp-experiment.html",
        "type": 301
      },
      {
        "source": "/docs/reference/components/ads/amp-sticky-ad?(.html)",
        "destination": "/docs/reference/components/amp-sticky-ad.html",
        "type": 301
      },
      {
        "source": "/docs/reference/components/dynamic/amp-access-laterpay?(.html)",
        "destination": "/docs/reference/components/amp-access-laterpay.html",
        "type": 301
      },
      {
        "source": "/docs/reference/components/dynamic/amp-access?(.html)",
        "destination": "/docs/reference/components/amp-access.html",
        "type": 301
      },
      {
        "source": "/docs/reference/components/dynamic/amp-bind?(.html)",
        "destination": "/docs/reference/components/amp-bind.html",
        "type": 301
      },
      {
        "source": "/docs/reference/components/dynamic/amp-form?(.html)",
        "destination": "/docs/reference/components/amp-form.html",
        "type": 301
      },
      {
        "source": "/docs/reference/components/dynamic/amp-install-serviceworker?(.html)",
        "destination": "/docs/reference/components/amp-install-serviceworker.html",
        "type": 301
      },
      {
        "source": "/docs/reference/components/dynamic/amp-list?(.html)",
        "destination": "/docs/reference/components/amp-list.html",
        "type": 301
      },
      {
        "source": "/docs/reference/components/dynamic/amp-live-list?(.html)",
        "destination": "/docs/reference/components/amp-live-list.html",
        "type": 301
      },
      {
        "source": "/docs/reference/components/dynamic/amp-mustache?(.html)",
        "destination": "/docs/reference/components/amp-mustache.html",
        "type": 301
      },
      {
        "source": "/docs/reference/components/dynamic/amp-selector?(.html)",
        "destination": "/docs/reference/components/amp-selector.html",
        "type": 301
      },
      {
        "source": "/docs/reference/components/dynamic/amp-user-notification?(.html)",
        "destination": "/docs/reference/components/amp-user-notification.html",
        "type": 301
      },
      {
        "source": "/docs/reference/components/layout/amp-accordion?(.html)",
        "destination": "/docs/reference/components/amp-accordion.html",
        "type": 301
      },
      {
        "source": "/docs/reference/components/layout/amp-app-banner?(.html)",
        "destination": "/docs/reference/components/amp-app-banner.html",
        "type": 301
      },
      {
        "source": "/docs/reference/components/layout/amp-carousel?(.html)",
        "destination": "/docs/reference/components/amp-carousel.html",
        "type": 301
      },
      {
        "source": "/docs/reference/components/layout/amp-fx-flying-carpet?(.html)",
        "destination": "/docs/reference/components/amp-fx-flying-carpet.html",
        "type": 301
      },
      {
        "source": "/docs/reference/components/layout/amp-fx-parallax?(.html)",
        "destination": "/docs/reference/components/amp-fx-parallax.html",
        "type": 301
      },
      {
        "source": "/docs/reference/components/layout/amp-iframe?(.html)",
        "destination": "/docs/reference/components/amp-iframe.html",
        "type": 301
      },
      {
        "source": "/docs/reference/components/layout/amp-lightbox?(.html)",
        "destination": "/docs/reference/components/amp-lightbox.html",
        "type": 301
      },
      {
        "source": "/docs/reference/components/layout/amp-sidebar?(.html)",
        "destination": "/docs/reference/components/amp-sidebar.html",
        "type": 301
      },
      {
        "source": "/docs/reference/components/media/amp-img?(.html)",
        "destination": "/docs/reference/components/amp-img.html",
        "type": 301
      },
      {
        "source": "/docs/reference/components/media/amp-anim?(.html)",
        "destination": "/docs/reference/components/amp-anim.html",
        "type": 301
      },
      {
        "source": "/docs/reference/components/media/amp-apester-media?(.html)",
        "destination": "/docs/reference/components/amp-apester-media.html",
        "type": 301
      },
      {
        "source": "/docs/reference/components/media/amp-audio?(.html)",
        "destination": "/docs/reference/components/amp-audio.html",
        "type": 301
      },
      {
        "source": "/docs/reference/components/media/amp-brid-player?(.html)",
        "destination": "/docs/reference/components/amp-brid-player.html",
        "type": 301
      },
      {
        "source": "/docs/reference/components/media/amp-brightcove?(.html)",
        "destination": "/docs/reference/components/amp-brightcove.html",
        "type": 301
      },
      {
        "source": "/docs/reference/components/media/amp-dailymotion?(.html)",
        "destination": "/docs/reference/components/amp-dailymotion.html",
        "type": 301
      },
      {
        "source": "/docs/reference/components/media/amp-google-vrview-image?(.html)",
        "destination": "/docs/reference/components/amp-google-vrview-image.html",
        "type": 301
      },
      {
        "source": "/docs/reference/components/media/amp-hulu?(.html)",
        "destination": "/docs/reference/components/amp-hulu.html",
        "type": 301
      },
      {
        "source": "/docs/reference/components/media/amp-image-lightbox?(.html)",
        "destination": "/docs/reference/components/amp-image-lightbox.html",
        "type": 301
      },
      {
        "source": "/docs/reference/components/media/amp-izlesene?(.html)",
        "destination": "/docs/reference/components/amp-izlesene.html",
        "type": 301
      },
      {
        "source": "/docs/reference/components/media/amp-jwplayer?(.html)",
        "destination": "/docs/reference/components/amp-jwplayer.html",
        "type": 301
      },
      {
        "source": "/docs/reference/components/media/amp-kaltura-player?(.html)",
        "destination": "/docs/reference/components/amp-kaltura-player.html",
        "type": 301
      },
      {
        "source": "/docs/reference/components/media/amp-o2-player?(.html)",
        "destination": "/docs/reference/components/amp-o2-player.html",
        "type": 301
      },
      {
        "source": "/docs/reference/components/media/amp-ooyala-player?(.html)",
        "destination": "/docs/reference/components/amp-ooyala-player.html",
        "type": 301
      },
      {
        "source": "/docs/reference/components/media/amp-playbuzz?(.html)",
        "destination": "/docs/reference/components/amp-playbuzz.html",
        "type": 301
      },
      {
        "source": "/docs/reference/components/media/amp-reach-player?(.html)",
        "destination": "/docs/reference/components/amp-reach-player.html",
        "type": 301
      },
      {
        "source": "/docs/reference/components/media/amp-soundcloud?(.html)",
        "destination": "/docs/reference/components/amp-soundcloud.html",
        "type": 301
      },
      {
        "source": "/docs/reference/components/media/amp-springboard-player?(.html)",
        "destination": "/docs/reference/components/amp-springboard-player.html",
        "type": 301
      },
      {
        "source": "/docs/reference/components/media/amp-video?(.html)",
        "destination": "/docs/reference/components/amp-video.html",
        "type": 301
      },
      {
        "source": "/docs/reference/components/media/amp-vimeo?(.html)",
        "destination": "/docs/reference/components/amp-vimeo.html",
        "type": 301
      },
      {
        "source": "/docs/reference/components/media/amp-youtube?(.html)",
        "destination": "/docs/reference/components/amp-youtube.html",
        "type": 301
      },
      {
        "source": "/docs/reference/components/presentation/amp-animation?(.html)",
        "destination": "/docs/reference/components/amp-animation.html",
        "type": 301
      },
      {
        "source": "/docs/reference/components/presentation/amp-dynamic-css-classes?(.html)",
        "destination": "/docs/reference/components/amp-dynamic-css-classes.html",
        "type": 301
      },
      {
        "source": "/docs/reference/components/presentation/amp-fit-text?(.html)",
        "destination": "/docs/reference/components/amp-fit-text.html",
        "type": 301
      },
      {
        "source": "/docs/reference/components/presentation/amp-font?(.html)",
        "destination": "/docs/reference/components/amp-font.html",
        "type": 301
      },
      {
        "source": "/docs/reference/components/presentation/amp-viz-vega?(.html)",
        "destination": "/docs/reference/components/amp-viz-vega.html",
        "type": 301
      },
      {
        "source": "/docs/reference/components/social/amp-facebook?(.html)",
        "destination": "/docs/reference/components/amp-facebook.html",
        "type": 301
      },
      {
        "source": "/docs/reference/components/social/amp-gfycat?(.html)",
        "destination": "/docs/reference/components/amp-gfycat.html",
        "type": 301
      },
      {
        "source": "/docs/reference/components/social/amp-instagram?(.html)",
        "destination": "/docs/reference/components/amp-instagram.html",
        "type": 301
      },
      {
        "source": "/docs/reference/components/social/amp-pinterest?(.html)",
        "destination": "/docs/reference/components/amp-pinterest.html",
        "type": 301
      },
      {
        "source": "/docs/reference/components/social/amp-reddit?(.html)",
        "destination": "/docs/reference/components/amp-reddit.html",
        "type": 301
      },
      {
        "source": "/docs/reference/components/social/amp-share-tracking?(.html)",
        "destination": "/docs/reference/components/amp-share-tracking.html",
        "type": 301
      },
      {
        "source": "/docs/reference/components/social/amp-social-share?(.html)",
        "destination": "/docs/reference/components/amp-social-share.html",
        "type": 301
      },
      {
        "source": "/docs/reference/components/social/amp-twitter?(.html)",
        "destination": "/docs/reference/components/amp-twitter.html",
        "type": 301
      },
      {
        "source": "/docs/reference/components/social/amp-vine?(.html)",
        "destination": "/docs/reference/components/amp-vine.html",
        "type": 301
      },

      {
        "source": "/learn/about-amp/",
        "destination": "/learn/overview/",
        "type": 301
      },
      {
        "source": "/learn/how-amp-works/",
        "destination": "/learn/about-how/",
        "type": 301
      },
      {
        "source": "/learn/design-principles/",
        "destination": "/about/amp-design-principles/",
        "type": 301
      },
      {
        "source": "/learn/amp-design-principles/",
        "destination": "/about/amp-design-principles/",
        "type": 301
      },
      {
        "source": "/learn/@(browsers|who)/",
        "destination": "/support/faqs/supported-platforms.html",
        "type": 301
      },
      {
        "source": "/docs/support/contribute.html",
        "destination": "/contribute/",
        "type": 301
      },
      {
        "source": "/docs/support/faqs.html",
        "destination": "/support/faqs/",
        "type": 301
      },
      {
        "source": "/docs/reference/amp-ad.html",
        "destination": "/docs/reference/extended/amp-ad.html",
        "type": 301
      },
      {
        "source": "/faq",
        "destination": "/support/faqs/",
        "type": 301
      },
      {
        "source": "/faq/",
        "destination": "/support/faqs/",
        "type": 301
      },
      {
        "source": "/faq/index.html",
        "destination": "/support/faqs/",
        "type": 301
      },
      {
        "source": "/docs/get_started/create_page.html",
        "destination": "/docs/getting_started/create.html",
        "type": 301
      },
      {
        "source": "docs/get_started/create?(.html)",
        "destination": "/docs/getting_started/create.html",
        "type": 301
      },
      {
        "source": "docs/get_started/create/basic_markup?(.html)",
        "destination": "/docs/getting_started/create/basic_markup.html",
        "type": 301
      },
      {
        "source": "docs/get_started/create/include_image?(.html)",
        "destination": "/docs/getting_started/create/include_image.html",
        "type": 301
      },
      {
        "source": "docs/get_started/create/presentation_layout?(.html)",
        "destination": "/docs/getting_started/create/presentation_layout.html",
        "type": 301
      },
      {
        "source": "docs/get_started/create/preview_and_validate?(.html)",
        "destination": "/docs/getting_started/create/preview_and_validate.html",
        "type": 301
      },
      {
        "source": "docs/get_started/create/prepare_for_discovery?(.html)",
        "destination": "/docs/getting_started/create/prepare_for_discovery.html",
        "type": 301
      },
      {
        "source": "docs/get_started/create/publish?(.html)",
        "destination": "/docs/getting_started/create/publish.html",
        "type": 301
      },
      {
        "source": "docs/get_started/login_requiring?(.html)",
        "destination": "/docs/interaction_dynamic/login_requiring.html",
        "type": 301
      },
      {
        "source": "docs/get_started/login_requiring/login?(.html)",
        "destination": "/docs/interaction_dynamic/login_requiring/login.html",
        "type": 301
      },
      {
        "source": "docs/get_started/login_requiring/add_comment?(.html)",
        "destination": "/docs/interaction_dynamic/login_requiring/add_comment.html",
        "type": 301
      },
      {
        "source": "docs/get_started/login_requiring/logout?(.html)",
        "destination": "/docs/interaction_dynamic/login_requiring/logout.html",
        "type": 301
      },
      {
        "source": "docs/get_started/login_requiring/summary?(.html)",
        "destination": "/docs/interaction_dynamic/login_requiring/summary.html",
        "type": 301
      },
      {
        "source": "docs/get_started/live_blog?(.html)",
        "destination": "/docs/interaction_dynamic/live_blog.html",
        "type": 301
      },
      {
        "source": "/io",
        "destination": "https://www.ampproject.org/latest/blog/google-io-2018/",
        "type": 301
      },
      {
        "source": "/IO",
        "destination": "https://www.ampproject.org/latest/blog/google-io-2018/",
        "type": 301
      },
      {
        "source": "/contact",
        "destination": "https://github.com/ampproject/amphtml/issues/new",
        "type": 301
      },
      {
        "source": "/contact/",
        "destination": "https://github.com/ampproject/amphtml/issues/new",
        "type": 301
      },
      {
        "source": "/contact/",
        "destination": "https://github.com/ampproject/amphtml/issues/new",
        "type": 301
      },
      {
        "source": "/docs/reference/extended.html",
        "destination": "/docs/reference/components.html",
        "type": 301
      },
      {
        "source": "/docs/reference/amp-img.html",
        "destination": "/docs/reference/components/amp-img.html",
        "type": 301
      },
      {
        "source": "/docs/reference/amp-pixel.html",
        "destination": "/docs/reference/components/amp-pixel.html",
        "type": 301
      },
      {
        "source": "/docs/reference/amp-ad.html",
        "destination": "/docs/reference/components/amp-ad.html",
        "type": 301
      },
      {
        "source": "/docs/reference/amp-video.html",
        "destination": "/docs/reference/components/amp-video.html",
        "type": 301
      },
      {
        "source": "/amp-conf-2017/code-of-conduct/",
        "destination": "/amp-conf/code-of-conduct/",
        "type": 301
      },
      {
        "source": "/docs/reference/extended/:post*",
        "destination": "/docs/reference/components/:post*",
        "type": 301
      },
      {
        "source": "/docs/contribute/integrate-your-tech/",
        "destination": "/docs/integration/integrate-your-tech.html",
        "type": 301
      },
      {
        "source": "/docs/getting-started/",
        "destination": "/docs/getting_started/quickstart",
        "type": 301
      },
      {
        "source": "/docs/guides/ads_on_amp?(.html)",
        "destination": "/docs/ads/monetization.html",
        "type": 301
      },
      {
        "source": "/docs/ads_analytics/ads_on_amp?(.html)",
        "destination": "/docs/ads/monetization.html",
        "type": 301
      },
      {
        "source": "/docs/guides/ads/ads_getting_started?(.html)",
        "destination": "/docs/ads/monetization.html",
        "type": 301
      },
      {
        "source": "/docs/ads_analytics/ads_getting_started?(.html)",
        "destination": "/docs/ads/monetization.html",
        "type": 301
      },
      {
        "source": "/docs/ads/ads_getting_started?(.html)",
        "destination": "/docs/ads/monetization.html",
        "type": 301
      },
      {
        "source": "/docs/guides/ads/ads_tips?(.html)",
        "destination": "/docs/ads/monetization.html",
        "type": 301
      },
      {
        "source": "/ddocs/ads_analytics/ads_tips?(.html)",
        "destination": "/docs/ads/monetization.html",
        "type": 301
      },
      {
        "source": "/ddocs/ads/ads_tips?(.html)",
        "destination": "/docs/ads/monetization.html",
        "type": 301
      },
      {
        "source": "/docs/guides/amp_replacements?(.html)",
        "destination": "/docs/media/amp_replacements.html",
        "type": 301
      },
      {
        "source": "/docs/guides/amp_story_best_practices?(.html)",
        "destination": "/docs/fundamentals/amp_story_best_practices.html",
        "type": 301
      },
      {
        "source": "/docs/design/amp_story_best_practices?(.html)",
        "destination": "/docs/fundamentals/amp_story_best_practices.html",
        "type": 301
      },
      {
        "source": "/docs/guides/amp-cache-debugging?(.html)",
        "destination": "/docs/troubleshooting/amp-cache-debugging.html",
        "type": 301
      },
      {
        "source": "/docs/guides/amp-cors-requests?(.html)",
        "destination": "/docs/fundamentals/amp-cors-requests.html",
        "type": 301
      },
      {
        "source": "/docs/guides/analytics_amp?(.html)",
        "destination": "/docs/analytics/analytics_amp.html",
        "type": 301
      },
      {
        "source": "/docs/ads_analytics/analytics_amp?(.html)",
        "destination": "/docs/analytics/analytics_amp.html",
        "type": 301
      },
      {
        "source": "/docs/guides/analytics/analytics_basics?(.html)",
        "destination": "/docs/analytics/analytics_basics.html",
        "type": 301
      },
      {
        "source": "/docs/ads_analytics/analytics_basics?(.html)",
        "destination": "/docs/analytics/analytics_basics.html",
        "type": 301
      },
      {
        "source": "/docs/guides/analytics/analytics-vendors?(.html)",
        "destination": "/docs/analytics/analytics-vendors.html",
        "type": 301
      },
      {
        "source": "/docs/ads_analytics/ads-vendors?(.html)",
        "destination": "/docs/ads/ads-vendors.html",
        "type": 301
      },
      {
        "source": "/docs/ads_analytics/integration-guide?(.html)",
        "destination": "/docs/ads/integration-guide.html",
        "type": 301
      },
      {
        "source": "/docs/ads_analytics/analytics-vendors?(.html)",
        "destination": "/docs/analytics/analytics-vendors.html",
        "type": 301
      },
      {
        "source": "/docs/guides/analytics/deep_dive_analytics?(.html)",
        "destination": "/docs/analytics/deep_dive_analytics.html",
        "type": 301
      },
      {
        "source": "/docs/ads_analytics/deep_dive_analytics?(.html)",
        "destination": "/docs/analytics/deep_dive_analytics.html",
        "type": 301
      },
      {
        "source": "/docs/guides/analytics/use_cases?(.html)",
        "destination": "/docs/analytics/use_cases.html",
        "type": 301
      },
      {
        "source": "/docs/ads_analytics/use_cases?(.html)",
        "destination": "/docs/analytics/use_cases.html",
        "type": 301
      },
      {
        "source": "/docs/guides/discovery?(.html)",
        "destination": "/docs/fundamentals/discovery.html",
        "type": 301
      },
      {
        "source": "/docs/guides/engagement?(.html)",
        "destination": "/docs/fundamentals/engagement.html",
        "type": 301
      },
      {
        "source": "/docs/guides/how_cached?(.html)",
        "destination": "/docs/fundamentals/how_cached.html",
        "type": 301
      },
      {
        "source": "/docs/guides/iframes?(.html)",
        "destination": "/docs/media/iframes.html",
        "type": 301
      },
      {
        "source": "/docs/guides/integrate-with-apps?(.html)",
        "destination": "/docs/integration/integrate-with-apps.html",
        "type": 301
      },
      {
        "source": "/docs/guides/pwa-amp?(.html)",
        "destination": "/docs/integration/pwa-amp.html",
        "type": 301
      },
      {
        "source": "/docs/guides/pwa-amp/amp-as-pwa?(.html)",
        "destination": "/docs/integration/pwa-amp/amp-as-pwa.html",
        "type": 301
      },
      {
        "source": "/docs/guides/pwa-amp/amp-in-pwa?(.html)",
        "destination": "/docs/integration/pwa-amp/amp-in-pwa.html",
        "type": 301
      },
      {
        "source": "/docs/guides/pwa-amp/amp-to-pwa?(.html)",
        "destination": "/docs/integration/pwa-amp/amp-to-pwa.html",
        "type": 301
      }, {
        "source": "/docs/guides/responsive_amp?(.html)",
        "destination": "/docs/design/responsive_amp.html",
        "type": 301
      },
      {
        "source": "/docs/guides/responsive/art_direction?(.html)",
        "destination": "/docs/design/responsive/art_direction.html",
        "type": 301
      },
      {
        "source": "/docs/guides/responsive/control_layout?(.html)",
        "destination": "/docs/design/responsive/control_layout.html",
        "type": 301
      },
      {
        "source": "/docs/guides/responsive/custom_fonts?(.html)",
        "destination": "/docs/design/responsive/custom_fonts.html",
        "type": 301
      },
      {
        "source": "/docs/guides/responsive/placeholders?(.html)",
        "destination": "/docs/design/responsive/placeholders.html",
        "type": 301
      },
      {
        "source": "/docs/guides/responsive/responsive_design?(.html)",
        "destination": "/docs/design/responsive/responsive_design.html",
        "type": 301
      },
      {
        "source": "/docs/guides/responsive/style_pages?(.html)",
        "destination": "/docs/design/responsive/style_pages.html",
        "type": 301
      },
      {
        "source": "/docs/design/style_pages?(.html)",
        "destination": "/docs/design/responsive/style_pages.html",
        "type": 301
      },
      {
        "source": "/docs/guides/third_party_components?(.html)",
        "destination": "/docs/fundamentals/third_party_components.html",
        "type": 301
      },
      {
        "source": "/docs/guides/validate?(.html)",
        "destination": "/docs/fundamentals/validate.html",
        "type": 301
      },
      {
        "source": "/docs/reference/amp-actions-and-events?(.html)",
        "destination": "/docs/interaction_dynamic/amp-actions-and-events.html",
        "type": 301
      },
      {
        "source": "/docs/reference/spec?(.html)",
        "destination": "/docs/fundamentals/spec.html",
        "type": 301
      },
      {
        "source": "/docs/reference/spec/amp-boilerplate?(.html)",
        "destination": "/docs/fundamentals/spec/amp-boilerplate.html",
        "type": 301
      },
      {
        "source": "/docs/reference/spec/amp-html-layout?(.html)",
        "destination": "/docs/design/amp-html-layout.html",
        "type": 301
      },
      {
        "source": "/docs/reference/validation_errors?(.html)",
        "destination": "/docs/troubleshooting/validation_errors.html",
        "type": 301
      },
      {
        "source": "/docs/tutorials/add_advanced?(.html)",
        "destination": "/docs/fundamentals/add_advanced.html",
        "type": 301
      },
      {
        "source": "/docs/tutorials/add_advanced/adding_carousels?(.html)",
        "destination": "/docs/fundamentals/add_advanced/adding_carousels.html",
        "type": 301
      },
      {
        "source": "/docs/tutorials/add_advanced/adding_components?(.html)",
        "destination": "/docs/fundamentals/add_advanced/adding_components.html",
        "type": 301
      },
      {
        "source": "/docs/tutorials/add_advanced/congratulations?(.html)",
        "destination": "/docs/fundamentals/add_advanced/congratulations.html",
        "type": 301
      },
      {
        "source": "/docs/tutorials/add_advanced/fonts?(.html)",
        "destination": "/docs/fundamentals/add_advanced/fonts.html",
        "type": 301
      },
      {
        "source": "/docs/tutorials/add_advanced/navigating?(.html)",
        "destination": "/docs/fundamentals/add_advanced/navigating.html",
        "type": 301
      },
      {
        "source": "/docs/tutorials/add_advanced/review_code?(.html)",
        "destination": "/docs/fundamentals/add_advanced/review_code.html",
        "type": 301
      },
      {
        "source": "/docs/tutorials/add_advanced/setting_up?(.html)",
        "destination": "/docs/fundamentals/add_advanced/setting_up.html",
        "type": 301
      },
      {
        "source": "/docs/tutorials/add_advanced/tracking_data?(.html)",
        "destination": "/docs/fundamentals/add_advanced/tracking_data.html",
        "type": 301
      },
      {
        "source": "/docs/tutorials/converting?(.html)",
        "destination": "/docs/fundamentals/converting.html",
        "type": 301
      },
      {
        "source": "/docs/tutorials/converting/building-page?(.html)",
        "destination": "/docs/fundamentals/converting/building-page.html",
        "type": 301
      },
      {
        "source": "/docs/tutorials/converting/congratulations?(.html)",
        "destination": "/docs/fundamentals/converting/congratulations.html",
        "type": 301
      },
      {
        "source": "/docs/tutorials/converting/discoverable?(.html)",
        "destination": "/docs/fundamentals/converting/discoverable.html",
        "type": 301
      },
      {
        "source": "/docs/tutorials/converting/resolving-errors?(.html)",
        "destination": "/docs/fundamentals/converting/resolving-errors.html",
        "type": 301
      },
      {
        "source": "/docs/tutorials/converting/setting-up?(.html)",
        "destination": "/docs/fundamentals/converting/setting-up.html",
        "type": 301
      },
      {
        "source": "/docs/tutorials/create?(.html)",
        "destination": "/docs/getting_started/create.html",
        "type": 301
      },
      {
        "source": "/docs/tutorials/create/basic_markup?(.html)",
        "destination": "/docs/getting_started/create/basic_markup.html",
        "type": 301
      },
      {
        "source": "/docs/tutorials/create/include_image?(.html)",
        "destination": "/docs/getting_started/create/include_image.html",
        "type": 301
      },
      {
        "source": "/docs/tutorials/create/prepare_for_discovery?(.html)",
        "destination": "/docs/getting_started/create/prepare_for_discovery.html",
        "type": 301
      },
      {
        "source": "/docs/tutorials/create/presentation_layout?(.html)",
        "destination": "/docs/getting_started/create/presentation_layout.html",
        "type": 301
      },
      {
        "source": "/docs/tutorials/create/preview_and_validate?(.html)",
        "destination": "/docs/getting_started/create/preview_and_validate.html",
        "type": 301
      },
      {
        "source": "/docs/tutorials/create/publish?(.html)",
        "destination": "/docs/getting_started/create/publish.html",
        "type": 301
      },
      {
        "source": "/docs/tutorials/interactivity?(.html)",
        "destination": "/docs/interaction_dynamic/interactivity.html",
        "type": 301
      },
      {
        "source": "/docs/tutorials/interactivity/advanced-interactivity?(.html)",
        "destination": "/docs/interaction_dynamic/interactivity/advanced-interactivity.html",
        "type": 301
      },
      {
        "source": "/docs/tutorials/interactivity/get-familiar?(.html)",
        "destination": "/docs/interaction_dynamic/interactivity/get-familiar.html",
        "type": 301
      },
      {
        "source": "/docs/tutorials/interactivity/prereqs-setup?(.html)",
        "destination": "/docs/interaction_dynamic/interactivity/prereqs-setup.html",
        "type": 301
      },
      {
        "source": "/docs/tutorials/interactivity/remote-data?(.html)",
        "destination": "/docs/interaction_dynamic/interactivity/remote-data.html",
        "type": 301
      },
      {
        "source": "/docs/tutorials/interactivity/wrapping-up?(.html)",
        "destination": "/docs/interaction_dynamic/interactivity/wrapping-up.html",
        "type": 301
      },
      {
        "source": "/docs/tutorials/live_blog?(.html)",
        "destination": "/docs/interaction_dynamic/live_blog.html",
        "type": 301
      },
      {
        "source": "/docs/tutorials/login_requiring?(.html)",
        "destination": "/docs/interaction_dynamic/login_requiring.html",
        "type": 301
      },
      {
        "source": "/docs/tutorials/login_requiring/add_comment?(.html)",
        "destination": "/docs/interaction_dynamic/login_requiring/add_comment.html",
        "type": 301
      },
      {
        "source": "/docs/tutorials/login_requiring/login?(.html)",
        "destination": "/docs/interaction_dynamic/login_requiring/login.html",
        "type": 301
      },
      {
        "source": "/docs/tutorials/login_requiring/logout?(.html)",
        "destination": "/docs/interaction_dynamic/login_requiring/logout.html",
        "type": 301
      },
      {
        "source": "/docs/tutorials/login_requiring/summary?(.html)",
        "destination": "/docs/interaction_dynamic/login_requiring/summary.html",
        "type": 301
      },
      {
        "source": "/docs/tutorials/visual_story?(.html)",
        "destination": "/docs/getting_started/visual_story.html",
        "type": 301
      },
      {
        "source": "/docs/design/visual_story?(.html)",
        "destination": "/docs/getting_started/visual_story.html",
        "type": 301
      },
      {
        "source": "/docs/tutorials/visual_story/add_more_pages?(.html)",
        "destination": "/docs/getting_started/visual_story/add_more_pages.html",
        "type": 301
      },
      {
        "source": "/docs/design/visual_story/add_more_pages?(.html)",
        "destination": "/docs/getting_started/visual_story/add_more_pages.html",
        "type": 301
      },
      {
        "source": "/docs/tutorials/visual_story/animating_elements?(.html)",
        "destination": "/docs/getting_started/visual_story/animating_elements.html",
        "type": 301
      },
      {
        "source": "/docs/design/visual_story/animating_elements?(.html)",
        "destination": "/docs/getting_started/visual_story/animating_elements.html",
        "type": 301
      },
      {
        "source": "/docs/tutorials/visual_story/congratulations?(.html)",
        "destination": "/docs/getting_started/visual_story/congratulations.html",
        "type": 301
      },
      {
        "source": "/docs/design/visual_story/congratulations?(.html)",
        "destination": "/docs/getting_started/visual_story/congratulations.html",
        "type": 301
      },
      {
        "source": "/docs/tutorials/visual_story/create_bookend?(.html)",
        "destination": "/docs/getting_started/visual_story/create_bookend.html",
        "type": 301
      },
      {
        "source": "/docs/design/visual_story/create_bookend?(.html)",
        "destination": "/docs/getting_started/visual_story/create_bookend.html",
        "type": 301
      },
      {
        "source": "/docs/tutorials/visual_story/create_cover_page?(.html)",
        "destination": "/docs/getting_started/visual_story/create_cover_page.html",
        "type": 301
      },
      {
        "source": "/docs/design/visual_story/create_cover_page?(.html)",
        "destination": "/docs/getting_started/visual_story/create_cover_page.html",
        "type": 301
      },
      {
        "source": "/docs/tutorials/visual_story/parts_of_story?(.html)",
        "destination": "/docs/getting_started/visual_story/parts_of_story.html",
        "type": 301
      },
      {
        "source": "/docs/design/visual_story/parts_of_story?(.html)",
        "destination": "/docs/getting_started/visual_story/parts_of_story.html",
        "type": 301
      },
      {
        "source": "/docs/tutorials/visual_story/setting_up?(.html)",
        "destination": "/docs/getting_started/visual_story/setting_up.html",
        "type": 301
      },
      {
        "source": "/docs/design/visual_story/setting_up?(.html)",
        "destination": "/docs/getting_started/visual_story/setting_up.html",
        "type": 301
      },
      {
        "source": "/docs/tutorials/visual_story/validation?(.html)",
        "destination": "/docs/getting_started/visual_story/validation.html",
        "type": 301
      },
      {
        "source": "/docs/design/visual_story/validation?(.html)",
        "destination": "/docs/getting_started/visual_story/validation.html",
        "type": 301
      },
      {
        "source": "/:lang/docs/guides/debug/validate",
        "destination": "/:lang/docs/fundamentals/validate.html",
        "type": 301
      },
      {
        "source": "/:lang/docs/tutorials/",
        "destination": "/:lang/docs/",
        "type": 301
      },
      {
        "source": "/:lang/docs/getting-started/",
        "destination": "/:lang/docs/getting_started/quickstart",
        "type": 301
      },
      {
        "source": "/:lang/docs/guides/ads_on_amp",
        "destination": "/:lang/docs/ads/monetization.html",
        "type": 301
      },
      {
        "source": "/:lang/docs/ads_analytics/ads_on_amp",
        "destination": "/:lang/docs/ads/monetization.html",
        "type": 301
      },
      {
        "source": "/:lang/docs/ads/ads_on_amp",
        "destination": "/:lang/docs/ads/monetization.html",
        "type": 301
      },
      {
        "source": "/:lang/docs/guides/ads/ads_getting_started",
        "destination": "/:lang/docs/ads/monetization.html",
        "type": 301
      },
      {
        "source": "/:lang/docs/ads_analytics/ads_getting_started",
        "destination": "/:lang/docs/ads/monetization.html",
        "type": 301
      },
      {
        "source": "/:lang/docs/ads/ads_getting_started",
        "destination": "/:lang/docs/ads/monetization.html",
        "type": 301
      },
      {
        "source": "/:lang/docs/guides/ads/ads_tips",
        "destination": "/:lang/docs/ads/monetization.html",
        "type": 301
      },
      {
        "source": "/:lang/docs/ads_analytics/ads_tips",
        "destination": "/:lang/docs/ads/monetization.html",
        "type": 301
      },
      {
        "source": "/:lang/docs/ads/ads_tips",
        "destination": "/:lang/docs/ads/monetization.html",
        "type": 301
      },
      {
        "source": "/:lang/docs/guides/amp_replacements",
        "destination": "/:lang/docs/media/amp_replacements.html",
        "type": 301
      },
      {
        "source": "/:lang/docs/guides/analytics_amp",
        "destination": "/:lang/docs/analytics/analytics_amp.html",
        "type": 301
      },
      {
        "source": "/:lang/docs/ads_analytics/analytics_amp",
        "destination": "/:lang/docs/analytics/analytics_amp.html",
        "type": 301
      },
      {
        "source": "/:lang/docs/guides/analytics/analytics_basics",
        "destination": "/:lang/docs/analytics/analytics_basics.html",
        "type": 301
      },
      {
        "source": "/:lang/docs/ads_analytics/analytics_basics",
        "destination": "/:lang/docs/analytics/analytics_basics.html",
        "type": 301
      },
      {
        "source": "/:lang/docs/guides/analytics/analytics-vendors",
        "destination": "/:lang/docs/analytics/analytics-vendors.html",
        "type": 301
      },
      {
        "source": "/:lang/docs/ads_analytics/analytics-vendors",
        "destination": "/:lang/docs/analytics/analytics-vendors.html",
        "type": 301
      },
      {
        "source": "/:lang/docs/ads_analytics/ads-vendors",
        "destination": "/:lang/docs/ads/ads-vendors.html",
        "type": 301
      },
      {
        "source": "/:lang/docs/ads_analytics/integration-guide",
        "destination": "/:lang/docs/ads/integration-guide.html",
        "type": 301
      },
      {
        "source": "/:lang/docs/guides/analytics/deep_dive_analytics",
        "destination": "/:lang/docs/analytics/deep_dive_analytics.html",
        "type": 301
      },
      {
        "source": "/:lang/docs/ads_analytics/deep_dive_analytics",
        "destination": "/:lang/docs/analytics/deep_dive_analytics.html",
        "type": 301
      },
      {
        "source": "/:lang/docs/guides/analytics/use_cases",
        "destination": "/:lang/docs/analytics/use_cases.html",
        "type": 301
      },
      {
        "source": "/:lang/docs/ads_analytics/use_cases",
        "destination": "/:lang/docs/analytics/use_cases.html",
        "type": 301
      },
      {
        "source": "/:lang/docs/guides/discovery",
        "destination": "/:lang/docs/fundamentals/discovery.html",
        "type": 301
      },
      {
        "source": "/:lang/docs/guides/engagement",
        "destination": "/:lang/docs/fundamentals/engagement.html",
        "type": 301
      },
      {
        "source": "/:lang/docs/guides/how_cached",
        "destination": "/:lang/docs/fundamentals/how_cached.html",
        "type": 301
      },
      {
        "source": "/:lang/docs/guides/pwa-amp",
        "destination": "/:lang/docs/integration/pwa-amp.html",
        "type": 301
      },
      {
        "source": "/:lang/docs/guides/pwa-amp/amp-as-pwa",
        "destination": "/:lang/docs/integration/pwa-amp/amp-as-pwa.html",
        "type": 301
      },
      {
        "source": "/:lang/docs/guides/pwa-amp/amp-in-pwa",
        "destination": "/:lang/docs/integration/pwa-amp/amp-in-pwa.html",
        "type": 301
      },
      {
        "source": "/:lang/docs/guides/pwa-amp/amp-to-pwa",
        "destination": "/:lang/docs/integration/pwa-amp/amp-to-pwa.html",
        "type": 301
      },
      {
        "source": "/:lang/docs/guides/responsive_amp",
        "destination": "/:lang/docs/design/responsive_amp.html",
        "type": 301
      },
      {
        "source": "/:lang/docs/guides/responsive/art_direction",
        "destination": "/:lang/docs/design/responsive/art_direction.html",
        "type": 301
      },
      {
        "source": "/:lang/docs/guides/responsive/control_layout",
        "destination": "/:lang/docs/design/responsive/control_layout.html",
        "type": 301
      },
      {
        "source": "/:lang/docs/guides/responsive/custom_fonts",
        "destination": "/:lang/docs/design/responsive/custom_fonts.html",
        "type": 301
      },
      {
        "source": "/:lang/docs/guides/responsive/placeholders",
        "destination": "/:lang/docs/design/responsive/placeholders.html",
        "type": 301
      },
      {
        "source": "/:lang/docs/guides/responsive/responsive_design",
        "destination": "/:lang/docs/design/responsive/responsive_design.html",
        "type": 301
      },
      {
        "source": "/:lang/docs/guides/responsive/style_pages",
        "destination": "/:lang/docs/design/responsive/style_pages.html",
        "type": 301
      },
      {
        "source": "/:lang/docs/guides/third_party_components",
        "destination": "/:lang/docs/fundamentals/third_party_components.html",
        "type": 301
      },
      {
        "source": "/:lang/docs/guides/validate",
        "destination": "/:lang/docs/fundamentals/validate.html",
        "type": 301
      },
      {
        "source": "/:lang/docs/reference/spec",
        "destination": "/:lang/docs/fundamentals/spec.html",
        "type": 301
      },
      {
        "source": "/:lang/docs/reference/spec/amp-boilerplate",
        "destination": "/:lang/docs/fundamentals/spec/amp-boilerplate.html",
        "type": 301
      },
      {
        "source": "/:lang/docs/reference/spec/amp-html-layout",
        "destination": "/:lang/docs/design/amp-html-layout.html",
        "type": 301
      },
      {
        "source": "/:lang/docs/reference/validation_errors",
        "destination": "/:lang/docs/troubleshooting/validation_errors.html",
        "type": 301
      },
      {
        "source": "/:lang/docs/tutorials/add_advanced",
        "destination": "/:lang/docs/fundamentals/add_advanced.html",
        "type": 301
      },
      {
        "source": "/:lang/docs/tutorials/add_advanced/adding_carousels",
        "destination": "/:lang/docs/fundamentals/add_advanced/adding_carousels.html",
        "type": 301
      },
      {
        "source": "/:lang/docs/tutorials/add_advanced/adding_components",
        "destination": "/:lang/docs/fundamentals/add_advanced/adding_components.html",
        "type": 301
      },
      {
        "source": "/:lang/docs/tutorials/add_advanced/congratulations",
        "destination": "/:lang/docs/fundamentals/add_advanced/congratulations.html",
        "type": 301
      },
      {
        "source": "/:lang/docs/tutorials/add_advanced/fonts",
        "destination": "/:lang/docs/fundamentals/add_advanced/fonts.html",
        "type": 301
      },
      {
        "source": "/:lang/docs/tutorials/add_advanced/navigating",
        "destination": "/:lang/docs/fundamentals/add_advanced/navigating.html",
        "type": 301
      },
      {
        "source": "/:lang/docs/tutorials/add_advanced/review_code",
        "destination": "/:lang/docs/fundamentals/add_advanced/review_code.html",
        "type": 301
      },
      {
        "source": "/:lang/docs/tutorials/add_advanced/setting_up",
        "destination": "/:lang/docs/fundamentals/add_advanced/setting_up.html",
        "type": 301
      },
      {
        "source": "/:lang/docs/tutorials/add_advanced/tracking_data",
        "destination": "/:lang/docs/fundamentals/add_advanced/tracking_data.html",
        "type": 301
      },
      {
        "source": "/:lang/docs/tutorials/converting",
        "destination": "/:lang/docs/fundamentals/converting.html",
        "type": 301
      },
      {
        "source": "/:lang/docs/tutorials/converting/building-page",
        "destination": "/:lang/docs/fundamentals/converting/building-page.html",
        "type": 301
      },
      {
        "source": "/:lang/docs/tutorials/converting/congratulations",
        "destination": "/:lang/docs/fundamentals/converting/congratulations.html",
        "type": 301
      },
      {
        "source": "/:lang/docs/tutorials/converting/discoverable",
        "destination": "/:lang/docs/fundamentals/converting/discoverable.html",
        "type": 301
      },
      {
        "source": "/:lang/docs/tutorials/converting/resolving-errors",
        "destination": "/:lang/docs/fundamentals/converting/resolving-errors.html",
        "type": 301
      },
      {
        "source": "/:lang/docs/tutorials/converting/setting-up",
        "destination": "/:lang/docs/fundamentals/converting/setting-up.html",
        "type": 301
      },
      {
        "source": "/:lang/docs/tutorials/create",
        "destination": "/:lang/docs/getting_started/create.html",
        "type": 301
      },
      {
        "source": "/:lang/docs/tutorials/create/basic_markup",
        "destination": "/:lang/docs/getting_started/create/basic_markup.html",
        "type": 301
      },
      {
        "source": "/:lang/docs/tutorials/create/include_image",
        "destination": "/:lang/docs/getting_started/create/include_image.html",
        "type": 301
      },
      {
        "source": "/:lang/docs/tutorials/create/prepare_for_discovery",
        "destination": "/:lang/docs/getting_started/create/prepare_for_discovery.html",
        "type": 301
      },
      {
        "source": "/:lang/docs/tutorials/create/presentation_layout",
        "destination": "/:lang/docs/getting_started/create/presentation_layout.html",
        "type": 301
      },
      {
        "source": "/:lang/docs/tutorials/create/preview_and_validate",
        "destination": "/:lang/docs/getting_started/create/preview_and_validate.html",
        "type": 301
      },
      {
        "source": "/:lang/docs/tutorials/create/publish",
        "destination": "/:lang/docs/getting_started/create/publish.html",
        "type": 301
      },
      {
        "source": "/:lang/docs/tutorials/interactivity",
        "destination": "/:lang/docs/interaction_dynamic/interactivity.html",
        "type": 301
      },
      {
        "source": "/:lang/docs/tutorials/interactivity/advanced-interactivity",
        "destination": "/:lang/docs/interaction_dynamic/interactivity/advanced-interactivity.html",
        "type": 301
      },
      {
        "source": "/:lang/docs/tutorials/interactivity/get-familiar",
        "destination": "/:lang/docs/interaction_dynamic/interactivity/get-familiar.html",
        "type": 301
      },
      {
        "source": "/:lang/docs/tutorials/interactivity/prereqs-setup",
        "destination": "/:lang/docs/interaction_dynamic/interactivity/prereqs-setup.html",
        "type": 301
      },
      {
        "source": "/:lang/docs/tutorials/interactivity/remote-data",
        "destination": "/:lang/docs/interaction_dynamic/interactivity/remote-data.html",
        "type": 301
      },
      {
        "source": "/:lang/docs/tutorials/interactivity/wrapping-up",
        "destination": "/:lang/docs/interaction_dynamic/interactivity/wrapping-up.html",
        "type": 301
      },
      {
        "source": "/:lang/docs/tutorials/live_blog",
        "destination": "/:lang/docs/interaction_dynamic/live_blog.html",
        "type": 301
      },
      {
        "source": "/:lang/docs/tutorials/login_requiring",
        "destination": "/:lang/docs/interaction_dynamic/login_requiring.html",
        "type": 301
      },
      {
        "source": "/:lang/docs/tutorials/login_requiring/add_comment",
        "destination": "/:lang/docs/interaction_dynamic/login_requiring/add_comment.html",
        "type": 301
      },
      {
        "source": "/:lang/docs/tutorials/login_requiring/login",
        "destination": "/:lang/docs/interaction_dynamic/login_requiring/login.html",
        "type": 301
      },
      {
        "source": "/:lang/docs/tutorials/login_requiring/logout",
        "destination": "/:lang/docs/interaction_dynamic/login_requiring/logout.html",
        "type": 301
      },
      {
        "source": "/:lang/docs/tutorials/login_requiring/summary",
        "destination": "/:lang/docs/interaction_dynamic/login_requiring/summary.html",
        "type": 301
      },
      {
        "source": "/:lang/docs/guides/debug/validate.html",
        "destination": "/:lang/docs/guides/validate.html",
        "type": 301
      }
    ],
    "ignore": [
      ".grow"
    ]
  }
}<|MERGE_RESOLUTION|>--- conflicted
+++ resolved
@@ -53,15 +53,6 @@
       },
 
       {
-<<<<<<< HEAD
-        "source": "/contribute/governance/",
-        "destination": "https://amp.dev/community/governance",
-        "type": 301
-      },
-      {
-        "source": "/:lang/contribute/governance/",
-        "destination": "https://amp.dev/:lang/community/governance",
-=======
         "source": "/docs/contribute/governance/",
         "destination": "https://amp.dev/community/governance?referrer=ampproject.org",
         "type": 301
@@ -74,20 +65,10 @@
       {
         "source": "/latest/blog/amp-projects-new-governance-model-now-in-effect/",
         "destination": "https://amp.dev/community/governance?referrer=ampproject.org",
->>>>>>> 0491ecf8
         "type": 301
       },
 
       {
-<<<<<<< HEAD
-        "source": "/docs/community/governance/",
-        "destination": "https://amp.dev/community/governance",
-        "type": 301
-      },
-      {
-        "source": "/:lang/docs/community/governance/",
-        "destination": "https://amp.dev/:lang/community/governance",
-=======
         "source": "/contribute/governance/",
         "destination": "https://amp.dev/community/governance?referrer=ampproject.org",
         "type": 301
@@ -95,7 +76,6 @@
       {
         "source": "/:lang/contribute/governance/",
         "destination": "https://amp.dev/:lang/community/governance?referrer=ampproject.org",
->>>>>>> 0491ecf8
         "type": 301
       },
 
