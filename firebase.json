{
  "hosting": {
    "public": "build",
    "cleanUrls": true,
    "trailingSlash": true,
    "headers": [{
        "source": "**/*.@(jpg|jpeg|gif|png|svg|mp4)",
        "headers": [{
          "key": "Cache-Control",
          "value": "max-age=604800"
        }]
      },
      {
        "source": "service-worker.js",
        "headers": [{
          "key": "Cache-Control",
          "value": "no-cache"
        }]
      }
    ],
    "redirects": [
      {
        "source": "/amp-conf",
        "destination": "https://amp.dev/events/amp-conf-2019?referrer=ampproject.org",
        "type": 301
      },
      {
        "source": "/amp-conf-2018",
        "destination": "https://amp.dev/events/amp-conf-2019?referrer=ampproject.org",
        "type": 301
      },
      {
        "source": "/amp-conf-2017",
        "destination": "https://amp.dev/events/amp-conf-2019?referrer=ampproject.org",
        "type": 301
      },
      {
        "source": "/amp-roadshow",
        "destination": "https://amp.dev/events/amp-roadshow?referrer=ampproject.org",
        "type": 301
      },

      {
        "source": "/contribute/governance/",
        "destination": "https://amp.dev/community/governance/",
        "type": 301
      },
      {
        "source": "/:lang/contribute/governance/",
        "destination": "https://amp.dev/:lang/community/governance/",
        "type": 301
      },

      {
        "source": "/docs/contribute/governance/",
        "destination": "https://amp.dev/community/governance/",
        "type": 301
      },
      {
        "source": "/:lang/docs/contribute/governance/",
        "destination": "https://amp.dev/:lang/community/governance/",
        "type": 301
      },

      {
        "source": "/static/:path*",
        "destination": "https://amp.dev/static/:path",
        "type": 301
      },

      {
        "source": "/case-studies",
        "destination": "https://amp.dev/success-stories/?referrer=ampproject.org",
        "type": 301
      },
      {
        "source": "/learn/showcases",
        "destination": "https://amp.dev/about/use-cases?referrer=ampproject.org",
        "type": 301
      },
      {
        "source": "/stories",
        "destination": "https://amp.dev/about/stories?referrer=ampproject.org",
        "type": 301
      },
      {
        "source": "/docs",
        "destination": "https://amp.dev/documentation/guides-and-tutorials/?referrer=ampproject.org",
        "type": 301
      },
      {
        "source": "/latest",
        "destination": "https://blog.amp.dev",
        "type": 301
      },
      {
        "source": "/roadmap{,/**}",
        "destination": "https://amp.dev/community/roadmap?referrer=ampproject.org",
        "type": 301
      },
      {
        "source": "/reference",
        "destination": "https://amp.dev/documentation/components/?referrer=ampproject.org",
        "type": 301
      },
      {
        "source": "/contribute",
        "destination": "https://amp.dev/documentation/guides-and-tutorials/contribute/?referrer=ampproject.org",
        "type": 301
      },

      {
        "source": "/",
        "destination": "https://amp.dev/",
        "type": 301
      },
      {
        "source": "/:lang/",
        "destination": "https://amp.dev/:lang/?referrer=ampproject.org",
        "type": 301
      },

      {
        "source": "/:lang/roadmap{,/**}",
        "destination": "https://amp.dev/:lang/community/roadmap?referrer=ampproject.org",
        "type": 301
      },
      {
        "source": "/:lang/latest",
        "destination": "https://blog.amp.dev/",
        "type": 301
      },
      {
        "source": "/:lang/reference",
        "destination": "https://amp.dev/:lang/documentation/components/?referrer=ampproject.org",
        "type": 301
      },


      {
        "source": "/:lang/about/benefits",
        "destination": "https://amp.dev/:lang/?referrer=ampproject.org#benefits",
        "type": 301
      },
      {
        "source": "/:lang/about/mission",
        "destination": "https://amp.dev/:lang/about/mission-and-vision?referrer=ampproject.org",
        "type": 301
      },
      {
        "source": "/:lang/amp-conf/accessibility/",
        "destination": "https://amp.dev/:lang/events/accessibility?referrer=ampproject.org",
        "type": 301
      },
      {
        "source": "/:lang/amp-conf/code-of-conduct/",
        "destination": "https://amp.dev/:lang/events/code-of-conduct?referrer=ampproject.org",
        "type": 301
      },
      {
        "source": "/:lang/case-studies",
        "destination": "https://amp.dev/:lang/success-stories/?referrer=ampproject.org",
        "type": 301
      },
      {
        "source": "/:lang/contribute",
        "destination": "https://amp.dev/:lang/documentation/guides-and-tutorials/contribute/?referrer=ampproject.org",
        "type": 301
      },
      {
        "source": "/:lang/docs/ads",
        "destination": "https://amp.dev/:lang/documentation/guides-and-tutorials/?format=ads&referrer=ampproject.org",
        "type": 301
      },
      {
        "source": "/:lang/docs/ads/adnetwork_integration",
        "destination": "https://amp.dev/:lang/documentation/guides-and-tutorials/contribute/adnetwork_integration?referrer=ampproject.org",
        "type": 301
      },
      {
        "source": "/:lang/docs/ads/ads_vendors",
        "destination": "https://amp.dev/:lang/documentation/guides-and-tutorials/develop/monetization/ads_vendors?referrer=ampproject.org",
        "type": 301
      },
      {
        "source": "/:lang/docs/ads/advertise_amp_stories",
        "destination": "https://amp.dev/:lang/documentation/guides-and-tutorials/develop/advertise_amp_stories?referrer=ampproject.org",
        "type": 301
      },
      {
        "source": "/:lang/docs/ads/amphtml_ads",
        "destination": "https://amp.dev/:lang/documentation/guides-and-tutorials/learn/intro-to-amphtml-ads?referrer=ampproject.org",
        "type": 301
      },
      {
        "source": "/:lang/docs/ads/amphtml_ads/create_shell",
        "destination": "https://amp.dev/:lang/documentation/guides-and-tutorials/start/create_amphtml_ad/create_shell?referrer=ampproject.org",
        "type": 301
      },
      {
        "source": "/:lang/docs/ads/amphtml_ads/image_ad",
        "destination": "https://amp.dev/:lang/documentation/guides-and-tutorials/start/create_amphtml_ad/image_ad?referrer=ampproject.org",
        "type": 301
      },
      {
        "source": "/:lang/docs/ads/amphtml_ads/summary",
        "destination": "https://amp.dev/:lang/documentation/guides-and-tutorials/start/create_amphtml_ad/summary?referrer=ampproject.org",
        "type": 301
      },
      {
        "source": "/:lang/docs/ads/amphtml_ads/track_views",
        "destination": "https://amp.dev/:lang/documentation/guides-and-tutorials/start/create_amphtml_ad/track_views?referrer=ampproject.org",
        "type": 301
      },
      {
        "source": "/:lang/docs/ads/amphtml_ads/validate",
        "destination": "https://amp.dev/:lang/documentation/guides-and-tutorials/start/create_amphtml_ad/validate?referrer=ampproject.org",
        "type": 301
      },
      {
        "source": "/:lang/docs/ads/create_amphtml_ad",
        "destination": "https://amp.dev/:lang/documentation/guides-and-tutorials/start/create_amphtml_ad/",
        "type": 301
      },
      {
        "source": "/:lang/docs/ads/introduction_ads",
        "destination": "https://amp.dev/:lang/documentation/guides-and-tutorials/learn/intro-to-amphtml-ads.html?referrer=ampproject.org",
        "type": 301
      },
      {
        "source": "/:lang/docs/ads/monetization",
        "destination": "https://amp.dev/:lang/documentation/guides-and-tutorials/develop/monetization/?referrer=ampproject.org",
        "type": 301
      },
      {
        "source": "/:lang/docs/ads/story_ads_best_practices",
        "destination": "https://amp.dev/:lang/documentation/guides-and-tutorials/develop/story_ads_best_practices?referrer=ampproject.org",
        "type": 301
      },
      {
        "source": "/:lang/docs/analytics/",
        "destination": "https://amp.dev/:lang/documentation/guides-and-tutorials/?referrer=ampproject.org",
        "type": 301
      },
      {
        "source": "/:lang/docs/analytics/analytics-vendors",
        "destination": "https://amp.dev/:lang/documentation/guides-and-tutorials/optimize-measure/configure-analytics/analytics-vendors?referrer=ampproject.org",
        "type": 301
      },
      {
        "source": "/:lang/docs/analytics/analytics_amp",
        "destination": "https://amp.dev/:lang/documentation/guides-and-tutorials/optimize-measure/configure-analytics/?referrer=ampproject.org",
        "type": 301
      },
      {
        "source": "/:lang/docs/analytics/analytics_basics",
        "destination": "https://amp.dev/:lang/documentation/guides-and-tutorials/optimize-measure/configure-analytics/analytics_basics?referrer=ampproject.org",
        "type": 301
      },
      {
        "source": "/:lang/docs/analytics/deep_dive_analytics",
        "destination": "https://amp.dev/:lang/documentation/guides-and-tutorials/optimize-measure/configure-analytics/deep_dive_analytics?referrer=ampproject.org",
        "type": 301
      },
      {
        "source": "/:lang/docs/analytics/use_cases",
        "destination": "https://amp.dev/:lang/documentation/guides-and-tutorials/optimize-measure/configure-analytics/use_cases?referrer=ampproject.org",
        "type": 301
      },
      {
        "source": "/:lang/docs/contribute/",
        "destination": "https://amp.dev/:lang/documentation/guides-and-tutorials/contribute/?referrer=ampproject.org",
        "type": 301
      },
      {
        "source": "/:lang/docs/design/",
        "destination": "https://amp.dev/:lang/documentation/guides-and-tutorials/?referrer=ampproject.org",
        "type": 301
      },
      {
        "source": "/:lang/docs/design/amp-html-layout/layouts_demonstrated",
        "destination": "https://amp.dev/:lang/documentation/guides-and-tutorials/learn/amp-html-layout/layouts_demonstrated?referrer=ampproject.org",
        "type": 301
      },
      {
        "source": "/:lang/docs/design/responsive/art_direction",
        "destination": "https://amp.dev/:lang/documentation/guides-and-tutorials/develop/style_and_layout/art_direction?referrer=ampproject.org",
        "type": 301
      },
      {
        "source": "/:lang/docs/design/responsive/control_layout",
        "destination": "https://amp.dev/:lang/documentation/guides-and-tutorials/develop/style_and_layout/control_layout?referrer=ampproject.org",
        "type": 301
      },
      {
        "source": "/:lang/docs/design/responsive/custom_fonts",
        "destination": "https://amp.dev/:lang/documentation/guides-and-tutorials/develop/style_and_layout/custom_fonts?referrer=ampproject.org",
        "type": 301
      },
      {
        "source": "/:lang/docs/design/responsive/placeholders",
        "destination": "https://amp.dev/:lang/documentation/guides-and-tutorials/develop/style_and_layout/placeholders?referrer=ampproject.org",
        "type": 301
      },
      {
        "source": "/:lang/docs/design/responsive/responsive_design",
        "destination": "https://amp.dev/:lang/documentation/guides-and-tutorials/develop/style_and_layout/responsive_design?referrer=ampproject.org",
        "type": 301
      },
      {
        "source": "/:lang/docs/design/responsive/style_pages",
        "destination": "https://amp.dev/:lang/documentation/guides-and-tutorials/develop/style_and_layout/style_pages?referrer=ampproject.org",
        "type": 301
      },
      {
        "source": "/:lang/docs/design/responsive_amp",
        "destination": "https://amp.dev/:lang/documentation/guides-and-tutorials/develop/style_and_layout/?referrer=ampproject.org",
        "type": 301
      },
      {
        "source": "/:lang/docs/fundamentals/",
        "destination": "https://amp.dev/:lang/documentation/guides-and-tutorials/?referrer=ampproject.org",
        "type": 301
      },
      {
        "source": "/:lang/docs/fundamentals/add_advanced",
        "destination": "https://amp.dev/:lang/documentation/guides-and-tutorials/start/add_advanced/?referrer=ampproject.org",
        "type": 301
      },
      {
        "source": "/:lang/docs/fundamentals/add_advanced/adding_carousels",
        "destination": "https://amp.dev/:lang/documentation/guides-and-tutorials/start/add_advanced/adding_carousels?referrer=ampproject.org",
        "type": 301
      },
      {
        "source": "/:lang/docs/fundamentals/add_advanced/adding_components",
        "destination": "https://amp.dev/:lang/documentation/guides-and-tutorials/start/add_advanced/adding_components?referrer=ampproject.org",
        "type": 301
      },
      {
        "source": "/:lang/docs/fundamentals/add_advanced/congratulations",
        "destination": "https://amp.dev/:lang/documentation/guides-and-tutorials/start/add_advanced/congratulations?referrer=ampproject.org",
        "type": 301
      },
      {
        "source": "/:lang/docs/fundamentals/add_advanced/fonts",
        "destination": "https://amp.dev/:lang/documentation/guides-and-tutorials/start/add_advanced/fonts?referrer=ampproject.org",
        "type": 301
      },
      {
        "source": "/:lang/docs/fundamentals/add_advanced/navigating",
        "destination": "https://amp.dev/:lang/documentation/guides-and-tutorials/start/add_advanced/navigating?referrer=ampproject.org",
        "type": 301
      },
      {
        "source": "/:lang/docs/fundamentals/add_advanced/review_code",
        "destination": "https://amp.dev/:lang/documentation/guides-and-tutorials/start/add_advanced/review_code?referrer=ampproject.org",
        "type": 301
      },
      {
        "source": "/:lang/docs/fundamentals/add_advanced/setting_up",
        "destination": "https://amp.dev/:lang/documentation/guides-and-tutorials/start/add_advanced/setting_up?referrer=ampproject.org",
        "type": 301
      },
      {
        "source": "/:lang/docs/fundamentals/add_advanced/tracking_data",
        "destination": "https://amp.dev/:lang/documentation/guides-and-tutorials/start/add_advanced/tracking_data?referrer=ampproject.org",
        "type": 301
      },
      {
        "source": "/:lang/docs/fundamentals/amp_story_best_practices",
        "destination": "https://amp.dev/:lang/documentation/guides-and-tutorials/develop/amp_story_best_practices?referrer=ampproject.org",
        "type": 301
      },
      {
        "source": "/:lang/docs/fundamentals/converting",
        "destination": "https://amp.dev/:lang/documentation/guides-and-tutorials/start/converting/?referrer=ampproject.org",
        "type": 301
      },
      {
        "source": "/:lang/docs/fundamentals/converting/building-page",
        "destination": "https://amp.dev/:lang/documentation/guides-and-tutorials/start/converting/building-page?referrer=ampproject.org",
        "type": 301
      },
      {
        "source": "/:lang/docs/fundamentals/converting/congratulations",
        "destination": "https://amp.dev/:lang/documentation/guides-and-tutorials/start/converting/congratulations?referrer=ampproject.org",
        "type": 301
      },
      {
        "source": "/:lang/docs/fundamentals/converting/discoverable",
        "destination": "https://amp.dev/:lang/documentation/guides-and-tutorials/start/converting/discoverable?referrer=ampproject.org",
        "type": 301
      },
      {
        "source": "/:lang/docs/fundamentals/converting/resolving-errors",
        "destination": "https://amp.dev/:lang/documentation/guides-and-tutorials/start/converting/resolving-errors?referrer=ampproject.org",
        "type": 301
      },
      {
        "source": "/:lang/docs/fundamentals/converting/setting-up",
        "destination": "https://amp.dev/:lang/documentation/guides-and-tutorials/start/converting/setting-up?referrer=ampproject.org",
        "type": 301
      },
      {
        "source": "/:lang/docs/fundamentals/discovery",
        "destination": "https://amp.dev/:lang/documentation/guides-and-tutorials/optimize-and-measure/discovery?referrer=ampproject.org",
        "type": 301
      },
      {
        "source": "/:lang/docs/fundamentals/engagement",
        "destination": "https://amp.dev/:lang/documentation/guides-and-tutorials/optimize-and-measure/engagement?referrer=ampproject.org",
        "type": 301
      },
      {
        "source": "/:lang/docs/fundamentals/how_cached",
        "destination": "https://amp.dev/:lang/documentation/guides-and-tutorials/learn/amp-caches-and-cors/how_amp_pages_are_cached?referrer=ampproject.org",
        "type": 301
      },
      {
        "source": "/:lang/docs/fundamentals/optimize_amp",
        "destination": "https://amp.dev/:lang/documentation/guides-and-tutorials/optimize-and-measure/optimize_amp?referrer=ampproject.org",
        "type": 301
      },
      {
        "source": "/:lang/docs/fundamentals/third_party_components",
        "destination": "https://amp.dev/:lang/documentation/guides-and-tutorials/develop/third_party_components?referrer=ampproject.org",
        "type": 301
      },
      {
        "source": "/:lang/docs/fundamentals/validate",
        "destination": "https://amp.dev/:lang/documentation/guides-and-tutorials/learn/validation-workflow/validate_amp?referrer=ampproject.org",
        "type": 301
      },
      {
        "source": "/:lang/docs/getting_started/",
        "destination": "https://amp.dev/:lang/documentation/guides-and-tutorials/?referrer=ampproject.org",
        "type": 301
      },
      {
        "source": "/:lang/docs/getting_started/create",
        "destination": "https://amp.dev/:lang/documentation/guides-and-tutorials/start/create/?referrer=ampproject.org",
        "type": 301
      },
      {
        "source": "/:lang/docs/getting_started/create/basic_markup",
        "destination": "https://amp.dev/:lang/documentation/guides-and-tutorials/start/create/basic_markup?referrer=ampproject.org",
        "type": 301
      },
      {
        "source": "/:lang/docs/getting_started/create/include_image",
        "destination": "https://amp.dev/:lang/documentation/guides-and-tutorials/start/create/include_image?referrer=ampproject.org",
        "type": 301
      },
      {
        "source": "/:lang/docs/getting_started/create/prepare_for_discovery",
        "destination": "https://amp.dev/:lang/documentation/guides-and-tutorials/start/create/prepare_for_discovery?referrer=ampproject.org",
        "type": 301
      },
      {
        "source": "/:lang/docs/getting_started/create/presentation_layout",
        "destination": "https://amp.dev/:lang/documentation/guides-and-tutorials/start/create/presentation_layout?referrer=ampproject.org",
        "type": 301
      },
      {
        "source": "/:lang/docs/getting_started/create/preview_and_validate",
        "destination": "https://amp.dev/:lang/documentation/guides-and-tutorials/start/create/preview_and_validate?referrer=ampproject.org",
        "type": 301
      },
      {
        "source": "/:lang/docs/getting_started/create/publish",
        "destination": "https://amp.dev/:lang/documentation/guides-and-tutorials/start/create/publish?referrer=ampproject.org",
        "type": 301
      },
      {
        "source": "/:lang/docs/getting_started/quickstart",
        "destination": "https://amp.dev/:lang/documentation/guides-and-tutorials/start/create/?format=websites",
        "type": 301
      },
      {
        "source": "/:lang/docs/getting_started/visual_story",
        "destination": "https://amp.dev/:lang/documentation/guides-and-tutorials/start/visual_story/?referrer=ampproject.org",
        "type": 301
      },
      {
        "source": "/:lang/docs/getting_started/visual_story/add_more_pages",
        "destination": "https://amp.dev/:lang/documentation/guides-and-tutorials/start/visual_story/add_more_pages?referrer=ampproject.org",
        "type": 301
      },
      {
        "source": "/:lang/docs/getting_started/visual_story/animating_elements",
        "destination": "https://amp.dev/:lang/documentation/guides-and-tutorials/start/visual_story/animating_elements?referrer=ampproject.org",
        "type": 301
      },
      {
        "source": "/:lang/docs/getting_started/visual_story/congratulations",
        "destination": "https://amp.dev/:lang/documentation/guides-and-tutorials/start/visual_story/congratulations?referrer=ampproject.org",
        "type": 301
      },
      {
        "source": "/:lang/docs/getting_started/visual_story/create_bookend",
        "destination": "https://amp.dev/:lang/documentation/guides-and-tutorials/start/visual_story/create_bookend?referrer=ampproject.org",
        "type": 301
      },
      {
        "source": "/:lang/docs/getting_started/visual_story/create_cover_page",
        "destination": "https://amp.dev/:lang/documentation/guides-and-tutorials/start/visual_story/create_cover_page?referrer=ampproject.org",
        "type": 301
      },
      {
        "source": "/:lang/docs/getting_started/visual_story/parts_of_story",
        "destination": "https://amp.dev/:lang/documentation/guides-and-tutorials/start/visual_story/parts_of_story?referrer=ampproject.org",
        "type": 301
      },
      {
        "source": "/:lang/docs/getting_started/visual_story/setting_up",
        "destination": "https://amp.dev/:lang/documentation/guides-and-tutorials/start/visual_story/setting_up?referrer=ampproject.org",
        "type": 301
      },
      {
        "source": "/:lang/docs/getting_started/visual_story/start_story",
        "destination": "https://amp.dev/:lang/documentation/guides-and-tutorials/start/visual_story/start_story?referrer=ampproject.org",
        "type": 301
      },
      {
        "source": "/:lang/docs/getting_started/visual_story/validation",
        "destination": "https://amp.dev/:lang/documentation/guides-and-tutorials/start/visual_story/validation?referrer=ampproject.org",
        "type": 301
      },
      {
        "source": "/:lang/docs/integration/",
        "destination": "https://amp.dev/:lang/documentation/guides-and-tutorials/?referrer=ampproject.org",
        "type": 301
      },
      {
        "source": "/:lang/docs/integration/integrate-amphtml-email",
        "destination": "https://amp.dev/:lang/documentation/guides-and-tutorials/contribute/integrate-amphtml-email?referrer=ampproject.org",
        "type": 301
      },
      {
        "source": "/:lang/docs/integration/integrate-with-apps",
        "destination": "https://amp.dev/:lang/documentation/guides-and-tutorials/integrate/integrate-with-apps?referrer=ampproject.org",
        "type": 301
      },
      {
        "source": "/:lang/docs/integration/integrate-your-tech",
        "destination": "https://amp.dev/:lang/documentation/guides-and-tutorials/contribute/integrate-your-tech?referrer=ampproject.org",
        "type": 301
      },
      {
        "source": "/:lang/docs/integration/pwa-amp",
        "destination": "https://amp.dev/:lang/documentation/guides-and-tutorials/learn/combine-amp-pwa",
        "type": 301
      },
      {
        "source": "/:lang/docs/integration/pwa-amp/amp-as-pwa",
        "destination": "https://amp.dev/:lang/documentation/guides-and-tutorials/optimize-and-measure/amp-as-pwa?referrer=ampproject.org",
        "type": 301
      },
      {
        "source": "/:lang/docs/integration/pwa-amp/amp-in-pwa",
        "destination": "https://amp.dev/:lang/documentation/guides-and-tutorials/integrate/amp-in-pwa?referrer=ampproject.org",
        "type": 301
      },
      {
        "source": "/:lang/docs/integration/pwa-amp/amp-to-pwa",
        "destination": "https://amp.dev/:lang/documentation/guides-and-tutorials/integrate/amp-to-pwa?referrer=ampproject.org",
        "type": 301
      },
      {
        "source": "/:lang/docs/integration/supported_integrations",
        "destination": "https://amp.dev/:lang/community/platform-and-vendor-partners.html?referrer=ampproject.org",
        "type": 301
      },
      {
        "source": "/:lang/docs/interaction_dynamic/",
        "destination": "https://amp.dev/:lang/documentation/guides-and-tutorials/?referrer=ampproject.org",
        "type": 301
      },
      {
        "source": "/:lang/docs/interaction_dynamic/interactivity",
        "destination": "https://amp.dev/:lang/documentation/guides-and-tutorials/develop/interactivity/?referrer=ampproject.org",
        "type": 301
      },
      {
        "source": "/:lang/docs/interaction_dynamic/interactivity/advanced-interactivity",
        "destination": "https://amp.dev/:lang/documentation/guides-and-tutorials/develop/interactivity/advanced-interactivity?referrer=ampproject.org",
        "type": 301
      },
      {
        "source": "/:lang/docs/interaction_dynamic/interactivity/get-familiar",
        "destination": "https://amp.dev/:lang/documentation/guides-and-tutorials/develop/interactivity/get-familiar?referrer=ampproject.org",
        "type": 301
      },
      {
        "source": "/:lang/docs/interaction_dynamic/interactivity/prereqs-setup",
        "destination": "https://amp.dev/:lang/documentation/guides-and-tutorials/develop/interactivity/prereqs-setup?referrer=ampproject.org",
        "type": 301
      },
      {
        "source": "/:lang/docs/interaction_dynamic/interactivity/remote-data",
        "destination": "https://amp.dev/:lang/documentation/guides-and-tutorials/develop/interactivity/remote-data?referrer=ampproject.org",
        "type": 301
      },
      {
        "source": "/:lang/docs/interaction_dynamic/interactivity/wrapping-up",
        "destination": "https://amp.dev/:lang/documentation/guides-and-tutorials/develop/interactivity/wrapping-up?referrer=ampproject.org",
        "type": 301
      },
      {
        "source": "/:lang/docs/interaction_dynamic/live_blog",
        "destination": "https://amp.dev/:lang/documentation/guides-and-tutorials/develop/live_blog?referrer=ampproject.org",
        "type": 301
      },
      {
        "source": "/:lang/docs/interaction_dynamic/login_requiring",
        "destination": "https://amp.dev/:lang/documentation/guides-and-tutorials/develop/login_requiring/?referrer=ampproject.org",
        "type": 301
      },
      {
        "source": "/:lang/docs/interaction_dynamic/login_requiring/add_comment",
        "destination": "https://amp.dev/:lang/documentation/guides-and-tutorials/develop/login_requiring/add_comment?referrer=ampproject.org",
        "type": 301
      },
      {
        "source": "/:lang/docs/interaction_dynamic/login_requiring/login",
        "destination": "https://amp.dev/:lang/documentation/guides-and-tutorials/develop/login_requiring/login?referrer=ampproject.org",
        "type": 301
      },
      {
        "source": "/:lang/docs/interaction_dynamic/login_requiring/logout",
        "destination": "https://amp.dev/:lang/documentation/guides-and-tutorials/develop/login_requiring/logout?referrer=ampproject.org",
        "type": 301
      },
      {
        "source": "/:lang/docs/interaction_dynamic/login_requiring/summary",
        "destination": "https://amp.dev/:lang/documentation/guides-and-tutorials/develop/login_requiring/summary?referrer=ampproject.org",
        "type": 301
      },
      {
        "source": "/:lang/docs/media",
        "destination": "https://amp.dev/:lang/documentation/guides-and-tutorials/?referrer=ampproject.org",
        "type": 301
      },
      {
        "source": "/:lang/docs",
        "destination": "https://amp.dev/:lang/documentation/guides-and-tutorials/?referrer=ampproject.org",
        "type": 301
      },
      {
        "source": "/:lang/docs/media",
        "destination": "https://amp.dev/:lang/documentation/guides-and-tutorials/develop/media_iframes_3p",
        "type": 301
      },
      {
        "source": "/:lang/docs/media/amp_replacements",
        "destination": "https://amp.dev/:lang/documentation/guides-and-tutorials/develop/media_iframes_3p/?referrer=ampproject.org",
        "type": 301
      },
      {
        "source": "/:lang/docs/media/iframes",
        "destination": "https://amp.dev/:lang/documentation/guides-and-tutorials/develop/iframes?referrer=ampproject.org",
        "type": 301
      },
      {
        "source": "/:lang/docs/media/iframes",
        "destination": "https://amp.dev/:lang/documentation/guides-and-tutorials/develop/iframes?referrer=ampproject.org",
        "type": 301
      },
      {
        "source": "/:lang/docs/reference/common_attributes",
        "destination": "https://amp.dev/:lang/documentation/guides-and-tutorials/learn/common_attributes?referrer=ampproject.org",
        "type": 301
      },
      {
        "source": "/:lang/docs/reference/components",
        "destination": "https://amp.dev/:lang/documentation/components/?referrer=ampproject.org",
        "type": 301
      },
      {
        "source": "/:lang/docs/reference/experimental",
        "destination": "https://amp.dev/:lang/documentation/guides-and-tutorials/learn/experimental?referrer=ampproject.org",
        "type": 301
      },
      {
        "source": "/:lang/docs/troubleshooting",
        "destination": "https://amp.dev/:lang/documentation/guides-and-tutorials/learn/amp-caches-and-cors/how_amp_pages_are_cached",
        "type": 301
      },
      {
        "source": "/:lang/docs/troubleshooting/validation_errors",
        "destination": "https://amp.dev/:lang/documentation/guides-and-tutorials/learn/validation-workflow/validation_errors?referrer=ampproject.org",
        "type": 301
      },
      {
        "source": "/:lang/latest/blog",
        "destination": "https://blog.amp.dev/",
        "type": 301
      },
      {
        "source": "/:lang/latest/blog/:path*",
        "destination": "https://blog.amp.dev/",
        "type": 301
      },
      {
        "source": "/:lang/latest/event",
        "destination": "https://amp.dev/:lang/events/amp-conf-2019?referrer=ampproject.org",
        "type": 301
      },
      {
        "source": "/:lang/learn/about-how/",
        "destination": "https://amp.dev/:lang/about/how-amp-works?referrer=ampproject.org",
        "type": 301
      },
      {
        "source": "/:lang/learn/overview/",
        "destination": "https://amp.dev/:lang/about/how-amp-works?referrer=ampproject.org",
        "type": 301
      },
      {
        "source": "/:lang/about/amp-design-principles",
        "destination": "https://amp.dev/about/how-amp-works?referrer=ampproject.org",
        "type": 301
      },
      {
        "source": "/:lang/learn/showcases/",
        "destination": "https://amp.dev/:lang/about/use-cases?referrer=ampproject.org",
        "type": 301
      },
      {
        "source": "/:lang/learn/who-uses-amp{,/**}",
        "destination": "https://amp.dev/:lang/community/platform-and-vendor-partners?referrer=ampproject.org",
        "type": 301
      },
      {
        "source": "/:lang/showcases{,/**}",
        "destination": "https://amp.dev/:lang/about/use-cases?referrer=ampproject.org",
        "type": 301
      },
      {
        "source": "/:lang/stories",
        "destination": "https://amp.dev/:lang/about/stories?referrer=ampproject.org",
        "type": 301
      },
      {
        "source": "/:lang/support",
        "destination": "https://amp.dev/:lang/support/?referrer=ampproject.org",
        "type": 301
      },
      {
        "source": "/:lang/support/faqs/supported-platforms",
        "destination": "https://amp.dev/:lang/community/platform-and-vendor-partners?referrer=ampproject.org",
        "type": 301
      },
      {
        "source": "/:lang/support/faqs/supported-browsers",
        "destination": "https://amp.dev/:lang/support/faq/supported-browsers",
        "type": 301
      },
      {
        "source": "/support/developer",
        "destination": "https://amp.dev/support/?referrer=ampproject.org",
        "type": 301
      },
      {
        "source": "/:lang/amp-roadshow",
        "destination": "https://amp.dev/:lang/events/amp-roadshow?referrer=ampproject.org",
        "type": 301
      },
      {
        "source": "/:lang/amp-conf",
        "destination": "https://amp.dev/:lang/events/amp-conf-2019?referrer=ampproject.org",
        "type": 301
      },

      {
        "source": "/about/benefits",
        "destination": "https://amp.dev/?referrer=ampproject.org#benefits",
        "type": 301
      },
      {
        "source": "/about/mission",
        "destination": "https://amp.dev/about/mission-and-vision?referrer=ampproject.org",
        "type": 301
      },
      {
        "source": "/amp-conf/accessibility/",
        "destination": "https://amp.dev/events/accessibility?referrer=ampproject.org",
        "type": 301
      },
      {
        "source": "/amp-conf/code-of-conduct/",
        "destination": "https://amp.dev/events/code-of-conduct?referrer=ampproject.org",
        "type": 301
      },

      {
        "source": "/case-studies/eski_mobi",
        "destination": "https://amp.dev/success-stories/eski_mobi?referrer=ampproject.org",
        "type": 301
      },
      {
        "source": "/:lang/case-studies/eski_mobi",
        "destination": "https://amp.dev/:lang/success-stories/eski_mobi?referrer=ampproject.org",
        "type": 301
      },
      {
        "source": "/case-studies/indiatoday",
        "destination": "https://amp.dev/success-stories/indiatoday?referrer=ampproject.org",
        "type": 301
      },
      {
        "source": "/:lang/case-studies/indiatoday",
        "destination": "https://amp.dev/:lang/success-stories/indiatoday?referrer=ampproject.org",
        "type": 301
      },
      {
        "source": "/case-studies/readwhere",
        "destination": "https://amp.dev/success-stories/readwhere?referrer=ampproject.org",
        "type": 301
      },
      {
        "source": "/:lang/case-studies/readwhere",
        "destination": "https://amp.dev/:lang/success-stories/readwhere?referrer=ampproject.org",
        "type": 301
      },
      {
        "source": "/case-studies/transunion",
        "destination": "https://amp.dev/success-stories/transunion?referrer=ampproject.org",
        "type": 301
      },
      {
        "source": "/:lang/case-studies/transunion",
        "destination": "https://amp.dev/:lang/success-stories/transunion?referrer=ampproject.org",
        "type": 301
      },
      {
        "source": "/case-studies/advance_create",
        "destination": "https://amp.dev/success-stories/advance_create?referrer=ampproject.org",
        "type": 301
      },
      {
        "source": "/:lang/case-studies/advance_create",
        "destination": "https://amp.dev/:lang/success-stories/advance_create?referrer=ampproject.org",
        "type": 301
      },
      {
        "source": "/case-studies/event_ticket_center",
        "destination": "https://amp.dev/success-stories/event_ticket_center?referrer=ampproject.org",
        "type": 301
      },
      {
        "source": "/:lang/case-studies/event_ticket_center",
        "destination": "https://amp.dev/:lang/success-stories/event_ticket_center?referrer=ampproject.org",
        "type": 301
      },
      {
        "source": "/case-studies/innkeepers",
        "destination": "https://amp.dev/success-stories/innkeepers?referrer=ampproject.org",
        "type": 301
      },
      {
        "source": "/:lang/case-studies/innkeepers",
        "destination": "https://amp.dev/:lang/success-stories/innkeepers?referrer=ampproject.org",
        "type": 301
      },
      {
        "source": "/case-studies/relay_media",
        "destination": "https://amp.dev/success-stories/relay_media?referrer=ampproject.org",
        "type": 301
      },
      {
        "source": "/:lang/case-studies/relay_media",
        "destination": "https://amp.dev/:lang/success-stories/relay_media?referrer=ampproject.org",
        "type": 301
      },
      {
        "source": "/case-studies/triplelift",
        "destination": "https://amp.dev/success-stories/triplelift?referrer=ampproject.org",
        "type": 301
      },
      {
        "source": "/:lang/case-studies/triplelift",
        "destination": "https://amp.dev/:lang/success-stories/triplelift?referrer=ampproject.org",
        "type": 301
      },
      {
        "source": "/case-studies/bmw",
        "destination": "https://amp.dev/success-stories/bmw-com?referrer=ampproject.org",
        "type": 301
      },
      {
        "source": "/:lang/case-studies/bmw",
        "destination": "https://amp.dev/:lang/success-stories/bmw-com?referrer=ampproject.org",
        "type": 301
      },
      {
        "source": "/case-studies/fastcommerce",
        "destination": "https://amp.dev/success-stories/fastcommerce?referrer=ampproject.org",
        "type": 301
      },
      {
        "source": "/:lang/case-studies/fastcommerce",
        "destination": "https://amp.dev/:lang/success-stories/fastcommerce?referrer=ampproject.org",
        "type": 301
      },
      {
        "source": "/case-studies/jagran",
        "destination": "https://amp.dev/success-stories/jagran?referrer=ampproject.org",
        "type": 301
      },
      {
        "source": "/:lang/case-studies/jagran",
        "destination": "https://amp.dev/:lang/success-stories/jagran?referrer=ampproject.org",
        "type": 301
      },
      {
        "source": "/case-studies/renovation_brands",
        "destination": "https://amp.dev/success-stories/renovation_brands?referrer=ampproject.org",
        "type": 301
      },
      {
        "source": "/:lang/case-studies/renovation_brands",
        "destination": "https://amp.dev/:lang/success-stories/renovation_brands?referrer=ampproject.org",
        "type": 301
      },
      {
        "source": "/case-studies/us_xpress",
        "destination": "https://amp.dev/success-stories/us_xpress?referrer=ampproject.org",
        "type": 301
      },
      {
        "source": "/:lang/case-studies/us_xpress",
        "destination": "https://amp.dev/:lang/success-stories/us_xpress?referrer=ampproject.org",
        "type": 301
      },
      {
        "source": "/case-studies/carved",
        "destination": "https://amp.dev/success-stories/carved?referrer=ampproject.org",
        "type": 301
      },
      {
        "source": "/:lang/case-studies/carved",
        "destination": "https://amp.dev/:lang/success-stories/carved?referrer=ampproject.org",
        "type": 301
      },
      {
        "source": "/case-studies/gizmodo",
        "destination": "https://amp.dev/success-stories/gizmodo?referrer=ampproject.org",
        "type": 301
      },
      {
        "source": "/:lang/case-studies/gizmodo",
        "destination": "https://amp.dev/:lang/success-stories/gizmodo?referrer=ampproject.org",
        "type": 301
      },
      {
        "source": "/case-studies/merchology",
        "destination": "https://amp.dev/success-stories/merchology?referrer=ampproject.org",
        "type": 301
      },
      {
        "source": "/:lang/case-studies/merchology",
        "destination": "https://amp.dev/:lang/success-stories/merchology?referrer=ampproject.org",
        "type": 301
      },
      {
        "source": "/case-studies/slate",
        "destination": "https://amp.dev/success-stories/slate?referrer=ampproject.org",
        "type": 301
      },
      {
        "source": "/:lang/case-studies/slate",
        "destination": "https://amp.dev/:lang/success-stories/slate?referrer=ampproject.org",
        "type": 301
      },
      {
        "source": "/case-studies/washingtonpost",
        "destination": "https://amp.dev/success-stories/washingtonpost?referrer=ampproject.org",
        "type": 301
      },
      {
        "source": "/:lang/case-studies/washingtonpost",
        "destination": "https://amp.dev/:lang/success-stories/washingtonpost?referrer=ampproject.org",
        "type": 301
      },
      {
        "source": "/case-studies/greenslips",
        "destination": "https://amp.dev/success-stories/greenslips?referrer=ampproject.org",
        "type": 301
      },
      {
        "source": "/:lang/case-studies/greenslips",
        "destination": "https://amp.dev/:lang/success-stories/greenslips?referrer=ampproject.org",
        "type": 301
      },
      {
        "source": "/case-studies/metromile",
        "destination": "https://amp.dev/success-stories/metromile?referrer=ampproject.org",
        "type": 301
      },
      {
        "source": "/:lang/case-studies/metromile",
        "destination": "https://amp.dev/:lang/success-stories/metromile?referrer=ampproject.org",
        "type": 301
      },
      {
        "source": "/case-studies/teads",
        "destination": "https://amp.dev/success-stories/teads?referrer=ampproject.org",
        "type": 301
      },
      {
        "source": "/:lang/case-studies/teads",
        "destination": "https://amp.dev/:lang/success-stories/teads?referrer=ampproject.org",
        "type": 301
      },
      {
        "source": "/case-studies/wego",
        "destination": "https://amp.dev/success-stories/wego?referrer=ampproject.org",
        "type": 301
      },
      {
        "source": "/:lang/case-studies/wego",
        "destination": "https://amp.dev/:lang/success-stories/wego?referrer=ampproject.org",
        "type": 301
      },
      {
        "source": "/case-studies/cnbc",
        "destination": "https://amp.dev/success-stories/cnbc?referrer=ampproject.org",
        "type": 301
      },
      {
        "source": "/:lang/case-studies/cnbc",
        "destination": "https://amp.dev/:lang/success-stories/cnbc?referrer=ampproject.org",
        "type": 301
      },
      {
        "source": "/case-studies/greenweez",
        "destination": "https://amp.dev/success-stories/greenweez?referrer=ampproject.org",
        "type": 301
      },
      {
        "source": "/:lang/case-studies/greenweez",
        "destination": "https://amp.dev/:lang/success-stories/greenweez?referrer=ampproject.org",
        "type": 301
      },
      {
        "source": "/case-studies/milestone",
        "destination": "https://amp.dev/success-stories/milestone?referrer=ampproject.org",
        "type": 301
      },
      {
        "source": "/:lang/case-studies/milestone",
        "destination": "https://amp.dev/:lang/success-stories/milestone?referrer=ampproject.org",
        "type": 301
      },
      {
        "source": "/case-studies/terra",
        "destination": "https://amp.dev/success-stories/terra?referrer=ampproject.org",
        "type": 301
      },
      {
        "source": "/:lang/case-studies/terra",
        "destination": "https://amp.dev/:lang/success-stories/terra?referrer=ampproject.org",
        "type": 301
      },
      {
        "source": "/case-studies/wired",
        "destination": "https://amp.dev/success-stories/wired?referrer=ampproject.org",
        "type": 301
      },
      {
        "source": "/:lang/case-studies/wired",
        "destination": "https://amp.dev/:lang/success-stories/wired?referrer=ampproject.org",
        "type": 301
      },
      {
        "source": "/case-studies/consumers_advocate",
        "destination": "https://amp.dev/success-stories/consumers_advocate?referrer=ampproject.org",
        "type": 301
      },
      {
        "source": "/:lang/case-studies/consumers_advocate",
        "destination": "https://amp.dev/:lang/success-stories/consumers_advocate?referrer=ampproject.org",
        "type": 301
      },
      {
        "source": "/case-studies/grupo",
        "destination": "https://amp.dev/success-stories/grupo?referrer=ampproject.org",
        "type": 301
      },
      {
        "source": "/:lang/case-studies/grupo",
        "destination": "https://amp.dev/:lang/success-stories/grupo?referrer=ampproject.org",
        "type": 301
      },
      {
        "source": "/case-studies/nobroker",
        "destination": "https://amp.dev/success-stories/nobroker?referrer=ampproject.org",
        "type": 301
      },
      {
        "source": "/:lang/case-studies/nobroker",
        "destination": "https://amp.dev/:lang/success-stories/nobroker?referrer=ampproject.org",
        "type": 301
      },
      {
        "source": "/case-studies/times_of_india",
        "destination": "https://amp.dev/success-stories/times_of_india?referrer=ampproject.org",
        "type": 301
      },
      {
        "source": "/:lang/case-studies/times_of_india",
        "destination": "https://amp.dev/:lang/success-stories/times_of_india?referrer=ampproject.org",
        "type": 301
      },
      {
        "source": "/case-studies/wompmobile",
        "destination": "https://amp.dev/success-stories/wompmobile?referrer=ampproject.org",
        "type": 301
      },
      {
        "source": "/:lang/case-studies/wompmobile",
        "destination": "https://amp.dev/:lang/success-stories/wompmobile?referrer=ampproject.org",
        "type": 301
      },
      {
        "source": "/case-studies/discover_car_hire",
        "destination": "https://amp.dev/success-stories/discover_car_hire?referrer=ampproject.org",
        "type": 301
      },
      {
        "source": "/:lang/case-studies/discover_car_hire",
        "destination": "https://amp.dev/:lang/success-stories/discover_car_hire?referrer=ampproject.org",
        "type": 301
      },
      {
        "source": "/case-studies/hearst",
        "destination": "https://amp.dev/success-stories/hearst?referrer=ampproject.org",
        "type": 301
      },
      {
        "source": "/:lang/case-studies/hearst",
        "destination": "https://amp.dev/:lang/success-stories/hearst?referrer=ampproject.org",
        "type": 301
      },
      {
        "source": "/case-studies/plista",
        "destination": "https://amp.dev/success-stories/plista?referrer=ampproject.org",
        "type": 301
      },
      {
        "source": "/:lang/case-studies/plista",
        "destination": "https://amp.dev/:lang/success-stories/plista?referrer=ampproject.org",
        "type": 301
      },
      {
        "source": "/case-studies/tokopedia",
        "destination": "https://amp.dev/success-stories/tokopedia?referrer=ampproject.org",
        "type": 301
      },
      {
        "source": "/:lang/case-studies/tokopedia",
        "destination": "https://amp.dev/:lang/success-stories/tokopedia?referrer=ampproject.org",
        "type": 301
      },
      {
        "source": "/case-studies/:path*",
        "destination": "https://amp.dev/success-stories/?referrer=ampproject.org",
        "type": 301
      },
      {
        "source": "/:lang/case-studies/:path*",
        "destination": "https://amp.dev/:lang/success-stories/?referrer=ampproject.org",
        "type": 301
      },
      {
        "source": "/learn/case-studies",
        "destination": "https://amp.dev/success-stories/?referrer=ampproject.org",
        "type": 301
      },
      {
        "source": "/:lang/learn/case-studies",
        "destination": "https://amp.dev/:lang/success-stories/?referrer=ampproject.org",
        "type": 301
      },


      {
        "source": "/docs/ads",
        "destination": "https://amp.dev/documentation/guides-and-tutorials/?format=ads&referrer=ampproject.org",
        "type": 301
      },
      {
        "source": "/docs/ads/adnetwork_integration",
        "destination": "https://amp.dev/documentation/guides-and-tutorials/contribute/adnetwork_integration?referrer=ampproject.org",
        "type": 301
      },
      {
        "source": "/docs/ads/ads_vendors",
        "destination": "https://amp.dev/documentation/guides-and-tutorials/develop/monetization/ads_vendors?referrer=ampproject.org",
        "type": 301
      },
      {
        "source": "/docs/ads/advertise_amp_stories",
        "destination": "https://amp.dev/documentation/guides-and-tutorials/develop/advertise_amp_stories?referrer=ampproject.org",
        "type": 301
      },
      {
        "source": "/docs/ads/amphtml_ads",
        "destination": "https://amp.dev/documentation/guides-and-tutorials/learn/intro-to-amphtml-ads?referrer=ampproject.org",
        "type": 301
      },
      {
        "source": "/docs/ads/amphtml_ads/create_shell",
        "destination": "https://amp.dev/documentation/guides-and-tutorials/start/create_amphtml_ad/create_shell?referrer=ampproject.org",
        "type": 301
      },
      {
        "source": "/docs/ads/amphtml_ads/image_ad",
        "destination": "https://amp.dev/documentation/guides-and-tutorials/start/create_amphtml_ad/image_ad?referrer=ampproject.org",
        "type": 301
      },
      {
        "source": "/docs/ads/amphtml_ads/summary",
        "destination": "https://amp.dev/documentation/guides-and-tutorials/start/create_amphtml_ad/summary?referrer=ampproject.org",
        "type": 301
      },
      {
        "source": "/docs/ads/amphtml_ads/track_views",
        "destination": "https://amp.dev/documentation/guides-and-tutorials/start/create_amphtml_ad/track_views?referrer=ampproject.org",
        "type": 301
      },
      {
        "source": "/docs/ads/amphtml_ads/validate",
        "destination": "https://amp.dev/documentation/guides-and-tutorials/start/create_amphtml_ad/validate?referrer=ampproject.org",
        "type": 301
      },
      {
        "source": "/docs/ads/create_amphtml_ad",
        "destination": "https://amp.dev/documentation/guides-and-tutorials/start/create_amphtml_ad/",
        "type": 301
      },
      {
        "source": "/docs/ads/introduction_ads",
        "destination": "https://amp.dev/documentation/guides-and-tutorials/learn/intro-to-amphtml-ads.html?referrer=ampproject.org",
        "type": 301
      },
      {
        "source": "/docs/ads/monetization",
        "destination": "https://amp.dev/documentation/guides-and-tutorials/develop/monetization/?referrer=ampproject.org",
        "type": 301
      },
      {
        "source": "/docs/ads/story_ads_best_practices",
        "destination": "https://amp.dev/documentation/guides-and-tutorials/develop/story_ads_best_practices?referrer=ampproject.org",
        "type": 301
      },
      {
        "source": "/docs/analytics/",
        "destination": "https://amp.dev/documentation/guides-and-tutorials/?referrer=ampproject.org",
        "type": 301
      },
      {
        "source": "/docs/analytics/analytics-vendors",
        "destination": "https://amp.dev/documentation/guides-and-tutorials/optimize-measure/configure-analytics/analytics-vendors?referrer=ampproject.org",
        "type": 301
      },
      {
        "source": "/docs/analytics/analytics_amp",
        "destination": "https://amp.dev/documentation/guides-and-tutorials/optimize-measure/configure-analytics/?referrer=ampproject.org",
        "type": 301
      },
      {
        "source": "/docs/analytics/analytics_basics",
        "destination": "https://amp.dev/documentation/guides-and-tutorials/optimize-measure/configure-analytics/analytics_basics?referrer=ampproject.org",
        "type": 301
      },
      {
        "source": "/docs/analytics/deep_dive_analytics",
        "destination": "https://amp.dev/documentation/guides-and-tutorials/optimize-measure/configure-analytics/deep_dive_analytics?referrer=ampproject.org",
        "type": 301
      },
      {
        "source": "/docs/analytics/use_cases",
        "destination": "https://amp.dev/documentation/guides-and-tutorials/optimize-measure/configure-analytics/use_cases?referrer=ampproject.org",
        "type": 301
      },
      {
        "source": "/docs/contribute/",
        "destination": "https://amp.dev/documentation/guides-and-tutorials/contribute/?referrer=ampproject.org",
        "type": 301
      },
      {
        "source": "/docs/design/",
        "destination": "https://amp.dev/documentation/guides-and-tutorials/?referrer=ampproject.org",
        "type": 301
      },
      {
        "source": "/docs/design/amp-html-layout/layouts_demonstrated",
        "destination": "https://amp.dev/documentation/guides-and-tutorials/learn/amp-html-layout/layouts_demonstrated?referrer=ampproject.org",
        "type": 301
      },
      {
        "source": "/docs/design/responsive/art_direction",
        "destination": "https://amp.dev/documentation/guides-and-tutorials/develop/style_and_layout/art_direction?referrer=ampproject.org",
        "type": 301
      },
      {
        "source": "/docs/design/responsive/control_layout",
        "destination": "https://amp.dev/documentation/guides-and-tutorials/develop/style_and_layout/control_layout?referrer=ampproject.org",
        "type": 301
      },
      {
        "source": "/docs/design/responsive/custom_fonts",
        "destination": "https://amp.dev/documentation/guides-and-tutorials/develop/style_and_layout/custom_fonts?referrer=ampproject.org",
        "type": 301
      },
      {
        "source": "/docs/design/responsive/placeholders",
        "destination": "https://amp.dev/documentation/guides-and-tutorials/develop/style_and_layout/placeholders?referrer=ampproject.org",
        "type": 301
      },
      {
        "source": "/docs/design/responsive/responsive_design",
        "destination": "https://amp.dev/documentation/guides-and-tutorials/develop/style_and_layout/responsive_design?referrer=ampproject.org",
        "type": 301
      },
      {
        "source": "/docs/design/responsive/style_pages",
        "destination": "https://amp.dev/documentation/guides-and-tutorials/develop/style_and_layout/style_pages?referrer=ampproject.org",
        "type": 301
      },
      {
        "source": "/docs/design/responsive_amp",
        "destination": "https://amp.dev/documentation/guides-and-tutorials/develop/style_and_layout/?referrer=ampproject.org",
        "type": 301
      },
      {
        "source": "/docs/fundamentals/",
        "destination": "https://amp.dev/documentation/guides-and-tutorials/?referrer=ampproject.org",
        "type": 301
      },
      {
        "source": "/docs/fundamentals/add_advanced",
        "destination": "https://amp.dev/documentation/guides-and-tutorials/start/add_advanced/?referrer=ampproject.org",
        "type": 301
      },
      {
        "source": "/docs/fundamentals/add_advanced/adding_carousels",
        "destination": "https://amp.dev/documentation/guides-and-tutorials/start/add_advanced/adding_carousels?referrer=ampproject.org",
        "type": 301
      },
      {
        "source": "/docs/fundamentals/add_advanced/adding_components",
        "destination": "https://amp.dev/documentation/guides-and-tutorials/start/add_advanced/adding_components?referrer=ampproject.org",
        "type": 301
      },
      {
        "source": "/docs/fundamentals/add_advanced/congratulations",
        "destination": "https://amp.dev/documentation/guides-and-tutorials/start/add_advanced/congratulations?referrer=ampproject.org",
        "type": 301
      },
      {
        "source": "/docs/fundamentals/add_advanced/fonts",
        "destination": "https://amp.dev/documentation/guides-and-tutorials/start/add_advanced/fonts?referrer=ampproject.org",
        "type": 301
      },
      {
        "source": "/docs/fundamentals/add_advanced/navigating",
        "destination": "https://amp.dev/documentation/guides-and-tutorials/start/add_advanced/navigating?referrer=ampproject.org",
        "type": 301
      },
      {
        "source": "/docs/fundamentals/add_advanced/review_code",
        "destination": "https://amp.dev/documentation/guides-and-tutorials/start/add_advanced/review_code?referrer=ampproject.org",
        "type": 301
      },
      {
        "source": "/docs/fundamentals/add_advanced/setting_up",
        "destination": "https://amp.dev/documentation/guides-and-tutorials/start/add_advanced/setting_up?referrer=ampproject.org",
        "type": 301
      },
      {
        "source": "/docs/fundamentals/add_advanced/tracking_data",
        "destination": "https://amp.dev/documentation/guides-and-tutorials/start/add_advanced/tracking_data?referrer=ampproject.org",
        "type": 301
      },
      {
        "source": "/docs/fundamentals/amp_story_best_practices",
        "destination": "https://amp.dev/documentation/guides-and-tutorials/develop/amp_story_best_practices?referrer=ampproject.org",
        "type": 301
      },
      {
        "source": "/docs/fundamentals/converting",
        "destination": "https://amp.dev/documentation/guides-and-tutorials/start/converting/?referrer=ampproject.org",
        "type": 301
      },
      {
        "source": "/docs/fundamentals/converting/building-page",
        "destination": "https://amp.dev/documentation/guides-and-tutorials/start/converting/building-page?referrer=ampproject.org",
        "type": 301
      },
      {
        "source": "/docs/fundamentals/converting/congratulations",
        "destination": "https://amp.dev/documentation/guides-and-tutorials/start/converting/congratulations?referrer=ampproject.org",
        "type": 301
      },
      {
        "source": "/docs/fundamentals/converting/discoverable",
        "destination": "https://amp.dev/documentation/guides-and-tutorials/start/converting/discoverable?referrer=ampproject.org",
        "type": 301
      },
      {
        "source": "/docs/fundamentals/converting/resolving-errors",
        "destination": "https://amp.dev/documentation/guides-and-tutorials/start/converting/resolving-errors?referrer=ampproject.org",
        "type": 301
      },
      {
        "source": "/docs/fundamentals/converting/setting-up",
        "destination": "https://amp.dev/documentation/guides-and-tutorials/start/converting/setting-up?referrer=ampproject.org",
        "type": 301
      },
      {
        "source": "/docs/fundamentals/discovery",
        "destination": "https://amp.dev/documentation/guides-and-tutorials/optimize-and-measure/discovery?referrer=ampproject.org",
        "type": 301
      },
      {
        "source": "/docs/fundamentals/engagement",
        "destination": "https://amp.dev/documentation/guides-and-tutorials/optimize-and-measure/engagement?referrer=ampproject.org",
        "type": 301
      },
      {
        "source": "/docs/fundamentals/how_cached",
        "destination": "https://amp.dev/documentation/guides-and-tutorials/learn/amp-caches-and-cors/how_amp_pages_are_cached?referrer=ampproject.org",
        "type": 301
      },
      {
        "source": "/docs/fundamentals/optimize_amp",
        "destination": "https://amp.dev/documentation/guides-and-tutorials/optimize-and-measure/optimize_amp?referrer=ampproject.org",
        "type": 301
      },
      {
        "source": "/docs/fundamentals/third_party_components",
        "destination": "https://amp.dev/documentation/guides-and-tutorials/develop/third_party_components?referrer=ampproject.org",
        "type": 301
      },
      {
        "source": "/docs/fundamentals/validate",
        "destination": "https://amp.dev/documentation/guides-and-tutorials/learn/validation-workflow/validate_amp?referrer=ampproject.org",
        "type": 301
      },
      {
        "source": "/docs/getting_started/",
        "destination": "https://amp.dev/documentation/guides-and-tutorials/?referrer=ampproject.org",
        "type": 301
      },
      {
        "source": "/docs/getting_started/create",
        "destination": "https://amp.dev/documentation/guides-and-tutorials/start/create/?referrer=ampproject.org",
        "type": 301
      },
      {
        "source": "/docs/getting_started/create/basic_markup",
        "destination": "https://amp.dev/documentation/guides-and-tutorials/start/create/basic_markup?referrer=ampproject.org",
        "type": 301
      },
      {
        "source": "/docs/getting_started/create/include_image",
        "destination": "https://amp.dev/documentation/guides-and-tutorials/start/create/include_image?referrer=ampproject.org",
        "type": 301
      },
      {
        "source": "/docs/getting_started/create/prepare_for_discovery",
        "destination": "https://amp.dev/documentation/guides-and-tutorials/start/create/prepare_for_discovery?referrer=ampproject.org",
        "type": 301
      },
      {
        "source": "/docs/getting_started/create/presentation_layout",
        "destination": "https://amp.dev/documentation/guides-and-tutorials/start/create/presentation_layout?referrer=ampproject.org",
        "type": 301
      },
      {
        "source": "/docs/getting_started/create/preview_and_validate",
        "destination": "https://amp.dev/documentation/guides-and-tutorials/start/create/preview_and_validate?referrer=ampproject.org",
        "type": 301
      },
      {
        "source": "/docs/getting_started/create/publish",
        "destination": "https://amp.dev/documentation/guides-and-tutorials/start/create/publish?referrer=ampproject.org",
        "type": 301
      },
      {
        "source": "/docs/getting_started/quickstart",
        "destination": "https://amp.dev/documentation/guides-and-tutorials/start/create/?format=websites",
        "type": 301
      },
      {
        "source": "/docs/getting_started/visual_story",
        "destination": "https://amp.dev/documentation/guides-and-tutorials/start/visual_story/?referrer=ampproject.org",
        "type": 301
      },
      {
        "source": "/docs/getting_started/visual_story/add_more_pages",
        "destination": "https://amp.dev/documentation/guides-and-tutorials/start/visual_story/add_more_pages?referrer=ampproject.org",
        "type": 301
      },
      {
        "source": "/docs/getting_started/visual_story/animating_elements",
        "destination": "https://amp.dev/documentation/guides-and-tutorials/start/visual_story/animating_elements?referrer=ampproject.org",
        "type": 301
      },
      {
        "source": "/docs/getting_started/visual_story/congratulations",
        "destination": "https://amp.dev/documentation/guides-and-tutorials/start/visual_story/congratulations?referrer=ampproject.org",
        "type": 301
      },
      {
        "source": "/docs/getting_started/visual_story/create_bookend",
        "destination": "https://amp.dev/documentation/guides-and-tutorials/start/visual_story/create_bookend?referrer=ampproject.org",
        "type": 301
      },
      {
        "source": "/docs/getting_started/visual_story/create_cover_page",
        "destination": "https://amp.dev/documentation/guides-and-tutorials/start/visual_story/create_cover_page?referrer=ampproject.org",
        "type": 301
      },
      {
        "source": "/docs/getting_started/visual_story/parts_of_story",
        "destination": "https://amp.dev/documentation/guides-and-tutorials/start/visual_story/parts_of_story?referrer=ampproject.org",
        "type": 301
      },
      {
        "source": "/docs/getting_started/visual_story/setting_up",
        "destination": "https://amp.dev/documentation/guides-and-tutorials/start/visual_story/setting_up?referrer=ampproject.org",
        "type": 301
      },
      {
        "source": "/docs/getting_started/visual_story/start_story",
        "destination": "https://amp.dev/documentation/guides-and-tutorials/start/visual_story/start_story?referrer=ampproject.org",
        "type": 301
      },
      {
        "source": "/docs/getting_started/visual_story/validation",
        "destination": "https://amp.dev/documentation/guides-and-tutorials/start/visual_story/validation?referrer=ampproject.org",
        "type": 301
      },
      {
        "source": "/docs/integration/",
        "destination": "https://amp.dev/documentation/guides-and-tutorials/?referrer=ampproject.org",
        "type": 301
      },
      {
        "source": "/docs/integration/integrate-amphtml-email",
        "destination": "https://amp.dev/documentation/guides-and-tutorials/contribute/integrate-amphtml-email?referrer=ampproject.org",
        "type": 301
      },
      {
        "source": "/docs/integration/integrate-with-apps",
        "destination": "https://amp.dev/documentation/guides-and-tutorials/integrate/integrate-with-apps?referrer=ampproject.org",
        "type": 301
      },
      {
        "source": "/docs/integration/integrate-your-tech",
        "destination": "https://amp.dev/documentation/guides-and-tutorials/contribute/integrate-your-tech?referrer=ampproject.org",
        "type": 301
      },
      {
        "source": "/docs/integration/pwa-amp",
        "destination": "https://amp.dev/documentation/guides-and-tutorials/learn/combine-amp-pwa",
        "type": 301
      },
      {
        "source": "/docs/integration/pwa-amp/amp-as-pwa",
        "destination": "https://amp.dev/documentation/guides-and-tutorials/optimize-and-measure/amp-as-pwa?referrer=ampproject.org",
        "type": 301
      },
      {
        "source": "/docs/integration/pwa-amp/amp-in-pwa",
        "destination": "https://amp.dev/documentation/guides-and-tutorials/integrate/amp-in-pwa?referrer=ampproject.org",
        "type": 301
      },
      {
        "source": "/docs/integration/pwa-amp/amp-to-pwa",
        "destination": "https://amp.dev/documentation/guides-and-tutorials/integrate/amp-to-pwa?referrer=ampproject.org",
        "type": 301
      },
      {
        "source": "/docs/integration/supported_integrations",
        "destination": "https://amp.dev/community/platform-and-vendor-partners.html?referrer=ampproject.org",
        "type": 301
      },
      {
        "source": "/docs/interaction_dynamic/",
        "destination": "https://amp.dev/documentation/guides-and-tutorials/?referrer=ampproject.org",
        "type": 301
      },
      {
        "source": "/docs/interaction_dynamic/interactivity",
        "destination": "https://amp.dev/documentation/guides-and-tutorials/develop/interactivity/?referrer=ampproject.org",
        "type": 301
      },
      {
        "source": "/docs/interaction_dynamic/interactivity/advanced-interactivity",
        "destination": "https://amp.dev/documentation/guides-and-tutorials/develop/interactivity/advanced-interactivity?referrer=ampproject.org",
        "type": 301
      },
      {
        "source": "/docs/interaction_dynamic/interactivity/get-familiar",
        "destination": "https://amp.dev/documentation/guides-and-tutorials/develop/interactivity/get-familiar?referrer=ampproject.org",
        "type": 301
      },
      {
        "source": "/docs/interaction_dynamic/interactivity/prereqs-setup",
        "destination": "https://amp.dev/documentation/guides-and-tutorials/develop/interactivity/prereqs-setup?referrer=ampproject.org",
        "type": 301
      },
      {
        "source": "/docs/interaction_dynamic/interactivity/remote-data",
        "destination": "https://amp.dev/documentation/guides-and-tutorials/develop/interactivity/remote-data?referrer=ampproject.org",
        "type": 301
      },
      {
        "source": "/docs/interaction_dynamic/interactivity/wrapping-up",
        "destination": "https://amp.dev/documentation/guides-and-tutorials/develop/interactivity/wrapping-up?referrer=ampproject.org",
        "type": 301
      },
      {
        "source": "/docs/interaction_dynamic/live_blog",
        "destination": "https://amp.dev/documentation/guides-and-tutorials/develop/live_blog?referrer=ampproject.org",
        "type": 301
<<<<<<< HEAD
=======
      },
      {
        "source": "/docs/interaction_dynamic/login_requiring",
        "destination": "https://amp.dev/documentation/guides-and-tutorials/develop/login_requiring/?referrer=ampproject.org",
        "type": 301
      },
      {
        "source": "/docs/interaction_dynamic/login_requiring/add_comment",
        "destination": "https://amp.dev/documentation/guides-and-tutorials/develop/login_requiring/add_comment?referrer=ampproject.org",
        "type": 301
      },
      {
        "source": "/docs/interaction_dynamic/login_requiring/login",
        "destination": "https://amp.dev/documentation/guides-and-tutorials/develop/login_requiring/login?referrer=ampproject.org",
        "type": 301
      },
      {
        "source": "/docs/interaction_dynamic/login_requiring/logout",
        "destination": "https://amp.dev/documentation/guides-and-tutorials/develop/login_requiring/logout?referrer=ampproject.org",
        "type": 301
      },
      {
        "source": "/docs/interaction_dynamic/login_requiring/summary",
        "destination": "https://amp.dev/documentation/guides-and-tutorials/develop/login_requiring/summary?referrer=ampproject.org",
        "type": 301
      },
      {
        "source": "/docs/media",
        "destination": "https://amp.dev/documentation/guides-and-tutorials/?referrer=ampproject.org",
        "type": 301
      },
      {
        "source": "/docs/media",
        "destination": "https://amp.dev/documentation/guides-and-tutorials/develop/media_iframes_3p",
        "type": 301
      },
      {
        "source": "/docs/media/amp_replacements",
        "destination": "https://amp.dev/documentation/guides-and-tutorials/develop/media_iframes_3p/?referrer=ampproject.org",
        "type": 301
      },
      {
        "source": "/docs/media/iframes",
        "destination": "https://amp.dev/documentation/guides-and-tutorials/develop/iframes?referrer=ampproject.org",
        "type": 301
      },
      {
        "source": "/docs/media/iframes",
        "destination": "https://amp.dev/documentation/guides-and-tutorials/develop/iframes?referrer=ampproject.org",
        "type": 301
      },
      {
        "source": "/docs/reference/common_attributes",
        "destination": "https://amp.dev/documentation/guides-and-tutorials/learn/common_attributes?referrer=ampproject.org",
        "type": 301
      },
      {
        "source": "/docs/reference/components",
        "destination": "https://amp.dev/documentation/components/?referrer=ampproject.org",
        "type": 301
      },

      {
        "source": "/docs/reference/components/amp-brightcove",
        "destination": "https://amp.dev/documentation/components/amp-brightcove?referrer=ampproject.org",
        "type": 301
      },
      {
        "source": "/:lang/docs/reference/components/amp-brightcove",
        "destination": "https://amp.dev/:lang/documentation/components/amp-brightcove?referrer=ampproject.org",
        "type": 301
      },
      {
        "source": "/docs/reference/components/amp-gist",
        "destination": "https://amp.dev/documentation/components/amp-gist?referrer=ampproject.org",
        "type": 301
      },
      {
        "source": "/:lang/docs/reference/components/amp-gist",
        "destination": "https://amp.dev/:lang/documentation/components/amp-gist?referrer=ampproject.org",
        "type": 301
      },
      {
        "source": "/docs/reference/components/amp-next-page",
        "destination": "https://amp.dev/documentation/components/amp-next-page?referrer=ampproject.org",
        "type": 301
      },
      {
        "source": "/:lang/docs/reference/components/amp-next-page",
        "destination": "https://amp.dev/:lang/documentation/components/amp-next-page?referrer=ampproject.org",
        "type": 301
      },
      {
        "source": "/docs/reference/components/amp-sticky-ad",
        "destination": "https://amp.dev/documentation/components/amp-sticky-ad?referrer=ampproject.org",
        "type": 301
      },
      {
        "source": "/:lang/docs/reference/components/amp-sticky-ad",
        "destination": "https://amp.dev/:lang/documentation/components/amp-sticky-ad?referrer=ampproject.org",
        "type": 301
      },
      {
        "source": "/docs/reference/components/amp-3d-gltf",
        "destination": "https://amp.dev/documentation/components/amp-3d-gltf?referrer=ampproject.org",
        "type": 301
      },
      {
        "source": "/:lang/docs/reference/components/amp-3d-gltf",
        "destination": "https://amp.dev/:lang/documentation/components/amp-3d-gltf?referrer=ampproject.org",
        "type": 301
      },
      {
        "source": "/docs/reference/components/amp-byside-content",
        "destination": "https://amp.dev/documentation/components/amp-byside-content?referrer=ampproject.org",
        "type": 301
      },
      {
        "source": "/:lang/docs/reference/components/amp-byside-content",
        "destination": "https://amp.dev/:lang/documentation/components/amp-byside-content?referrer=ampproject.org",
        "type": 301
      },
      {
        "source": "/docs/reference/components/amp-google-document-embed",
        "destination": "https://amp.dev/documentation/components/amp-google-document-embed?referrer=ampproject.org",
        "type": 301
      },
      {
        "source": "/:lang/docs/reference/components/amp-google-document-embed",
        "destination": "https://amp.dev/:lang/documentation/components/amp-google-document-embed?referrer=ampproject.org",
        "type": 301
      },
      {
        "source": "/docs/reference/components/amp-nexxtv-player",
        "destination": "https://amp.dev/documentation/components/amp-nexxtv-player?referrer=ampproject.org",
        "type": 301
      },
      {
        "source": "/:lang/docs/reference/components/amp-nexxtv-player",
        "destination": "https://amp.dev/:lang/documentation/components/amp-nexxtv-player?referrer=ampproject.org",
        "type": 301
      },
      {
        "source": "/docs/reference/components/amp-story-auto-ads",
        "destination": "https://amp.dev/documentation/components/amp-story-auto-ads?referrer=ampproject.org",
        "type": 301
      },
      {
        "source": "/:lang/docs/reference/components/amp-story-auto-ads",
        "destination": "https://amp.dev/:lang/documentation/components/amp-story-auto-ads?referrer=ampproject.org",
        "type": 301
      },
      {
        "source": "/docs/reference/components/amp-3q-player",
        "destination": "https://amp.dev/documentation/components/amp-3q-player?referrer=ampproject.org",
        "type": 301
      },
      {
        "source": "/:lang/docs/reference/components/amp-3q-player",
        "destination": "https://amp.dev/:lang/documentation/components/amp-3q-player?referrer=ampproject.org",
        "type": 301
      },
      {
        "source": "/docs/reference/components/amp-call-tracking",
        "destination": "https://amp.dev/documentation/components/amp-call-tracking?referrer=ampproject.org",
        "type": 301
      },
      {
        "source": "/:lang/docs/reference/components/amp-call-tracking",
        "destination": "https://amp.dev/:lang/documentation/components/amp-call-tracking?referrer=ampproject.org",
        "type": 301
      },
      {
        "source": "/docs/reference/components/amp-google-vrview-image",
        "destination": "https://amp.dev/documentation/components/amp-google-vrview-image?referrer=ampproject.org",
        "type": 301
      },
      {
        "source": "/:lang/docs/reference/components/amp-google-vrview-image",
        "destination": "https://amp.dev/:lang/documentation/components/amp-google-vrview-image?referrer=ampproject.org",
        "type": 301
      },
      {
        "source": "/docs/reference/components/amp-o2-player",
        "destination": "https://amp.dev/documentation/components/amp-o2-player?referrer=ampproject.org",
        "type": 301
      },
      {
        "source": "/:lang/docs/reference/components/amp-o2-player",
        "destination": "https://amp.dev/:lang/documentation/components/amp-o2-player?referrer=ampproject.org",
        "type": 301
      },
      {
        "source": "/docs/reference/components/amp-story",
        "destination": "https://amp.dev/documentation/components/amp-story?referrer=ampproject.org",
        "type": 301
      },
      {
        "source": "/:lang/docs/reference/components/amp-story",
        "destination": "https://amp.dev/:lang/documentation/components/amp-story?referrer=ampproject.org",
        "type": 301
      },
      {
        "source": "/docs/reference/components/amp-access-laterpay",
        "destination": "https://amp.dev/documentation/components/amp-access-laterpay?referrer=ampproject.org",
        "type": 301
      },
      {
        "source": "/:lang/docs/reference/components/amp-access-laterpay",
        "destination": "https://amp.dev/:lang/documentation/components/amp-access-laterpay?referrer=ampproject.org",
        "type": 301
      },
      {
        "source": "/docs/reference/components/amp-carousel",
        "destination": "https://amp.dev/documentation/components/amp-carousel?referrer=ampproject.org",
        "type": 301
      },
      {
        "source": "/:lang/docs/reference/components/amp-carousel",
        "destination": "https://amp.dev/:lang/documentation/components/amp-carousel?referrer=ampproject.org",
        "type": 301
      },
      {
        "source": "/docs/reference/components/amp-hulu",
        "destination": "https://amp.dev/documentation/components/amp-hulu?referrer=ampproject.org",
        "type": 301
      },
      {
        "source": "/:lang/docs/reference/components/amp-hulu",
        "destination": "https://amp.dev/:lang/documentation/components/amp-hulu?referrer=ampproject.org",
        "type": 301
      },
      {
        "source": "/docs/reference/components/amp-ooyala-player",
        "destination": "https://amp.dev/documentation/components/amp-ooyala-player?referrer=ampproject.org",
        "type": 301
      },
      {
        "source": "/:lang/docs/reference/components/amp-ooyala-player",
        "destination": "https://amp.dev/:lang/documentation/components/amp-ooyala-player?referrer=ampproject.org",
        "type": 301
      },
      {
        "source": "/docs/reference/components/amp-subscriptions-google",
        "destination": "https://amp.dev/documentation/components/amp-subscriptions-google?referrer=ampproject.org",
        "type": 301
      },
      {
        "source": "/:lang/docs/reference/components/amp-subscriptions-google",
        "destination": "https://amp.dev/:lang/documentation/components/amp-subscriptions-google?referrer=ampproject.org",
        "type": 301
      },
      {
        "source": "/docs/reference/components/amp-access-poool",
        "destination": "https://amp.dev/documentation/components/amp-access-poool?referrer=ampproject.org",
        "type": 301
      },
      {
        "source": "/:lang/docs/reference/components/amp-access-poool",
        "destination": "https://amp.dev/:lang/documentation/components/amp-access-poool?referrer=ampproject.org",
        "type": 301
      },
      {
        "source": "/docs/reference/components/amp-consent",
        "destination": "https://amp.dev/documentation/components/amp-consent?referrer=ampproject.org",
        "type": 301
      },
      {
        "source": "/:lang/docs/reference/components/amp-consent",
        "destination": "https://amp.dev/:lang/documentation/components/amp-consent?referrer=ampproject.org",
        "type": 301
      },
      {
        "source": "/docs/reference/components/amp-iframe",
        "destination": "https://amp.dev/documentation/components/amp-iframe?referrer=ampproject.org",
        "type": 301
      },
      {
        "source": "/:lang/docs/reference/components/amp-iframe",
        "destination": "https://amp.dev/:lang/documentation/components/amp-iframe?referrer=ampproject.org",
        "type": 301
      },
      {
        "source": "/docs/reference/components/amp-orientation-observer",
        "destination": "https://amp.dev/documentation/components/amp-orientation-observer?referrer=ampproject.org",
        "type": 301
      },
      {
        "source": "/:lang/docs/reference/components/amp-orientation-observer",
        "destination": "https://amp.dev/:lang/documentation/components/amp-orientation-observer?referrer=ampproject.org",
        "type": 301
      },
      {
        "source": "/docs/reference/components/amp-subscriptions",
        "destination": "https://amp.dev/documentation/components/amp-subscriptions?referrer=ampproject.org",
        "type": 301
      },
      {
        "source": "/:lang/docs/reference/components/amp-subscriptions",
        "destination": "https://amp.dev/:lang/documentation/components/amp-subscriptions?referrer=ampproject.org",
        "type": 301
      },
      {
        "source": "/docs/reference/components/amp-access",
        "destination": "https://amp.dev/documentation/components/amp-access?referrer=ampproject.org",
        "type": 301
      },
      {
        "source": "/:lang/docs/reference/components/amp-access",
        "destination": "https://amp.dev/:lang/documentation/components/amp-access?referrer=ampproject.org",
        "type": 301
      },
      {
        "source": "/docs/reference/components/amp-dailymotion",
        "destination": "https://amp.dev/documentation/components/amp-dailymotion?referrer=ampproject.org",
        "type": 301
      },
      {
        "source": "/:lang/docs/reference/components/amp-dailymotion",
        "destination": "https://amp.dev/:lang/documentation/components/amp-dailymotion?referrer=ampproject.org",
        "type": 301
      },
      {
        "source": "/docs/reference/components/amp-ima-video",
        "destination": "https://amp.dev/documentation/components/amp-ima-video?referrer=ampproject.org",
        "type": 301
      },
      {
        "source": "/:lang/docs/reference/components/amp-ima-video",
        "destination": "https://amp.dev/:lang/documentation/components/amp-ima-video?referrer=ampproject.org",
        "type": 301
      },
      {
        "source": "/docs/reference/components/amp-pan-zoom",
        "destination": "https://amp.dev/documentation/components/amp-pan-zoom?referrer=ampproject.org",
        "type": 301
      },
      {
        "source": "/:lang/docs/reference/components/amp-pan-zoom",
        "destination": "https://amp.dev/:lang/documentation/components/amp-pan-zoom?referrer=ampproject.org",
        "type": 301
      },
      {
        "source": "/docs/reference/components/amp-timeago",
        "destination": "https://amp.dev/documentation/components/amp-timeago?referrer=ampproject.org",
        "type": 301
      },
      {
        "source": "/:lang/docs/reference/components/amp-timeago",
        "destination": "https://amp.dev/:lang/documentation/components/amp-timeago?referrer=ampproject.org",
        "type": 301
      },
      {
        "source": "/docs/reference/components/amp-accordion",
        "destination": "https://amp.dev/documentation/components/amp-accordion?referrer=ampproject.org",
        "type": 301
      },
      {
        "source": "/:lang/docs/reference/components/amp-accordion",
        "destination": "https://amp.dev/:lang/documentation/components/amp-accordion?referrer=ampproject.org",
        "type": 301
      },
      {
        "source": "/docs/reference/components/amp-date-countdown",
        "destination": "https://amp.dev/documentation/components/amp-date-countdown?referrer=ampproject.org",
        "type": 301
      },
      {
        "source": "/:lang/docs/reference/components/amp-date-countdown",
        "destination": "https://amp.dev/:lang/documentation/components/amp-date-countdown?referrer=ampproject.org",
        "type": 301
      },
      {
        "source": "/docs/reference/components/amp-image-lightbox",
        "destination": "https://amp.dev/documentation/components/amp-image-lightbox?referrer=ampproject.org",
        "type": 301
      },
      {
        "source": "/:lang/docs/reference/components/amp-image-lightbox",
        "destination": "https://amp.dev/:lang/documentation/components/amp-image-lightbox?referrer=ampproject.org",
        "type": 301
      },
      {
        "source": "/docs/reference/components/amp-pinterest",
        "destination": "https://amp.dev/documentation/components/amp-pinterest?referrer=ampproject.org",
        "type": 301
      },
      {
        "source": "/:lang/docs/reference/components/amp-pinterest",
        "destination": "https://amp.dev/:lang/documentation/components/amp-pinterest?referrer=ampproject.org",
        "type": 301
      },
      {
        "source": "/docs/reference/components/amp-twitter",
        "destination": "https://amp.dev/documentation/components/amp-twitter?referrer=ampproject.org",
        "type": 301
      },
      {
        "source": "/:lang/docs/reference/components/amp-twitter",
        "destination": "https://amp.dev/:lang/documentation/components/amp-twitter?referrer=ampproject.org",
        "type": 301
      },
      {
        "source": "/docs/reference/components/amp-action-macro",
        "destination": "https://amp.dev/documentation/components/amp-action-macro?referrer=ampproject.org",
        "type": 301
      },
      {
        "source": "/:lang/docs/reference/components/amp-action-macro",
        "destination": "https://amp.dev/:lang/documentation/components/amp-action-macro?referrer=ampproject.org",
        "type": 301
      },
      {
        "source": "/docs/reference/components/amp-date-display",
        "destination": "https://amp.dev/documentation/components/amp-date-display?referrer=ampproject.org",
        "type": 301
      },
      {
        "source": "/:lang/docs/reference/components/amp-date-display",
        "destination": "https://amp.dev/:lang/documentation/components/amp-date-display?referrer=ampproject.org",
        "type": 301
      },
      {
        "source": "/docs/reference/components/amp-image-slider",
        "destination": "https://amp.dev/documentation/components/amp-image-slider?referrer=ampproject.org",
        "type": 301
      },
      {
        "source": "/:lang/docs/reference/components/amp-image-slider",
        "destination": "https://amp.dev/:lang/documentation/components/amp-image-slider?referrer=ampproject.org",
        "type": 301
      },
      {
        "source": "/docs/reference/components/amp-pixel",
        "destination": "https://amp.dev/documentation/components/amp-pixel?referrer=ampproject.org",
        "type": 301
      },
      {
        "source": "/:lang/docs/reference/components/amp-pixel",
        "destination": "https://amp.dev/:lang/documentation/components/amp-pixel?referrer=ampproject.org",
        "type": 301
      },
      {
        "source": "/docs/reference/components/amp-user-notification",
        "destination": "https://amp.dev/documentation/components/amp-user-notification?referrer=ampproject.org",
        "type": 301
      },
      {
        "source": "/:lang/docs/reference/components/amp-user-notification",
        "destination": "https://amp.dev/:lang/documentation/components/amp-user-notification?referrer=ampproject.org",
        "type": 301
      },
      {
        "source": "/docs/reference/components/amp-ad-exit",
        "destination": "https://amp.dev/documentation/components/amp-ad-exit?referrer=ampproject.org",
        "type": 301
      },
      {
        "source": "/:lang/docs/reference/components/amp-ad-exit",
        "destination": "https://amp.dev/:lang/documentation/components/amp-ad-exit?referrer=ampproject.org",
        "type": 301
      },
      {
        "source": "/docs/reference/components/amp-date-picker",
        "destination": "https://amp.dev/documentation/components/amp-date-picker?referrer=ampproject.org",
        "type": 301
      },
      {
        "source": "/:lang/docs/reference/components/amp-date-picker",
        "destination": "https://amp.dev/:lang/documentation/components/amp-date-picker?referrer=ampproject.org",
        "type": 301
      },
      {
        "source": "/docs/reference/components/amp-img",
        "destination": "https://amp.dev/documentation/components/amp-img?referrer=ampproject.org",
        "type": 301
      },
      {
        "source": "/:lang/docs/reference/components/amp-img",
        "destination": "https://amp.dev/:lang/documentation/components/amp-img?referrer=ampproject.org",
        "type": 301
      },
      {
        "source": "/docs/reference/components/amp-playbuzz",
        "destination": "https://amp.dev/documentation/components/amp-playbuzz?referrer=ampproject.org",
        "type": 301
      },
      {
        "source": "/:lang/docs/reference/components/amp-playbuzz",
        "destination": "https://amp.dev/:lang/documentation/components/amp-playbuzz?referrer=ampproject.org",
        "type": 301
      },
      {
        "source": "/docs/reference/components/amp-video-docking",
        "destination": "https://amp.dev/documentation/components/amp-video-docking?referrer=ampproject.org",
        "type": 301
      },
      {
        "source": "/:lang/docs/reference/components/amp-video-docking",
        "destination": "https://amp.dev/:lang/documentation/components/amp-video-docking?referrer=ampproject.org",
        "type": 301
      },
      {
        "source": "/docs/reference/components/amp-ad",
        "destination": "https://amp.dev/documentation/components/amp-ad?referrer=ampproject.org",
        "type": 301
      },
      {
        "source": "/:lang/docs/reference/components/amp-ad",
        "destination": "https://amp.dev/:lang/documentation/components/amp-ad?referrer=ampproject.org",
        "type": 301
      },
      {
        "source": "/docs/reference/components/amp-delight-player",
        "destination": "https://amp.dev/documentation/components/amp-delight-player?referrer=ampproject.org",
        "type": 301
      },
      {
        "source": "/:lang/docs/reference/components/amp-delight-player",
        "destination": "https://amp.dev/:lang/documentation/components/amp-delight-player?referrer=ampproject.org",
        "type": 301
      },
      {
        "source": "/docs/reference/components/amp-imgur",
        "destination": "https://amp.dev/documentation/components/amp-imgur?referrer=ampproject.org",
        "type": 301
      },
      {
        "source": "/:lang/docs/reference/components/amp-imgur",
        "destination": "https://amp.dev/:lang/documentation/components/amp-imgur?referrer=ampproject.org",
        "type": 301
      },
      {
        "source": "/docs/reference/components/amp-position-observer",
        "destination": "https://amp.dev/documentation/components/amp-position-observer?referrer=ampproject.org",
        "type": 301
      },
      {
        "source": "/:lang/docs/reference/components/amp-position-observer",
        "destination": "https://amp.dev/:lang/documentation/components/amp-position-observer?referrer=ampproject.org",
        "type": 301
      },
      {
        "source": "/docs/reference/components/amp-video-iframe",
        "destination": "https://amp.dev/documentation/components/amp-video-iframe?referrer=ampproject.org",
        "type": 301
      },
      {
        "source": "/:lang/docs/reference/components/amp-video-iframe",
        "destination": "https://amp.dev/:lang/documentation/components/amp-video-iframe?referrer=ampproject.org",
        "type": 301
      },
      {
        "source": "/docs/reference/components/amp-addthis",
        "destination": "https://amp.dev/documentation/components/amp-addthis?referrer=ampproject.org",
        "type": 301
      },
      {
        "source": "/:lang/docs/reference/components/amp-addthis",
        "destination": "https://amp.dev/:lang/documentation/components/amp-addthis?referrer=ampproject.org",
        "type": 301
      },
      {
        "source": "/docs/reference/components/amp-dynamic-css-classes",
        "destination": "https://amp.dev/documentation/components/amp-dynamic-css-classes?referrer=ampproject.org",
        "type": 301
      },
      {
        "source": "/:lang/docs/reference/components/amp-dynamic-css-classes",
        "destination": "https://amp.dev/:lang/documentation/components/amp-dynamic-css-classes?referrer=ampproject.org",
        "type": 301
      },
      {
        "source": "/docs/reference/components/amp-instagram",
        "destination": "https://amp.dev/documentation/components/amp-instagram?referrer=ampproject.org",
        "type": 301
      },
      {
        "source": "/:lang/docs/reference/components/amp-instagram",
        "destination": "https://amp.dev/:lang/documentation/components/amp-instagram?referrer=ampproject.org",
        "type": 301
      },
      {
        "source": "/docs/reference/components/amp-powr-player",
        "destination": "https://amp.dev/documentation/components/amp-powr-player?referrer=ampproject.org",
        "type": 301
      },
      {
        "source": "/:lang/docs/reference/components/amp-powr-player",
        "destination": "https://amp.dev/:lang/documentation/components/amp-powr-player?referrer=ampproject.org",
        "type": 301
      },
      {
        "source": "/docs/reference/components/amp-video",
        "destination": "https://amp.dev/documentation/components/amp-video?referrer=ampproject.org",
        "type": 301
      },
      {
        "source": "/:lang/docs/reference/components/amp-video",
        "destination": "https://amp.dev/:lang/documentation/components/amp-video?referrer=ampproject.org",
        "type": 301
      },
      {
        "source": "/docs/reference/components/amp-analytics",
        "destination": "https://amp.dev/documentation/components/amp-analytics?referrer=ampproject.org",
        "type": 301
      },
      {
        "source": "/:lang/docs/reference/components/amp-analytics",
        "destination": "https://amp.dev/:lang/documentation/components/amp-analytics?referrer=ampproject.org",
        "type": 301
      },
      {
        "source": "/docs/reference/components/amp-embedly-card",
        "destination": "https://amp.dev/documentation/components/amp-embedly-card?referrer=ampproject.org",
        "type": 301
      },
      {
        "source": "/:lang/docs/reference/components/amp-embedly-card",
        "destination": "https://amp.dev/:lang/documentation/components/amp-embedly-card?referrer=ampproject.org",
        "type": 301
      },
      {
        "source": "/docs/reference/components/amp-install-serviceworker",
        "destination": "https://amp.dev/documentation/components/amp-install-serviceworker?referrer=ampproject.org",
        "type": 301
      },
      {
        "source": "/:lang/docs/reference/components/amp-install-serviceworker",
        "destination": "https://amp.dev/:lang/documentation/components/amp-install-serviceworker?referrer=ampproject.org",
        "type": 301
      },
      {
        "source": "/docs/reference/components/amp-reach-player",
        "destination": "https://amp.dev/documentation/components/amp-reach-player?referrer=ampproject.org",
        "type": 301
      },
      {
        "source": "/:lang/docs/reference/components/amp-reach-player",
        "destination": "https://amp.dev/:lang/documentation/components/amp-reach-player?referrer=ampproject.org",
        "type": 301
      },
      {
        "source": "/docs/reference/components/amp-viewer-assistance",
        "destination": "https://amp.dev/documentation/components/amp-viewer-assistance?referrer=ampproject.org",
        "type": 301
      },
      {
        "source": "/:lang/docs/reference/components/amp-viewer-assistance",
        "destination": "https://amp.dev/:lang/documentation/components/amp-viewer-assistance?referrer=ampproject.org",
        "type": 301
      },
      {
        "source": "/docs/reference/components/amp-anim",
        "destination": "https://amp.dev/documentation/components/amp-anim?referrer=ampproject.org",
        "type": 301
      },
      {
        "source": "/:lang/docs/reference/components/amp-anim",
        "destination": "https://amp.dev/:lang/documentation/components/amp-anim?referrer=ampproject.org",
        "type": 301
      },
      {
        "source": "/docs/reference/components/amp-experiment",
        "destination": "https://amp.dev/documentation/components/amp-experiment?referrer=ampproject.org",
        "type": 301
      },
      {
        "source": "/:lang/docs/reference/components/amp-experiment",
        "destination": "https://amp.dev/:lang/documentation/components/amp-experiment?referrer=ampproject.org",
        "type": 301
      },
      {
        "source": "/docs/reference/components/amp-izlesene",
        "destination": "https://amp.dev/documentation/components/amp-izlesene?referrer=ampproject.org",
        "type": 301
      },
      {
        "source": "/:lang/docs/reference/components/amp-izlesene",
        "destination": "https://amp.dev/:lang/documentation/components/amp-izlesene?referrer=ampproject.org",
        "type": 301
      },
      {
        "source": "/docs/reference/components/amp-recaptcha-input",
        "destination": "https://amp.dev/documentation/components/amp-recaptcha-input?referrer=ampproject.org",
        "type": 301
      },
      {
        "source": "/:lang/docs/reference/components/amp-recaptcha-input",
        "destination": "https://amp.dev/:lang/documentation/components/amp-recaptcha-input?referrer=ampproject.org",
        "type": 301
      },
      {
        "source": "/docs/reference/components/amp-vimeo",
        "destination": "https://amp.dev/documentation/components/amp-vimeo?referrer=ampproject.org",
        "type": 301
      },
      {
        "source": "/:lang/docs/reference/components/amp-vimeo",
        "destination": "https://amp.dev/:lang/documentation/components/amp-vimeo?referrer=ampproject.org",
        "type": 301
      },
      {
        "source": "/docs/reference/components/amp-animation",
        "destination": "https://amp.dev/documentation/components/amp-animation?referrer=ampproject.org",
        "type": 301
      },
      {
        "source": "/:lang/docs/reference/components/amp-animation",
        "destination": "https://amp.dev/:lang/documentation/components/amp-animation?referrer=ampproject.org",
        "type": 301
      },
      {
        "source": "/docs/reference/components/amp-facebook-comments",
        "destination": "https://amp.dev/documentation/components/amp-facebook-comments?referrer=ampproject.org",
        "type": 301
      },
      {
        "source": "/:lang/docs/reference/components/amp-facebook-comments",
        "destination": "https://amp.dev/:lang/documentation/components/amp-facebook-comments?referrer=ampproject.org",
        "type": 301
      },
      {
        "source": "/docs/reference/components/amp-jwplayer",
        "destination": "https://amp.dev/documentation/components/amp-jwplayer?referrer=ampproject.org",
        "type": 301
      },
      {
        "source": "/:lang/docs/reference/components/amp-jwplayer",
        "destination": "https://amp.dev/:lang/documentation/components/amp-jwplayer?referrer=ampproject.org",
        "type": 301
      },
      {
        "source": "/docs/reference/components/amp-reddit",
        "destination": "https://amp.dev/documentation/components/amp-reddit?referrer=ampproject.org",
        "type": 301
      },
      {
        "source": "/:lang/docs/reference/components/amp-reddit",
        "destination": "https://amp.dev/:lang/documentation/components/amp-reddit?referrer=ampproject.org",
        "type": 301
      },
      {
        "source": "/docs/reference/components/amp-vine",
        "destination": "https://amp.dev/documentation/components/amp-vine?referrer=ampproject.org",
        "type": 301
      },
      {
        "source": "/:lang/docs/reference/components/amp-vine",
        "destination": "https://amp.dev/:lang/documentation/components/amp-vine?referrer=ampproject.org",
        "type": 301
      },
      {
        "source": "/docs/reference/components/amp-apester-media",
        "destination": "https://amp.dev/documentation/components/amp-apester-media?referrer=ampproject.org",
        "type": 301
      },
      {
        "source": "/:lang/docs/reference/components/amp-apester-media",
        "destination": "https://amp.dev/:lang/documentation/components/amp-apester-media?referrer=ampproject.org",
        "type": 301
      },
      {
        "source": "/docs/reference/components/amp-facebook-like",
        "destination": "https://amp.dev/documentation/components/amp-facebook-like?referrer=ampproject.org",
        "type": 301
      },
      {
        "source": "/:lang/docs/reference/components/amp-facebook-like",
        "destination": "https://amp.dev/:lang/documentation/components/amp-facebook-like?referrer=ampproject.org",
        "type": 301
      },
      {
        "source": "/docs/reference/components/amp-kaltura-player",
        "destination": "https://amp.dev/documentation/components/amp-kaltura-player?referrer=ampproject.org",
        "type": 301
      },
      {
        "source": "/:lang/docs/reference/components/amp-kaltura-player",
        "destination": "https://amp.dev/:lang/documentation/components/amp-kaltura-player?referrer=ampproject.org",
        "type": 301
      },
      {
        "source": "/docs/reference/components/amp-riddle-quiz",
        "destination": "https://amp.dev/documentation/components/amp-riddle-quiz?referrer=ampproject.org",
        "type": 301
      },
      {
        "source": "/:lang/docs/reference/components/amp-riddle-quiz",
        "destination": "https://amp.dev/:lang/documentation/components/amp-riddle-quiz?referrer=ampproject.org",
        "type": 301
      },
      {
        "source": "/docs/reference/components/amp-viqeo-player",
        "destination": "https://amp.dev/documentation/components/amp-viqeo-player?referrer=ampproject.org",
        "type": 301
      },
      {
        "source": "/:lang/docs/reference/components/amp-viqeo-player",
        "destination": "https://amp.dev/:lang/documentation/components/amp-viqeo-player?referrer=ampproject.org",
        "type": 301
      },
      {
        "source": "/docs/reference/components/amp-app-banner",
        "destination": "https://amp.dev/documentation/components/amp-app-banner?referrer=ampproject.org",
        "type": 301
      },
      {
        "source": "/:lang/docs/reference/components/amp-app-banner",
        "destination": "https://amp.dev/:lang/documentation/components/amp-app-banner?referrer=ampproject.org",
        "type": 301
      },
      {
        "source": "/docs/reference/components/amp-facebook-page",
        "destination": "https://amp.dev/documentation/components/amp-facebook-page?referrer=ampproject.org",
        "type": 301
      },
      {
        "source": "/:lang/docs/reference/components/amp-facebook-page",
        "destination": "https://amp.dev/:lang/documentation/components/amp-facebook-page?referrer=ampproject.org",
        "type": 301
      },
      {
        "source": "/docs/reference/components/amp-layout",
        "destination": "https://amp.dev/documentation/components/amp-layout?referrer=ampproject.org",
        "type": 301
      },
      {
        "source": "/:lang/docs/reference/components/amp-layout",
        "destination": "https://amp.dev/:lang/documentation/components/amp-layout?referrer=ampproject.org",
        "type": 301
      },
      {
        "source": "/docs/reference/components/amp-script",
        "destination": "https://amp.dev/documentation/components/amp-script?referrer=ampproject.org",
        "type": 301
      },
      {
        "source": "/:lang/docs/reference/components/amp-script",
        "destination": "https://amp.dev/:lang/documentation/components/amp-script?referrer=ampproject.org",
        "type": 301
      },
      {
        "source": "/docs/reference/components/amp-viz-vega",
        "destination": "https://amp.dev/documentation/components/amp-viz-vega?referrer=ampproject.org",
        "type": 301
      },
      {
        "source": "/:lang/docs/reference/components/amp-viz-vega",
        "destination": "https://amp.dev/:lang/documentation/components/amp-viz-vega?referrer=ampproject.org",
        "type": 301
      },
      {
        "source": "/docs/reference/components/amp-audio",
        "destination": "https://amp.dev/documentation/components/amp-audio?referrer=ampproject.org",
        "type": 301
      },
      {
        "source": "/:lang/docs/reference/components/amp-audio",
        "destination": "https://amp.dev/:lang/documentation/components/amp-audio?referrer=ampproject.org",
        "type": 301
      },
      {
        "source": "/docs/reference/components/amp-facebook",
        "destination": "https://amp.dev/documentation/components/amp-facebook?referrer=ampproject.org",
        "type": 301
      },
      {
        "source": "/:lang/docs/reference/components/amp-facebook",
        "destination": "https://amp.dev/:lang/documentation/components/amp-facebook?referrer=ampproject.org",
        "type": 301
      },
      {
        "source": "/docs/reference/components/amp-lightbox-gallery",
        "destination": "https://amp.dev/documentation/components/amp-lightbox-gallery?referrer=ampproject.org",
        "type": 301
      },
      {
        "source": "/:lang/docs/reference/components/amp-lightbox-gallery",
        "destination": "https://amp.dev/:lang/documentation/components/amp-lightbox-gallery?referrer=ampproject.org",
        "type": 301
      },
      {
        "source": "/docs/reference/components/amp-selector",
        "destination": "https://amp.dev/documentation/components/amp-selector?referrer=ampproject.org",
        "type": 301
      },
      {
        "source": "/:lang/docs/reference/components/amp-selector",
        "destination": "https://amp.dev/:lang/documentation/components/amp-selector?referrer=ampproject.org",
        "type": 301
      },
      {
        "source": "/docs/reference/components/amp-vk",
        "destination": "https://amp.dev/documentation/components/amp-vk?referrer=ampproject.org",
        "type": 301
      },
      {
        "source": "/:lang/docs/reference/components/amp-vk",
        "destination": "https://amp.dev/:lang/documentation/components/amp-vk?referrer=ampproject.org",
        "type": 301
      },
      {
        "source": "/docs/reference/components/amp-auto-ads",
        "destination": "https://amp.dev/documentation/components/amp-auto-ads?referrer=ampproject.org",
        "type": 301
      },
      {
        "source": "/:lang/docs/reference/components/amp-auto-ads",
        "destination": "https://amp.dev/:lang/documentation/components/amp-auto-ads?referrer=ampproject.org",
        "type": 301
      },
      {
        "source": "/docs/reference/components/amp-fit-text",
        "destination": "https://amp.dev/documentation/components/amp-fit-text?referrer=ampproject.org",
        "type": 301
      },
      {
        "source": "/:lang/docs/reference/components/amp-fit-text",
        "destination": "https://amp.dev/:lang/documentation/components/amp-fit-text?referrer=ampproject.org",
        "type": 301
      },
      {
        "source": "/docs/reference/components/amp-lightbox",
        "destination": "https://amp.dev/documentation/components/amp-lightbox?referrer=ampproject.org",
        "type": 301
      },
      {
        "source": "/:lang/docs/reference/components/amp-lightbox",
        "destination": "https://amp.dev/:lang/documentation/components/amp-lightbox?referrer=ampproject.org",
        "type": 301
      },
      {
        "source": "/docs/reference/components/amp-share-tracking",
        "destination": "https://amp.dev/documentation/components/amp-share-tracking?referrer=ampproject.org",
        "type": 301
      },
      {
        "source": "/:lang/docs/reference/components/amp-share-tracking",
        "destination": "https://amp.dev/:lang/documentation/components/amp-share-tracking?referrer=ampproject.org",
        "type": 301
      },
      {
        "source": "/docs/reference/components/amp-web-push",
        "destination": "https://amp.dev/documentation/components/amp-web-push?referrer=ampproject.org",
        "type": 301
      },
      {
        "source": "/:lang/docs/reference/components/amp-web-push",
        "destination": "https://amp.dev/:lang/documentation/components/amp-web-push?referrer=ampproject.org",
        "type": 301
      },
      {
        "source": "/docs/reference/components/amp-autocomplete",
        "destination": "https://amp.dev/documentation/components/amp-autocomplete?referrer=ampproject.org",
        "type": 301
      },
      {
        "source": "/:lang/docs/reference/components/amp-autocomplete",
        "destination": "https://amp.dev/:lang/documentation/components/amp-autocomplete?referrer=ampproject.org",
        "type": 301
      },
      {
        "source": "/docs/reference/components/amp-font",
        "destination": "https://amp.dev/documentation/components/amp-font?referrer=ampproject.org",
        "type": 301
      },
      {
        "source": "/:lang/docs/reference/components/amp-font",
        "destination": "https://amp.dev/:lang/documentation/components/amp-font?referrer=ampproject.org",
        "type": 301
      },
      {
        "source": "/docs/reference/components/amp-list",
        "destination": "https://amp.dev/documentation/components/amp-list?referrer=ampproject.org",
        "type": 301
      },
      {
        "source": "/:lang/docs/reference/components/amp-list",
        "destination": "https://amp.dev/:lang/documentation/components/amp-list?referrer=ampproject.org",
        "type": 301
      },
      {
        "source": "/docs/reference/components/amp-sidebar",
        "destination": "https://amp.dev/documentation/components/amp-sidebar?referrer=ampproject.org",
        "type": 301
      },
      {
        "source": "/:lang/docs/reference/components/amp-sidebar",
        "destination": "https://amp.dev/:lang/documentation/components/amp-sidebar?referrer=ampproject.org",
        "type": 301
      },
      {
        "source": "/docs/reference/components/amp-wistia-player",
        "destination": "https://amp.dev/documentation/components/amp-wistia-player?referrer=ampproject.org",
        "type": 301
      },
      {
        "source": "/:lang/docs/reference/components/amp-wistia-player",
        "destination": "https://amp.dev/:lang/documentation/components/amp-wistia-player?referrer=ampproject.org",
        "type": 301
      },
      {
        "source": "/docs/reference/components/amp-base-carousel",
        "destination": "https://amp.dev/documentation/components/amp-base-carousel?referrer=ampproject.org",
        "type": 301
      },
      {
        "source": "/:lang/docs/reference/components/amp-base-carousel",
        "destination": "https://amp.dev/:lang/documentation/components/amp-base-carousel?referrer=ampproject.org",
        "type": 301
      },
      {
        "source": "/docs/reference/components/amp-form",
        "destination": "https://amp.dev/documentation/components/amp-form?referrer=ampproject.org",
        "type": 301
      },
      {
        "source": "/:lang/docs/reference/components/amp-form",
        "destination": "https://amp.dev/:lang/documentation/components/amp-form?referrer=ampproject.org",
        "type": 301
      },
      {
        "source": "/docs/reference/components/amp-live-list",
        "destination": "https://amp.dev/documentation/components/amp-live-list?referrer=ampproject.org",
        "type": 301
      },
      {
        "source": "/:lang/docs/reference/components/amp-live-list",
        "destination": "https://amp.dev/:lang/documentation/components/amp-live-list?referrer=ampproject.org",
        "type": 301
      },
      {
        "source": "/docs/reference/components/amp-skimlinks",
        "destination": "https://amp.dev/documentation/components/amp-skimlinks?referrer=ampproject.org",
        "type": 301
      },
      {
        "source": "/:lang/docs/reference/components/amp-skimlinks",
        "destination": "https://amp.dev/:lang/documentation/components/amp-skimlinks?referrer=ampproject.org",
        "type": 301
      },
      {
        "source": "/docs/reference/components/amp-yotpo",
        "destination": "https://amp.dev/documentation/components/amp-yotpo?referrer=ampproject.org",
        "type": 301
      },
      {
        "source": "/:lang/docs/reference/components/amp-yotpo",
        "destination": "https://amp.dev/:lang/documentation/components/amp-yotpo?referrer=ampproject.org",
        "type": 301
      },
      {
        "source": "/docs/reference/components/amp-beopinion",
        "destination": "https://amp.dev/documentation/components/amp-beopinion?referrer=ampproject.org",
        "type": 301
      },
      {
        "source": "/:lang/docs/reference/components/amp-beopinion",
        "destination": "https://amp.dev/:lang/documentation/components/amp-beopinion?referrer=ampproject.org",
        "type": 301
      },
      {
        "source": "/docs/reference/components/amp-fx-collection",
        "destination": "https://amp.dev/documentation/components/amp-fx-collection?referrer=ampproject.org",
        "type": 301
      },
      {
        "source": "/:lang/docs/reference/components/amp-fx-collection",
        "destination": "https://amp.dev/:lang/documentation/components/amp-fx-collection?referrer=ampproject.org",
        "type": 301
      },
      {
        "source": "/docs/reference/components/amp-mathml",
        "destination": "https://amp.dev/documentation/components/amp-mathml?referrer=ampproject.org",
        "type": 301
      },
      {
        "source": "/:lang/docs/reference/components/amp-mathml",
        "destination": "https://amp.dev/:lang/documentation/components/amp-mathml?referrer=ampproject.org",
        "type": 301
      },
      {
        "source": "/docs/reference/components/amp-smartlinks",
        "destination": "https://amp.dev/documentation/components/amp-smartlinks?referrer=ampproject.org",
        "type": 301
      },
      {
        "source": "/:lang/docs/reference/components/amp-smartlinks",
        "destination": "https://amp.dev/:lang/documentation/components/amp-smartlinks?referrer=ampproject.org",
        "type": 301
      },
      {
        "source": "/docs/reference/components/amp-youtube",
        "destination": "https://amp.dev/documentation/components/amp-youtube?referrer=ampproject.org",
        "type": 301
      },
      {
        "source": "/:lang/docs/reference/components/amp-youtube",
        "destination": "https://amp.dev/:lang/documentation/components/amp-youtube?referrer=ampproject.org",
        "type": 301
      },
      {
        "source": "/docs/reference/components/amp-bind",
        "destination": "https://amp.dev/documentation/components/amp-bind?referrer=ampproject.org",
        "type": 301
      },
      {
        "source": "/:lang/docs/reference/components/amp-bind",
        "destination": "https://amp.dev/:lang/documentation/components/amp-bind?referrer=ampproject.org",
        "type": 301
      },
      {
        "source": "/docs/reference/components/amp-fx-flying-carpet",
        "destination": "https://amp.dev/documentation/components/amp-fx-flying-carpet?referrer=ampproject.org",
        "type": 301
      },
      {
        "source": "/:lang/docs/reference/components/amp-fx-flying-carpet",
        "destination": "https://amp.dev/:lang/documentation/components/amp-fx-flying-carpet?referrer=ampproject.org",
        "type": 301
      },
      {
        "source": "/docs/reference/components/amp-mowplayer",
        "destination": "https://amp.dev/documentation/components/amp-mowplayer?referrer=ampproject.org",
        "type": 301
      },
      {
        "source": "/:lang/docs/reference/components/amp-mowplayer",
        "destination": "https://amp.dev/:lang/documentation/components/amp-mowplayer?referrer=ampproject.org",
        "type": 301
      },
      {
        "source": "/docs/reference/components/amp-social-share",
        "destination": "https://amp.dev/documentation/components/amp-social-share?referrer=ampproject.org",
        "type": 301
      },
      {
        "source": "/:lang/docs/reference/components/amp-social-share",
        "destination": "https://amp.dev/:lang/documentation/components/amp-social-share?referrer=ampproject.org",
        "type": 301
      },
      {
        "source": "/docs/reference/components/amp-bodymovin-animation",
        "destination": "https://amp.dev/documentation/components/amp-bodymovin-animation?referrer=ampproject.org",
        "type": 301
      },
      {
        "source": "/:lang/docs/reference/components/amp-bodymovin-animation",
        "destination": "https://amp.dev/:lang/documentation/components/amp-bodymovin-animation?referrer=ampproject.org",
        "type": 301
      },
      {
        "source": "/docs/reference/components/amp-geo",
        "destination": "https://amp.dev/documentation/components/amp-geo?referrer=ampproject.org",
        "type": 301
      },
      {
        "source": "/:lang/docs/reference/components/amp-geo",
        "destination": "https://amp.dev/:lang/documentation/components/amp-geo?referrer=ampproject.org",
        "type": 301
      },
      {
        "source": "/docs/reference/components/amp-mraid",
        "destination": "https://amp.dev/documentation/components/amp-mraid?referrer=ampproject.org",
        "type": 301
      },
      {
        "source": "/:lang/docs/reference/components/amp-mraid",
        "destination": "https://amp.dev/:lang/documentation/components/amp-mraid?referrer=ampproject.org",
        "type": 301
      },
      {
        "source": "/docs/reference/components/amp-soundcloud",
        "destination": "https://amp.dev/documentation/components/amp-soundcloud?referrer=ampproject.org",
        "type": 301
      },
      {
        "source": "/:lang/docs/reference/components/amp-soundcloud",
        "destination": "https://amp.dev/:lang/documentation/components/amp-soundcloud?referrer=ampproject.org",
        "type": 301
      },
      {
        "source": "/docs/reference/components/amp-brid-player",
        "destination": "https://amp.dev/documentation/components/amp-brid-player?referrer=ampproject.org",
        "type": 301
      },
      {
        "source": "/:lang/docs/reference/components/amp-brid-player",
        "destination": "https://amp.dev/:lang/documentation/components/amp-brid-player?referrer=ampproject.org",
        "type": 301
      },
      {
        "source": "/docs/reference/components/amp-gfycat",
        "destination": "https://amp.dev/documentation/components/amp-gfycat?referrer=ampproject.org",
        "type": 301
      },
      {
        "source": "/:lang/docs/reference/components/amp-gfycat",
        "destination": "https://amp.dev/:lang/documentation/components/amp-gfycat?referrer=ampproject.org",
        "type": 301
      },
      {
        "source": "/docs/reference/components/amp-mustache",
        "destination": "https://amp.dev/documentation/components/amp-mustache?referrer=ampproject.org",
        "type": 301
      },
      {
        "source": "/:lang/docs/reference/components/amp-mustache",
        "destination": "https://amp.dev/:lang/documentation/components/amp-mustache?referrer=ampproject.org",
        "type": 301
      },
      {
        "source": "/docs/reference/components/amp-springboard-player",
        "destination": "https://amp.dev/documentation/components/amp-springboard-player?referrer=ampproject.org",
        "type": 301
      },
      {
        "source": "/:lang/docs/reference/components/amp-springboard-player",
        "destination": "https://amp.dev/:lang/documentation/components/amp-springboard-player?referrer=ampproject.org",
        "type": 301
      },

      {
        "source": "/docs/reference/experimental",
        "destination": "https://amp.dev/documentation/guides-and-tutorials/learn/experimental?referrer=ampproject.org",
        "type": 301
      },
      {
        "source": "/docs/troubleshooting",
        "destination": "https://amp.dev/documentation/guides-and-tutorials/learn/amp-caches-and-cors/how_amp_pages_are_cached",
        "type": 301
      },
      {
        "source": "/docs/troubleshooting/validation_errors",
        "destination": "https://amp.dev/documentation/guides-and-tutorials/learn/validation-workflow/validation_errors?referrer=ampproject.org",
        "type": 301
      },
      {
        "source": "/latest/blog",
        "destination": "https://blog.amp.dev",
        "type": 301
      },
      {
        "source": "/latest/blog/:path*",
        "destination": "https://blog.amp.dev",
        "type": 301
      },
      {
        "source": "/latest/event",
        "destination": "https://amp.dev/events/amp-conf-2019?referrer=ampproject.org",
        "type": 301
      },
      {
        "source": "/learn/about-how",
        "destination": "https://amp.dev/about/how-amp-works?referrer=ampproject.org",
        "type": 301
      },
      {
        "source": "/learn/overview/",
        "destination": "https://amp.dev/about/how-amp-works?referrer=ampproject.org",
        "type": 301
      },
      {
        "source": "/about/amp-design-principles",
        "destination": "https://amp.dev/about/how-amp-works?referrer=ampproject.org",
        "type": 301
      },
      {
        "source": "/learn/who-uses-amp{,/**}",
        "destination": "https://amp.dev/community/platform-and-vendor-partners?referrer=ampproject.org",
        "type": 301
      },
      {
        "source": "/showcases{,/**}",
        "destination": "https://amp.dev/about/use-cases?referrer=ampproject.org",
        "type": 301
      },
      {
        "source": "/support",
        "destination": "https://amp.dev/support/?referrer=ampproject.org",
        "type": 301
      },
      {
        "source": "/support/faqs/supported-platforms",
        "destination": "https://amp.dev/community/platform-and-vendor-partners?referrer=ampproject.org",
        "type": 301
      },
      {
        "source": "/support/faqs/supported-browsers",
        "destination": "https://amp.dev/support/faq/supported-browsers",
        "type": 301
      },
      {
        "source": "/support/developer",
        "destination": "https://amp.dev/support/?referrer=ampproject.org",
        "type": 301
      },

      {
        "source": "/docs/guides/",
        "destination": "/docs/",
        "type": 301
      },
      {
        "source": "/:lang/docs/guides",
        "destination": "/:lang/docs/",
        "type": 301
      },
      {
        "source": "/docs/tutorials/",
        "destination": "/docs/",
        "type": 301
      },
      {
        "source": "/docs/tutorials",
        "destination": "/docs/",
        "type": 301
      },
      {
        "source": "/:lang/docs/tutorials",
        "destination": "/:lang/docs/",
        "type": 301
      },
      {
        "source": "/docs/ads",
        "destination": "/docs/ads/introduction_ads",
        "type": 301
      },
      {
        "source": "/:lang/docs/ads",
        "destination": "/:lang/docs/ads/introduction_ads",
        "type": 301
      },
      {
        "source": "/:lang/docs/get_started/create",
        "destination": "/:lang/docs/getting_started/create.html",
        "type": 301
      },
      {
        "source": "/docs/reference/",
        "destination": "/docs/reference/components.html",
        "type": 301
      },
      {
        "source": "/:lang/docs/reference/",
        "destination": "/:lang/docs/reference/components.html",
        "type": 301
      },
      {
        "source": "/docs/contribute/",
        "destination": "/contribute/",
        "type": 301
      },
      {
        "source": "/:lang/docs/contribute/",
        "destination": "/:lang/contribute/",
        "type": 301
      },
      {
        "source": "/ads",
        "destination": "/learn/who-uses-amp/amp-ads/",
        "type": 301
      },
      {
        "source": "/ecommerce",
        "destination": "/learn/who-uses-amp/ecommerce/",
        "type": 301
      },
      {
        "source": "/showcase",
        "destination": "/learn/showcases/",
        "type": 301
      },
      {
        "source": "/who",
        "destination": "/learn/who/",
        "type": 301
      },
      {
        "source": "/docs/get_started/technical_overview.html",
        "destination": "/learn/about-how/",
        "type": 301
      },
      {
        "source": "/docs/get_started/about-amp.html",
        "destination": "/learn/overview/",
        "type": 301
      },
      {
        "source": "/docs/guides/author-develop/responsive_amp?(.html)",
        "destination": "/docs/design/responsive_amp.html",
        "type": 301
      },
      {
        "source": "/docs/guides/author-develop/responsive/style_pages?(.html)",
        "destination": "/docs/design/responsive/style_pages.html",
        "type": 301
      },
      {
        "source": "/docs/guides/author-develop/responsive/control_layout?(.html)",
        "destination": "/docs/design/responsive/control_layout.html",
        "type": 301
      },
      {
        "source": "/docs/guides/author-develop/responsive/placeholders?(.html)",
        "destination": "/docs/design/responsive/placeholders.html",
        "type": 301
      },
      {
        "source": "/docs/guides/author-develop/responsive/art_direction?(.html)",
        "destination": "/docs/design/responsive/art_direction.html",
        "type": 301
      },
      {
        "source": "/docs/guides/author-develop/responsive/custom_fonts?(.html)",
        "destination": "/docs/design/responsive/custom_fonts.html",
        "type": 301
      },
      {
        "source": "/docs/guides/author-develop/amp_replacements?(.html)",
        "destination": "/docs/media/amp_replacements.html",
        "type": 301
      },
      {
        "source": "/docs/guides/author-develop/iframes?(.html)",
        "destination": "/docs/media/iframes.html",
        "type": 301
      },
      {
        "source": "/docs/guides/author-develop/third_party_components?(.html)",
        "destination": "/docs/fundamentals/third_party_components.html",
        "type": 301
      },
      {
        "source": "/docs/guides/author-develop/ads_on_amp?(.html)",
        "destination": "/docs/ads/monetization.html",
        "type": 301
      },
      {
        "source": "/docs/ads_analytics/ads_on_amp?(.html)",
        "destination": "/docs/ads/monetization.html",
        "type": 301
      },
      {
        "source": "/docs/ads/ads_on_amp?(.html)",
        "destination": "/docs/ads/monetization.html",
        "type": 301
      },
      {
        "source": "/docs/guides/author-develop/pwa-amp?(.html)",
        "destination": "/docs/integration/pwa-amp.html",
        "type": 301
      },
      {
        "source": "/docs/guides/author-develop/pwa-amp/amp-as-pwa?(.html)",
        "destination": "/docs/integration/pwa-amp/amp-as-pwa.html",
        "type": 301
      },
      {
        "source": "/docs/guides/author-develop/pwa-amp/amp-to-pwa?(.html)",
        "destination": "/docs/integration/pwa-amp/amp-to-pwa.html",
        "type": 301
      },
      {
        "source": "/docs/guides/author-develop/pwa-amp/amp-in-pwa?(.html)",
        "destination": "/docs/integration/pwa-amp/amp-in-pwa.html",
        "type": 301
      },
      {
        "source": "/docs/guides/debug/validate?(.html)",
        "destination": "/docs/fundamentals/validate.html",
        "type": 301
      },
      {
        "source": "/docs/guides/deploy/analytics_amp?(.html)",
        "destination": "/docs/ads_analytics/analytics_amp.html",
        "type": 301
      },
      {
        "source": "/docs/guides/deploy/discovery?(.html)",
        "destination": "/docs/fundamentals/discovery.html",
        "type": 301
      },
      {
        "source": "/docs/guides/deploy/engagement?(.html)",
        "destination": "/docs/fundamentals/engagement.html",
        "type": 301
      },
      {
        "source": "/docs/guides/login-paywalls",
        "destination": "/docs/interaction_dynamic/login_requiring.html",
        "type": 301
      },

      {
        "source": "/docs/reference/components/ads/amp-pixel?(.html)",
        "destination": "/docs/reference/components/amp-pixel.html",
        "type": 301
      },
      {
        "source": "/docs/reference/components/ads/amp-ad?(.html)",
        "destination": "/docs/reference/components/amp-ad.html",
        "type": 301
      },
      {
        "source": "/docs/reference/components/ads/amp-analytics?(.html)",
        "destination": "/docs/reference/components/amp-analytics.html",
        "type": 301
      },
      {
        "source": "/docs/reference/components/ads/amp-auto-ads?(.html)",
        "destination": "/docs/reference/components/amp-auto-ads.html",
        "type": 301
      },
      {
        "source": "/docs/reference/components/ads/amp-call-tracking?(.html)",
        "destination": "/docs/reference/components/amp-call-tracking.html",
        "type": 301
      },
      {
        "source": "/docs/reference/components/ads/amp-experiment?(.html)",
        "destination": "/docs/reference/components/amp-experiment.html",
        "type": 301
      },
      {
        "source": "/docs/reference/components/ads/amp-sticky-ad?(.html)",
        "destination": "/docs/reference/components/amp-sticky-ad.html",
        "type": 301
      },
      {
        "source": "/docs/reference/components/dynamic/amp-access-laterpay?(.html)",
        "destination": "/docs/reference/components/amp-access-laterpay.html",
        "type": 301
      },
      {
        "source": "/docs/reference/components/dynamic/amp-access?(.html)",
        "destination": "/docs/reference/components/amp-access.html",
        "type": 301
      },
      {
        "source": "/docs/reference/components/dynamic/amp-bind?(.html)",
        "destination": "/docs/reference/components/amp-bind.html",
        "type": 301
      },
      {
        "source": "/docs/reference/components/dynamic/amp-form?(.html)",
        "destination": "/docs/reference/components/amp-form.html",
        "type": 301
      },
      {
        "source": "/docs/reference/components/dynamic/amp-install-serviceworker?(.html)",
        "destination": "/docs/reference/components/amp-install-serviceworker.html",
        "type": 301
      },
      {
        "source": "/docs/reference/components/dynamic/amp-list?(.html)",
        "destination": "/docs/reference/components/amp-list.html",
        "type": 301
      },
      {
        "source": "/docs/reference/components/dynamic/amp-live-list?(.html)",
        "destination": "/docs/reference/components/amp-live-list.html",
        "type": 301
      },
      {
        "source": "/docs/reference/components/dynamic/amp-mustache?(.html)",
        "destination": "/docs/reference/components/amp-mustache.html",
        "type": 301
      },
      {
        "source": "/docs/reference/components/dynamic/amp-selector?(.html)",
        "destination": "/docs/reference/components/amp-selector.html",
        "type": 301
      },
      {
        "source": "/docs/reference/components/dynamic/amp-user-notification?(.html)",
        "destination": "/docs/reference/components/amp-user-notification.html",
        "type": 301
      },
      {
        "source": "/docs/reference/components/layout/amp-accordion?(.html)",
        "destination": "/docs/reference/components/amp-accordion.html",
        "type": 301
      },
      {
        "source": "/docs/reference/components/layout/amp-app-banner?(.html)",
        "destination": "/docs/reference/components/amp-app-banner.html",
        "type": 301
      },
      {
        "source": "/docs/reference/components/layout/amp-carousel?(.html)",
        "destination": "/docs/reference/components/amp-carousel.html",
        "type": 301
      },
      {
        "source": "/docs/reference/components/layout/amp-fx-flying-carpet?(.html)",
        "destination": "/docs/reference/components/amp-fx-flying-carpet.html",
        "type": 301
      },
      {
        "source": "/docs/reference/components/layout/amp-fx-parallax?(.html)",
        "destination": "/docs/reference/components/amp-fx-parallax.html",
        "type": 301
      },
      {
        "source": "/docs/reference/components/layout/amp-iframe?(.html)",
        "destination": "/docs/reference/components/amp-iframe.html",
        "type": 301
      },
      {
        "source": "/docs/reference/components/layout/amp-lightbox?(.html)",
        "destination": "/docs/reference/components/amp-lightbox.html",
        "type": 301
      },
      {
        "source": "/docs/reference/components/layout/amp-sidebar?(.html)",
        "destination": "/docs/reference/components/amp-sidebar.html",
        "type": 301
      },
      {
        "source": "/docs/reference/components/media/amp-img?(.html)",
        "destination": "/docs/reference/components/amp-img.html",
        "type": 301
      },
      {
        "source": "/docs/reference/components/media/amp-anim?(.html)",
        "destination": "/docs/reference/components/amp-anim.html",
        "type": 301
      },
      {
        "source": "/docs/reference/components/media/amp-apester-media?(.html)",
        "destination": "/docs/reference/components/amp-apester-media.html",
        "type": 301
      },
      {
        "source": "/docs/reference/components/media/amp-audio?(.html)",
        "destination": "/docs/reference/components/amp-audio.html",
        "type": 301
      },
      {
        "source": "/docs/reference/components/media/amp-brid-player?(.html)",
        "destination": "/docs/reference/components/amp-brid-player.html",
        "type": 301
      },
      {
        "source": "/docs/reference/components/media/amp-brightcove?(.html)",
        "destination": "/docs/reference/components/amp-brightcove.html",
        "type": 301
      },
      {
        "source": "/docs/reference/components/media/amp-dailymotion?(.html)",
        "destination": "/docs/reference/components/amp-dailymotion.html",
        "type": 301
      },
      {
        "source": "/docs/reference/components/media/amp-google-vrview-image?(.html)",
        "destination": "/docs/reference/components/amp-google-vrview-image.html",
        "type": 301
      },
      {
        "source": "/docs/reference/components/media/amp-hulu?(.html)",
        "destination": "/docs/reference/components/amp-hulu.html",
        "type": 301
      },
      {
        "source": "/docs/reference/components/media/amp-image-lightbox?(.html)",
        "destination": "/docs/reference/components/amp-image-lightbox.html",
        "type": 301
      },
      {
        "source": "/docs/reference/components/media/amp-izlesene?(.html)",
        "destination": "/docs/reference/components/amp-izlesene.html",
        "type": 301
      },
      {
        "source": "/docs/reference/components/media/amp-jwplayer?(.html)",
        "destination": "/docs/reference/components/amp-jwplayer.html",
        "type": 301
      },
      {
        "source": "/docs/reference/components/media/amp-kaltura-player?(.html)",
        "destination": "/docs/reference/components/amp-kaltura-player.html",
        "type": 301
      },
      {
        "source": "/docs/reference/components/media/amp-o2-player?(.html)",
        "destination": "/docs/reference/components/amp-o2-player.html",
        "type": 301
      },
      {
        "source": "/docs/reference/components/media/amp-ooyala-player?(.html)",
        "destination": "/docs/reference/components/amp-ooyala-player.html",
        "type": 301
      },
      {
        "source": "/docs/reference/components/media/amp-playbuzz?(.html)",
        "destination": "/docs/reference/components/amp-playbuzz.html",
        "type": 301
      },
      {
        "source": "/docs/reference/components/media/amp-reach-player?(.html)",
        "destination": "/docs/reference/components/amp-reach-player.html",
        "type": 301
      },
      {
        "source": "/docs/reference/components/media/amp-soundcloud?(.html)",
        "destination": "/docs/reference/components/amp-soundcloud.html",
        "type": 301
      },
      {
        "source": "/docs/reference/components/media/amp-springboard-player?(.html)",
        "destination": "/docs/reference/components/amp-springboard-player.html",
        "type": 301
      },
      {
        "source": "/docs/reference/components/media/amp-video?(.html)",
        "destination": "/docs/reference/components/amp-video.html",
        "type": 301
      },
      {
        "source": "/docs/reference/components/media/amp-vimeo?(.html)",
        "destination": "/docs/reference/components/amp-vimeo.html",
        "type": 301
      },
      {
        "source": "/docs/reference/components/media/amp-youtube?(.html)",
        "destination": "/docs/reference/components/amp-youtube.html",
        "type": 301
      },
      {
        "source": "/docs/reference/components/presentation/amp-animation?(.html)",
        "destination": "/docs/reference/components/amp-animation.html",
        "type": 301
      },
      {
        "source": "/docs/reference/components/presentation/amp-dynamic-css-classes?(.html)",
        "destination": "/docs/reference/components/amp-dynamic-css-classes.html",
        "type": 301
      },
      {
        "source": "/docs/reference/components/presentation/amp-fit-text?(.html)",
        "destination": "/docs/reference/components/amp-fit-text.html",
        "type": 301
      },
      {
        "source": "/docs/reference/components/presentation/amp-font?(.html)",
        "destination": "/docs/reference/components/amp-font.html",
        "type": 301
      },
      {
        "source": "/docs/reference/components/presentation/amp-viz-vega?(.html)",
        "destination": "/docs/reference/components/amp-viz-vega.html",
        "type": 301
      },
      {
        "source": "/docs/reference/components/social/amp-facebook?(.html)",
        "destination": "/docs/reference/components/amp-facebook.html",
        "type": 301
      },
      {
        "source": "/docs/reference/components/social/amp-gfycat?(.html)",
        "destination": "/docs/reference/components/amp-gfycat.html",
        "type": 301
      },
      {
        "source": "/docs/reference/components/social/amp-instagram?(.html)",
        "destination": "/docs/reference/components/amp-instagram.html",
        "type": 301
      },
      {
        "source": "/docs/reference/components/social/amp-pinterest?(.html)",
        "destination": "/docs/reference/components/amp-pinterest.html",
        "type": 301
      },
      {
        "source": "/docs/reference/components/social/amp-reddit?(.html)",
        "destination": "/docs/reference/components/amp-reddit.html",
        "type": 301
      },
      {
        "source": "/docs/reference/components/social/amp-share-tracking?(.html)",
        "destination": "/docs/reference/components/amp-share-tracking.html",
        "type": 301
      },
      {
        "source": "/docs/reference/components/social/amp-social-share?(.html)",
        "destination": "/docs/reference/components/amp-social-share.html",
        "type": 301
      },
      {
        "source": "/docs/reference/components/social/amp-twitter?(.html)",
        "destination": "/docs/reference/components/amp-twitter.html",
        "type": 301
      },
      {
        "source": "/docs/reference/components/social/amp-vine?(.html)",
        "destination": "/docs/reference/components/amp-vine.html",
        "type": 301
      },

      {
        "source": "/learn/about-amp/",
        "destination": "/learn/overview/",
        "type": 301
      },
      {
        "source": "/learn/how-amp-works/",
        "destination": "/learn/about-how/",
        "type": 301
      },
      {
        "source": "/learn/design-principles/",
        "destination": "/about/amp-design-principles/",
        "type": 301
      },
      {
        "source": "/learn/amp-design-principles/",
        "destination": "/about/amp-design-principles/",
        "type": 301
      },
      {
        "source": "/learn/@(browsers|who)/",
        "destination": "/support/faqs/supported-platforms.html",
        "type": 301
      },
      {
        "source": "/docs/support/contribute.html",
        "destination": "/contribute/",
        "type": 301
      },
      {
        "source": "/docs/support/faqs.html",
        "destination": "/support/faqs/",
        "type": 301
      },
      {
        "source": "/docs/reference/amp-ad.html",
        "destination": "/docs/reference/extended/amp-ad.html",
        "type": 301
      },
      {
        "source": "/faq",
        "destination": "/support/faqs/",
        "type": 301
      },
      {
        "source": "/faq/",
        "destination": "/support/faqs/",
        "type": 301
      },
      {
        "source": "/faq/index.html",
        "destination": "/support/faqs/",
        "type": 301
      },
      {
        "source": "/docs/get_started/create_page.html",
        "destination": "/docs/getting_started/create.html",
        "type": 301
      },
      {
        "source": "docs/get_started/create?(.html)",
        "destination": "/docs/getting_started/create.html",
        "type": 301
      },
      {
        "source": "docs/get_started/create/basic_markup?(.html)",
        "destination": "/docs/getting_started/create/basic_markup.html",
        "type": 301
      },
      {
        "source": "docs/get_started/create/include_image?(.html)",
        "destination": "/docs/getting_started/create/include_image.html",
        "type": 301
      },
      {
        "source": "docs/get_started/create/presentation_layout?(.html)",
        "destination": "/docs/getting_started/create/presentation_layout.html",
        "type": 301
      },
      {
        "source": "docs/get_started/create/preview_and_validate?(.html)",
        "destination": "/docs/getting_started/create/preview_and_validate.html",
        "type": 301
      },
      {
        "source": "docs/get_started/create/prepare_for_discovery?(.html)",
        "destination": "/docs/getting_started/create/prepare_for_discovery.html",
        "type": 301
      },
      {
        "source": "docs/get_started/create/publish?(.html)",
        "destination": "/docs/getting_started/create/publish.html",
        "type": 301
      },
      {
        "source": "docs/get_started/login_requiring?(.html)",
        "destination": "/docs/interaction_dynamic/login_requiring.html",
        "type": 301
      },
      {
        "source": "docs/get_started/login_requiring/login?(.html)",
        "destination": "/docs/interaction_dynamic/login_requiring/login.html",
        "type": 301
      },
      {
        "source": "docs/get_started/login_requiring/add_comment?(.html)",
        "destination": "/docs/interaction_dynamic/login_requiring/add_comment.html",
        "type": 301
      },
      {
        "source": "docs/get_started/login_requiring/logout?(.html)",
        "destination": "/docs/interaction_dynamic/login_requiring/logout.html",
        "type": 301
      },
      {
        "source": "docs/get_started/login_requiring/summary?(.html)",
        "destination": "/docs/interaction_dynamic/login_requiring/summary.html",
        "type": 301
      },
      {
        "source": "docs/get_started/live_blog?(.html)",
        "destination": "/docs/interaction_dynamic/live_blog.html",
        "type": 301
      },
      {
        "source": "/io",
        "destination": "https://www.ampproject.org/latest/blog/google-io-2018/",
        "type": 301
      },
      {
        "source": "/IO",
        "destination": "https://www.ampproject.org/latest/blog/google-io-2018/",
        "type": 301
      },
      {
        "source": "/contact",
        "destination": "https://github.com/ampproject/amphtml/issues/new",
        "type": 301
      },
      {
        "source": "/contact/",
        "destination": "https://github.com/ampproject/amphtml/issues/new",
        "type": 301
      },
      {
        "source": "/contact/",
        "destination": "https://github.com/ampproject/amphtml/issues/new",
        "type": 301
      },
      {
        "source": "/docs/reference/extended.html",
        "destination": "/docs/reference/components.html",
        "type": 301
      },
      {
        "source": "/docs/reference/amp-img.html",
        "destination": "/docs/reference/components/amp-img.html",
        "type": 301
      },
      {
        "source": "/docs/reference/amp-pixel.html",
        "destination": "/docs/reference/components/amp-pixel.html",
        "type": 301
      },
      {
        "source": "/docs/reference/amp-ad.html",
        "destination": "/docs/reference/components/amp-ad.html",
        "type": 301
      },
      {
        "source": "/docs/reference/amp-video.html",
        "destination": "/docs/reference/components/amp-video.html",
        "type": 301
      },
      {
        "source": "/amp-conf-2017/code-of-conduct/",
        "destination": "/amp-conf/code-of-conduct/",
        "type": 301
      },
      {
        "source": "/docs/reference/extended/:post*",
        "destination": "/docs/reference/components/:post*",
        "type": 301
      },
      {
        "source": "/docs/contribute/integrate-your-tech/",
        "destination": "/docs/integration/integrate-your-tech.html",
        "type": 301
      },
      {
        "source": "/docs/getting-started/",
        "destination": "/docs/getting_started/quickstart",
        "type": 301
      },
      {
        "source": "/docs/guides/ads_on_amp?(.html)",
        "destination": "/docs/ads/monetization.html",
        "type": 301
      },
      {
        "source": "/docs/ads_analytics/ads_on_amp?(.html)",
        "destination": "/docs/ads/monetization.html",
        "type": 301
      },
      {
        "source": "/docs/guides/ads/ads_getting_started?(.html)",
        "destination": "/docs/ads/monetization.html",
        "type": 301
      },
      {
        "source": "/docs/ads_analytics/ads_getting_started?(.html)",
        "destination": "/docs/ads/monetization.html",
        "type": 301
      },
      {
        "source": "/docs/ads/ads_getting_started?(.html)",
        "destination": "/docs/ads/monetization.html",
        "type": 301
      },
      {
        "source": "/docs/guides/ads/ads_tips?(.html)",
        "destination": "/docs/ads/monetization.html",
        "type": 301
      },
      {
        "source": "/ddocs/ads_analytics/ads_tips?(.html)",
        "destination": "/docs/ads/monetization.html",
        "type": 301
      },
      {
        "source": "/ddocs/ads/ads_tips?(.html)",
        "destination": "/docs/ads/monetization.html",
        "type": 301
      },
      {
        "source": "/docs/guides/amp_replacements?(.html)",
        "destination": "/docs/media/amp_replacements.html",
        "type": 301
      },
      {
        "source": "/docs/guides/amp_story_best_practices?(.html)",
        "destination": "/docs/fundamentals/amp_story_best_practices.html",
        "type": 301
      },
      {
        "source": "/docs/design/amp_story_best_practices?(.html)",
        "destination": "/docs/fundamentals/amp_story_best_practices.html",
        "type": 301
      },
      {
        "source": "/docs/guides/amp-cache-debugging?(.html)",
        "destination": "/docs/troubleshooting/amp-cache-debugging.html",
        "type": 301
      },
      {
        "source": "/docs/guides/amp-cors-requests?(.html)",
        "destination": "/docs/fundamentals/amp-cors-requests.html",
        "type": 301
      },
      {
        "source": "/docs/guides/analytics_amp?(.html)",
        "destination": "/docs/analytics/analytics_amp.html",
        "type": 301
      },
      {
        "source": "/docs/ads_analytics/analytics_amp?(.html)",
        "destination": "/docs/analytics/analytics_amp.html",
        "type": 301
      },
      {
        "source": "/docs/guides/analytics/analytics_basics?(.html)",
        "destination": "/docs/analytics/analytics_basics.html",
        "type": 301
      },
      {
        "source": "/docs/ads_analytics/analytics_basics?(.html)",
        "destination": "/docs/analytics/analytics_basics.html",
        "type": 301
      },
      {
        "source": "/docs/guides/analytics/analytics-vendors?(.html)",
        "destination": "/docs/analytics/analytics-vendors.html",
        "type": 301
      },
      {
        "source": "/docs/ads_analytics/ads-vendors?(.html)",
        "destination": "/docs/ads/ads-vendors.html",
        "type": 301
      },
      {
        "source": "/docs/ads_analytics/integration-guide?(.html)",
        "destination": "/docs/ads/integration-guide.html",
        "type": 301
      },
      {
        "source": "/docs/ads_analytics/analytics-vendors?(.html)",
        "destination": "/docs/analytics/analytics-vendors.html",
        "type": 301
      },
      {
        "source": "/docs/guides/analytics/deep_dive_analytics?(.html)",
        "destination": "/docs/analytics/deep_dive_analytics.html",
        "type": 301
      },
      {
        "source": "/docs/ads_analytics/deep_dive_analytics?(.html)",
        "destination": "/docs/analytics/deep_dive_analytics.html",
        "type": 301
      },
      {
        "source": "/docs/guides/analytics/use_cases?(.html)",
        "destination": "/docs/analytics/use_cases.html",
        "type": 301
      },
      {
        "source": "/docs/ads_analytics/use_cases?(.html)",
        "destination": "/docs/analytics/use_cases.html",
        "type": 301
      },
      {
        "source": "/docs/guides/discovery?(.html)",
        "destination": "/docs/fundamentals/discovery.html",
        "type": 301
      },
      {
        "source": "/docs/guides/engagement?(.html)",
        "destination": "/docs/fundamentals/engagement.html",
        "type": 301
      },
      {
        "source": "/docs/guides/how_cached?(.html)",
        "destination": "/docs/fundamentals/how_cached.html",
        "type": 301
      },
      {
        "source": "/docs/guides/iframes?(.html)",
        "destination": "/docs/media/iframes.html",
        "type": 301
      },
      {
        "source": "/docs/guides/integrate-with-apps?(.html)",
        "destination": "/docs/integration/integrate-with-apps.html",
        "type": 301
      },
      {
        "source": "/docs/guides/pwa-amp?(.html)",
        "destination": "/docs/integration/pwa-amp.html",
        "type": 301
      },
      {
        "source": "/docs/guides/pwa-amp/amp-as-pwa?(.html)",
        "destination": "/docs/integration/pwa-amp/amp-as-pwa.html",
        "type": 301
      },
      {
        "source": "/docs/guides/pwa-amp/amp-in-pwa?(.html)",
        "destination": "/docs/integration/pwa-amp/amp-in-pwa.html",
        "type": 301
      },
      {
        "source": "/docs/guides/pwa-amp/amp-to-pwa?(.html)",
        "destination": "/docs/integration/pwa-amp/amp-to-pwa.html",
        "type": 301
      }, {
        "source": "/docs/guides/responsive_amp?(.html)",
        "destination": "/docs/design/responsive_amp.html",
        "type": 301
      },
      {
        "source": "/docs/guides/responsive/art_direction?(.html)",
        "destination": "/docs/design/responsive/art_direction.html",
        "type": 301
      },
      {
        "source": "/docs/guides/responsive/control_layout?(.html)",
        "destination": "/docs/design/responsive/control_layout.html",
        "type": 301
      },
      {
        "source": "/docs/guides/responsive/custom_fonts?(.html)",
        "destination": "/docs/design/responsive/custom_fonts.html",
        "type": 301
      },
      {
        "source": "/docs/guides/responsive/placeholders?(.html)",
        "destination": "/docs/design/responsive/placeholders.html",
        "type": 301
      },
      {
        "source": "/docs/guides/responsive/responsive_design?(.html)",
        "destination": "/docs/design/responsive/responsive_design.html",
        "type": 301
      },
      {
        "source": "/docs/guides/responsive/style_pages?(.html)",
        "destination": "/docs/design/responsive/style_pages.html",
        "type": 301
      },
      {
        "source": "/docs/design/style_pages?(.html)",
        "destination": "/docs/design/responsive/style_pages.html",
        "type": 301
      },
      {
        "source": "/docs/guides/third_party_components?(.html)",
        "destination": "/docs/fundamentals/third_party_components.html",
        "type": 301
      },
      {
        "source": "/docs/guides/validate?(.html)",
        "destination": "/docs/fundamentals/validate.html",
        "type": 301
      },
      {
        "source": "/docs/reference/amp-actions-and-events?(.html)",
        "destination": "/docs/interaction_dynamic/amp-actions-and-events.html",
        "type": 301
      },
      {
        "source": "/docs/reference/spec?(.html)",
        "destination": "/docs/fundamentals/spec.html",
        "type": 301
      },
      {
        "source": "/docs/reference/spec/amp-boilerplate?(.html)",
        "destination": "/docs/fundamentals/spec/amp-boilerplate.html",
        "type": 301
      },
      {
        "source": "/docs/reference/spec/amp-html-layout?(.html)",
        "destination": "/docs/design/amp-html-layout.html",
        "type": 301
      },
      {
        "source": "/docs/reference/validation_errors?(.html)",
        "destination": "/docs/troubleshooting/validation_errors.html",
        "type": 301
      },
      {
        "source": "/docs/tutorials/add_advanced?(.html)",
        "destination": "/docs/fundamentals/add_advanced.html",
        "type": 301
      },
      {
        "source": "/docs/tutorials/add_advanced/adding_carousels?(.html)",
        "destination": "/docs/fundamentals/add_advanced/adding_carousels.html",
        "type": 301
      },
      {
        "source": "/docs/tutorials/add_advanced/adding_components?(.html)",
        "destination": "/docs/fundamentals/add_advanced/adding_components.html",
        "type": 301
      },
      {
        "source": "/docs/tutorials/add_advanced/congratulations?(.html)",
        "destination": "/docs/fundamentals/add_advanced/congratulations.html",
        "type": 301
      },
      {
        "source": "/docs/tutorials/add_advanced/fonts?(.html)",
        "destination": "/docs/fundamentals/add_advanced/fonts.html",
        "type": 301
      },
      {
        "source": "/docs/tutorials/add_advanced/navigating?(.html)",
        "destination": "/docs/fundamentals/add_advanced/navigating.html",
        "type": 301
      },
      {
        "source": "/docs/tutorials/add_advanced/review_code?(.html)",
        "destination": "/docs/fundamentals/add_advanced/review_code.html",
        "type": 301
      },
      {
        "source": "/docs/tutorials/add_advanced/setting_up?(.html)",
        "destination": "/docs/fundamentals/add_advanced/setting_up.html",
        "type": 301
      },
      {
        "source": "/docs/tutorials/add_advanced/tracking_data?(.html)",
        "destination": "/docs/fundamentals/add_advanced/tracking_data.html",
        "type": 301
      },
      {
        "source": "/docs/tutorials/converting?(.html)",
        "destination": "/docs/fundamentals/converting.html",
        "type": 301
      },
      {
        "source": "/docs/tutorials/converting/building-page?(.html)",
        "destination": "/docs/fundamentals/converting/building-page.html",
        "type": 301
      },
      {
        "source": "/docs/tutorials/converting/congratulations?(.html)",
        "destination": "/docs/fundamentals/converting/congratulations.html",
        "type": 301
      },
      {
        "source": "/docs/tutorials/converting/discoverable?(.html)",
        "destination": "/docs/fundamentals/converting/discoverable.html",
        "type": 301
      },
      {
        "source": "/docs/tutorials/converting/resolving-errors?(.html)",
        "destination": "/docs/fundamentals/converting/resolving-errors.html",
        "type": 301
      },
      {
        "source": "/docs/tutorials/converting/setting-up?(.html)",
        "destination": "/docs/fundamentals/converting/setting-up.html",
        "type": 301
      },
      {
        "source": "/docs/tutorials/create?(.html)",
        "destination": "/docs/getting_started/create.html",
        "type": 301
      },
      {
        "source": "/docs/tutorials/create/basic_markup?(.html)",
        "destination": "/docs/getting_started/create/basic_markup.html",
        "type": 301
      },
      {
        "source": "/docs/tutorials/create/include_image?(.html)",
        "destination": "/docs/getting_started/create/include_image.html",
        "type": 301
      },
      {
        "source": "/docs/tutorials/create/prepare_for_discovery?(.html)",
        "destination": "/docs/getting_started/create/prepare_for_discovery.html",
        "type": 301
      },
      {
        "source": "/docs/tutorials/create/presentation_layout?(.html)",
        "destination": "/docs/getting_started/create/presentation_layout.html",
        "type": 301
      },
      {
        "source": "/docs/tutorials/create/preview_and_validate?(.html)",
        "destination": "/docs/getting_started/create/preview_and_validate.html",
        "type": 301
      },
      {
        "source": "/docs/tutorials/create/publish?(.html)",
        "destination": "/docs/getting_started/create/publish.html",
        "type": 301
      },
      {
        "source": "/docs/tutorials/interactivity?(.html)",
        "destination": "/docs/interaction_dynamic/interactivity.html",
        "type": 301
      },
      {
        "source": "/docs/tutorials/interactivity/advanced-interactivity?(.html)",
        "destination": "/docs/interaction_dynamic/interactivity/advanced-interactivity.html",
        "type": 301
      },
      {
        "source": "/docs/tutorials/interactivity/get-familiar?(.html)",
        "destination": "/docs/interaction_dynamic/interactivity/get-familiar.html",
        "type": 301
      },
      {
        "source": "/docs/tutorials/interactivity/prereqs-setup?(.html)",
        "destination": "/docs/interaction_dynamic/interactivity/prereqs-setup.html",
        "type": 301
      },
      {
        "source": "/docs/tutorials/interactivity/remote-data?(.html)",
        "destination": "/docs/interaction_dynamic/interactivity/remote-data.html",
        "type": 301
      },
      {
        "source": "/docs/tutorials/interactivity/wrapping-up?(.html)",
        "destination": "/docs/interaction_dynamic/interactivity/wrapping-up.html",
        "type": 301
      },
      {
        "source": "/docs/tutorials/live_blog?(.html)",
        "destination": "/docs/interaction_dynamic/live_blog.html",
        "type": 301
      },
      {
        "source": "/docs/tutorials/login_requiring?(.html)",
        "destination": "/docs/interaction_dynamic/login_requiring.html",
        "type": 301
      },
      {
        "source": "/docs/tutorials/login_requiring/add_comment?(.html)",
        "destination": "/docs/interaction_dynamic/login_requiring/add_comment.html",
        "type": 301
      },
      {
        "source": "/docs/tutorials/login_requiring/login?(.html)",
        "destination": "/docs/interaction_dynamic/login_requiring/login.html",
        "type": 301
      },
      {
        "source": "/docs/tutorials/login_requiring/logout?(.html)",
        "destination": "/docs/interaction_dynamic/login_requiring/logout.html",
        "type": 301
      },
      {
        "source": "/docs/tutorials/login_requiring/summary?(.html)",
        "destination": "/docs/interaction_dynamic/login_requiring/summary.html",
        "type": 301
      },
      {
        "source": "/docs/tutorials/visual_story?(.html)",
        "destination": "/docs/getting_started/visual_story.html",
        "type": 301
      },
      {
        "source": "/docs/design/visual_story?(.html)",
        "destination": "/docs/getting_started/visual_story.html",
        "type": 301
      },
      {
        "source": "/docs/tutorials/visual_story/add_more_pages?(.html)",
        "destination": "/docs/getting_started/visual_story/add_more_pages.html",
        "type": 301
      },
      {
        "source": "/docs/design/visual_story/add_more_pages?(.html)",
        "destination": "/docs/getting_started/visual_story/add_more_pages.html",
        "type": 301
      },
      {
        "source": "/docs/tutorials/visual_story/animating_elements?(.html)",
        "destination": "/docs/getting_started/visual_story/animating_elements.html",
        "type": 301
      },
      {
        "source": "/docs/design/visual_story/animating_elements?(.html)",
        "destination": "/docs/getting_started/visual_story/animating_elements.html",
        "type": 301
      },
      {
        "source": "/docs/tutorials/visual_story/congratulations?(.html)",
        "destination": "/docs/getting_started/visual_story/congratulations.html",
        "type": 301
      },
      {
        "source": "/docs/design/visual_story/congratulations?(.html)",
        "destination": "/docs/getting_started/visual_story/congratulations.html",
        "type": 301
      },
      {
        "source": "/docs/tutorials/visual_story/create_bookend?(.html)",
        "destination": "/docs/getting_started/visual_story/create_bookend.html",
        "type": 301
      },
      {
        "source": "/docs/design/visual_story/create_bookend?(.html)",
        "destination": "/docs/getting_started/visual_story/create_bookend.html",
        "type": 301
      },
      {
        "source": "/docs/tutorials/visual_story/create_cover_page?(.html)",
        "destination": "/docs/getting_started/visual_story/create_cover_page.html",
        "type": 301
      },
      {
        "source": "/docs/design/visual_story/create_cover_page?(.html)",
        "destination": "/docs/getting_started/visual_story/create_cover_page.html",
        "type": 301
      },
      {
        "source": "/docs/tutorials/visual_story/parts_of_story?(.html)",
        "destination": "/docs/getting_started/visual_story/parts_of_story.html",
        "type": 301
      },
      {
        "source": "/docs/design/visual_story/parts_of_story?(.html)",
        "destination": "/docs/getting_started/visual_story/parts_of_story.html",
        "type": 301
      },
      {
        "source": "/docs/tutorials/visual_story/setting_up?(.html)",
        "destination": "/docs/getting_started/visual_story/setting_up.html",
        "type": 301
      },
      {
        "source": "/docs/design/visual_story/setting_up?(.html)",
        "destination": "/docs/getting_started/visual_story/setting_up.html",
        "type": 301
      },
      {
        "source": "/docs/tutorials/visual_story/validation?(.html)",
        "destination": "/docs/getting_started/visual_story/validation.html",
        "type": 301
      },
      {
        "source": "/docs/design/visual_story/validation?(.html)",
        "destination": "/docs/getting_started/visual_story/validation.html",
        "type": 301
      },
      {
        "source": "/:lang/docs/guides/debug/validate",
        "destination": "/:lang/docs/fundamentals/validate.html",
        "type": 301
      },
      {
        "source": "/:lang/docs/tutorials/",
        "destination": "/:lang/docs/",
        "type": 301
      },
      {
        "source": "/:lang/docs/getting-started/",
        "destination": "/:lang/docs/getting_started/quickstart",
        "type": 301
      },
      {
        "source": "/:lang/docs/guides/ads_on_amp",
        "destination": "/:lang/docs/ads/monetization.html",
        "type": 301
      },
      {
        "source": "/:lang/docs/ads_analytics/ads_on_amp",
        "destination": "/:lang/docs/ads/monetization.html",
        "type": 301
      },
      {
        "source": "/:lang/docs/ads/ads_on_amp",
        "destination": "/:lang/docs/ads/monetization.html",
        "type": 301
      },
      {
        "source": "/:lang/docs/guides/ads/ads_getting_started",
        "destination": "/:lang/docs/ads/monetization.html",
        "type": 301
      },
      {
        "source": "/:lang/docs/ads_analytics/ads_getting_started",
        "destination": "/:lang/docs/ads/monetization.html",
        "type": 301
      },
      {
        "source": "/:lang/docs/ads/ads_getting_started",
        "destination": "/:lang/docs/ads/monetization.html",
        "type": 301
      },
      {
        "source": "/:lang/docs/guides/ads/ads_tips",
        "destination": "/:lang/docs/ads/monetization.html",
        "type": 301
      },
      {
        "source": "/:lang/docs/ads_analytics/ads_tips",
        "destination": "/:lang/docs/ads/monetization.html",
        "type": 301
      },
      {
        "source": "/:lang/docs/ads/ads_tips",
        "destination": "/:lang/docs/ads/monetization.html",
        "type": 301
      },
      {
        "source": "/:lang/docs/guides/amp_replacements",
        "destination": "/:lang/docs/media/amp_replacements.html",
        "type": 301
      },
      {
        "source": "/:lang/docs/guides/analytics_amp",
        "destination": "/:lang/docs/analytics/analytics_amp.html",
        "type": 301
      },
      {
        "source": "/:lang/docs/ads_analytics/analytics_amp",
        "destination": "/:lang/docs/analytics/analytics_amp.html",
        "type": 301
      },
      {
        "source": "/:lang/docs/guides/analytics/analytics_basics",
        "destination": "/:lang/docs/analytics/analytics_basics.html",
        "type": 301
      },
      {
        "source": "/:lang/docs/ads_analytics/analytics_basics",
        "destination": "/:lang/docs/analytics/analytics_basics.html",
        "type": 301
      },
      {
        "source": "/:lang/docs/guides/analytics/analytics-vendors",
        "destination": "/:lang/docs/analytics/analytics-vendors.html",
        "type": 301
      },
      {
        "source": "/:lang/docs/ads_analytics/analytics-vendors",
        "destination": "/:lang/docs/analytics/analytics-vendors.html",
        "type": 301
      },
      {
        "source": "/:lang/docs/ads_analytics/ads-vendors",
        "destination": "/:lang/docs/ads/ads-vendors.html",
        "type": 301
      },
      {
        "source": "/:lang/docs/ads_analytics/integration-guide",
        "destination": "/:lang/docs/ads/integration-guide.html",
        "type": 301
      },
      {
        "source": "/:lang/docs/guides/analytics/deep_dive_analytics",
        "destination": "/:lang/docs/analytics/deep_dive_analytics.html",
        "type": 301
      },
      {
        "source": "/:lang/docs/ads_analytics/deep_dive_analytics",
        "destination": "/:lang/docs/analytics/deep_dive_analytics.html",
        "type": 301
      },
      {
        "source": "/:lang/docs/guides/analytics/use_cases",
        "destination": "/:lang/docs/analytics/use_cases.html",
        "type": 301
      },
      {
        "source": "/:lang/docs/ads_analytics/use_cases",
        "destination": "/:lang/docs/analytics/use_cases.html",
        "type": 301
      },
      {
        "source": "/:lang/docs/guides/discovery",
        "destination": "/:lang/docs/fundamentals/discovery.html",
        "type": 301
      },
      {
        "source": "/:lang/docs/guides/engagement",
        "destination": "/:lang/docs/fundamentals/engagement.html",
        "type": 301
      },
      {
        "source": "/:lang/docs/guides/how_cached",
        "destination": "/:lang/docs/fundamentals/how_cached.html",
        "type": 301
      },
      {
        "source": "/:lang/docs/guides/pwa-amp",
        "destination": "/:lang/docs/integration/pwa-amp.html",
        "type": 301
      },
      {
        "source": "/:lang/docs/guides/pwa-amp/amp-as-pwa",
        "destination": "/:lang/docs/integration/pwa-amp/amp-as-pwa.html",
        "type": 301
      },
      {
        "source": "/:lang/docs/guides/pwa-amp/amp-in-pwa",
        "destination": "/:lang/docs/integration/pwa-amp/amp-in-pwa.html",
        "type": 301
      },
      {
        "source": "/:lang/docs/guides/pwa-amp/amp-to-pwa",
        "destination": "/:lang/docs/integration/pwa-amp/amp-to-pwa.html",
        "type": 301
      },
      {
        "source": "/:lang/docs/guides/responsive_amp",
        "destination": "/:lang/docs/design/responsive_amp.html",
        "type": 301
      },
      {
        "source": "/:lang/docs/guides/responsive/art_direction",
        "destination": "/:lang/docs/design/responsive/art_direction.html",
        "type": 301
      },
      {
        "source": "/:lang/docs/guides/responsive/control_layout",
        "destination": "/:lang/docs/design/responsive/control_layout.html",
        "type": 301
      },
      {
        "source": "/:lang/docs/guides/responsive/custom_fonts",
        "destination": "/:lang/docs/design/responsive/custom_fonts.html",
        "type": 301
      },
      {
        "source": "/:lang/docs/guides/responsive/placeholders",
        "destination": "/:lang/docs/design/responsive/placeholders.html",
        "type": 301
      },
      {
        "source": "/:lang/docs/guides/responsive/responsive_design",
        "destination": "/:lang/docs/design/responsive/responsive_design.html",
        "type": 301
      },
      {
        "source": "/:lang/docs/guides/responsive/style_pages",
        "destination": "/:lang/docs/design/responsive/style_pages.html",
        "type": 301
      },
      {
        "source": "/:lang/docs/guides/third_party_components",
        "destination": "/:lang/docs/fundamentals/third_party_components.html",
        "type": 301
      },
      {
        "source": "/:lang/docs/guides/validate",
        "destination": "/:lang/docs/fundamentals/validate.html",
        "type": 301
      },
      {
        "source": "/:lang/docs/reference/spec",
        "destination": "/:lang/docs/fundamentals/spec.html",
        "type": 301
      },
      {
        "source": "/:lang/docs/reference/spec/amp-boilerplate",
        "destination": "/:lang/docs/fundamentals/spec/amp-boilerplate.html",
        "type": 301
      },
      {
        "source": "/:lang/docs/reference/spec/amp-html-layout",
        "destination": "/:lang/docs/design/amp-html-layout.html",
        "type": 301
      },
      {
        "source": "/:lang/docs/reference/validation_errors",
        "destination": "/:lang/docs/troubleshooting/validation_errors.html",
        "type": 301
      },
      {
        "source": "/:lang/docs/tutorials/add_advanced",
        "destination": "/:lang/docs/fundamentals/add_advanced.html",
        "type": 301
      },
      {
        "source": "/:lang/docs/tutorials/add_advanced/adding_carousels",
        "destination": "/:lang/docs/fundamentals/add_advanced/adding_carousels.html",
        "type": 301
      },
      {
        "source": "/:lang/docs/tutorials/add_advanced/adding_components",
        "destination": "/:lang/docs/fundamentals/add_advanced/adding_components.html",
        "type": 301
      },
      {
        "source": "/:lang/docs/tutorials/add_advanced/congratulations",
        "destination": "/:lang/docs/fundamentals/add_advanced/congratulations.html",
        "type": 301
      },
      {
        "source": "/:lang/docs/tutorials/add_advanced/fonts",
        "destination": "/:lang/docs/fundamentals/add_advanced/fonts.html",
        "type": 301
      },
      {
        "source": "/:lang/docs/tutorials/add_advanced/navigating",
        "destination": "/:lang/docs/fundamentals/add_advanced/navigating.html",
        "type": 301
      },
      {
        "source": "/:lang/docs/tutorials/add_advanced/review_code",
        "destination": "/:lang/docs/fundamentals/add_advanced/review_code.html",
        "type": 301
      },
      {
        "source": "/:lang/docs/tutorials/add_advanced/setting_up",
        "destination": "/:lang/docs/fundamentals/add_advanced/setting_up.html",
        "type": 301
      },
      {
        "source": "/:lang/docs/tutorials/add_advanced/tracking_data",
        "destination": "/:lang/docs/fundamentals/add_advanced/tracking_data.html",
        "type": 301
      },
      {
        "source": "/:lang/docs/tutorials/converting",
        "destination": "/:lang/docs/fundamentals/converting.html",
        "type": 301
      },
      {
        "source": "/:lang/docs/tutorials/converting/building-page",
        "destination": "/:lang/docs/fundamentals/converting/building-page.html",
        "type": 301
      },
      {
        "source": "/:lang/docs/tutorials/converting/congratulations",
        "destination": "/:lang/docs/fundamentals/converting/congratulations.html",
        "type": 301
      },
      {
        "source": "/:lang/docs/tutorials/converting/discoverable",
        "destination": "/:lang/docs/fundamentals/converting/discoverable.html",
        "type": 301
      },
      {
        "source": "/:lang/docs/tutorials/converting/resolving-errors",
        "destination": "/:lang/docs/fundamentals/converting/resolving-errors.html",
        "type": 301
      },
      {
        "source": "/:lang/docs/tutorials/converting/setting-up",
        "destination": "/:lang/docs/fundamentals/converting/setting-up.html",
        "type": 301
      },
      {
        "source": "/:lang/docs/tutorials/create",
        "destination": "/:lang/docs/getting_started/create.html",
        "type": 301
      },
      {
        "source": "/:lang/docs/tutorials/create/basic_markup",
        "destination": "/:lang/docs/getting_started/create/basic_markup.html",
        "type": 301
      },
      {
        "source": "/:lang/docs/tutorials/create/include_image",
        "destination": "/:lang/docs/getting_started/create/include_image.html",
        "type": 301
      },
      {
        "source": "/:lang/docs/tutorials/create/prepare_for_discovery",
        "destination": "/:lang/docs/getting_started/create/prepare_for_discovery.html",
        "type": 301
      },
      {
        "source": "/:lang/docs/tutorials/create/presentation_layout",
        "destination": "/:lang/docs/getting_started/create/presentation_layout.html",
        "type": 301
      },
      {
        "source": "/:lang/docs/tutorials/create/preview_and_validate",
        "destination": "/:lang/docs/getting_started/create/preview_and_validate.html",
        "type": 301
      },
      {
        "source": "/:lang/docs/tutorials/create/publish",
        "destination": "/:lang/docs/getting_started/create/publish.html",
        "type": 301
      },
      {
        "source": "/:lang/docs/tutorials/interactivity",
        "destination": "/:lang/docs/interaction_dynamic/interactivity.html",
        "type": 301
      },
      {
        "source": "/:lang/docs/tutorials/interactivity/advanced-interactivity",
        "destination": "/:lang/docs/interaction_dynamic/interactivity/advanced-interactivity.html",
        "type": 301
      },
      {
        "source": "/:lang/docs/tutorials/interactivity/get-familiar",
        "destination": "/:lang/docs/interaction_dynamic/interactivity/get-familiar.html",
        "type": 301
      },
      {
        "source": "/:lang/docs/tutorials/interactivity/prereqs-setup",
        "destination": "/:lang/docs/interaction_dynamic/interactivity/prereqs-setup.html",
        "type": 301
      },
      {
        "source": "/:lang/docs/tutorials/interactivity/remote-data",
        "destination": "/:lang/docs/interaction_dynamic/interactivity/remote-data.html",
        "type": 301
      },
      {
        "source": "/:lang/docs/tutorials/interactivity/wrapping-up",
        "destination": "/:lang/docs/interaction_dynamic/interactivity/wrapping-up.html",
        "type": 301
      },
      {
        "source": "/:lang/docs/tutorials/live_blog",
        "destination": "/:lang/docs/interaction_dynamic/live_blog.html",
        "type": 301
      },
      {
        "source": "/:lang/docs/tutorials/login_requiring",
        "destination": "/:lang/docs/interaction_dynamic/login_requiring.html",
        "type": 301
      },
      {
        "source": "/:lang/docs/tutorials/login_requiring/add_comment",
        "destination": "/:lang/docs/interaction_dynamic/login_requiring/add_comment.html",
        "type": 301
      },
      {
        "source": "/:lang/docs/tutorials/login_requiring/login",
        "destination": "/:lang/docs/interaction_dynamic/login_requiring/login.html",
        "type": 301
      },
      {
        "source": "/:lang/docs/tutorials/login_requiring/logout",
        "destination": "/:lang/docs/interaction_dynamic/login_requiring/logout.html",
        "type": 301
      },
      {
        "source": "/:lang/docs/tutorials/login_requiring/summary",
        "destination": "/:lang/docs/interaction_dynamic/login_requiring/summary.html",
        "type": 301
      },
      {
        "source": "/:lang/docs/guides/debug/validate.html",
        "destination": "/:lang/docs/guides/validate.html",
        "type": 301
>>>>>>> 13e5d526
      }
    ],
    "ignore": [
      ".grow"
    ]
  }
}<|MERGE_RESOLUTION|>--- conflicted
+++ resolved
@@ -1630,2908 +1630,6 @@
         "source": "/docs/interaction_dynamic/live_blog",
         "destination": "https://amp.dev/documentation/guides-and-tutorials/develop/live_blog?referrer=ampproject.org",
         "type": 301
-<<<<<<< HEAD
-=======
-      },
-      {
-        "source": "/docs/interaction_dynamic/login_requiring",
-        "destination": "https://amp.dev/documentation/guides-and-tutorials/develop/login_requiring/?referrer=ampproject.org",
-        "type": 301
-      },
-      {
-        "source": "/docs/interaction_dynamic/login_requiring/add_comment",
-        "destination": "https://amp.dev/documentation/guides-and-tutorials/develop/login_requiring/add_comment?referrer=ampproject.org",
-        "type": 301
-      },
-      {
-        "source": "/docs/interaction_dynamic/login_requiring/login",
-        "destination": "https://amp.dev/documentation/guides-and-tutorials/develop/login_requiring/login?referrer=ampproject.org",
-        "type": 301
-      },
-      {
-        "source": "/docs/interaction_dynamic/login_requiring/logout",
-        "destination": "https://amp.dev/documentation/guides-and-tutorials/develop/login_requiring/logout?referrer=ampproject.org",
-        "type": 301
-      },
-      {
-        "source": "/docs/interaction_dynamic/login_requiring/summary",
-        "destination": "https://amp.dev/documentation/guides-and-tutorials/develop/login_requiring/summary?referrer=ampproject.org",
-        "type": 301
-      },
-      {
-        "source": "/docs/media",
-        "destination": "https://amp.dev/documentation/guides-and-tutorials/?referrer=ampproject.org",
-        "type": 301
-      },
-      {
-        "source": "/docs/media",
-        "destination": "https://amp.dev/documentation/guides-and-tutorials/develop/media_iframes_3p",
-        "type": 301
-      },
-      {
-        "source": "/docs/media/amp_replacements",
-        "destination": "https://amp.dev/documentation/guides-and-tutorials/develop/media_iframes_3p/?referrer=ampproject.org",
-        "type": 301
-      },
-      {
-        "source": "/docs/media/iframes",
-        "destination": "https://amp.dev/documentation/guides-and-tutorials/develop/iframes?referrer=ampproject.org",
-        "type": 301
-      },
-      {
-        "source": "/docs/media/iframes",
-        "destination": "https://amp.dev/documentation/guides-and-tutorials/develop/iframes?referrer=ampproject.org",
-        "type": 301
-      },
-      {
-        "source": "/docs/reference/common_attributes",
-        "destination": "https://amp.dev/documentation/guides-and-tutorials/learn/common_attributes?referrer=ampproject.org",
-        "type": 301
-      },
-      {
-        "source": "/docs/reference/components",
-        "destination": "https://amp.dev/documentation/components/?referrer=ampproject.org",
-        "type": 301
-      },
-
-      {
-        "source": "/docs/reference/components/amp-brightcove",
-        "destination": "https://amp.dev/documentation/components/amp-brightcove?referrer=ampproject.org",
-        "type": 301
-      },
-      {
-        "source": "/:lang/docs/reference/components/amp-brightcove",
-        "destination": "https://amp.dev/:lang/documentation/components/amp-brightcove?referrer=ampproject.org",
-        "type": 301
-      },
-      {
-        "source": "/docs/reference/components/amp-gist",
-        "destination": "https://amp.dev/documentation/components/amp-gist?referrer=ampproject.org",
-        "type": 301
-      },
-      {
-        "source": "/:lang/docs/reference/components/amp-gist",
-        "destination": "https://amp.dev/:lang/documentation/components/amp-gist?referrer=ampproject.org",
-        "type": 301
-      },
-      {
-        "source": "/docs/reference/components/amp-next-page",
-        "destination": "https://amp.dev/documentation/components/amp-next-page?referrer=ampproject.org",
-        "type": 301
-      },
-      {
-        "source": "/:lang/docs/reference/components/amp-next-page",
-        "destination": "https://amp.dev/:lang/documentation/components/amp-next-page?referrer=ampproject.org",
-        "type": 301
-      },
-      {
-        "source": "/docs/reference/components/amp-sticky-ad",
-        "destination": "https://amp.dev/documentation/components/amp-sticky-ad?referrer=ampproject.org",
-        "type": 301
-      },
-      {
-        "source": "/:lang/docs/reference/components/amp-sticky-ad",
-        "destination": "https://amp.dev/:lang/documentation/components/amp-sticky-ad?referrer=ampproject.org",
-        "type": 301
-      },
-      {
-        "source": "/docs/reference/components/amp-3d-gltf",
-        "destination": "https://amp.dev/documentation/components/amp-3d-gltf?referrer=ampproject.org",
-        "type": 301
-      },
-      {
-        "source": "/:lang/docs/reference/components/amp-3d-gltf",
-        "destination": "https://amp.dev/:lang/documentation/components/amp-3d-gltf?referrer=ampproject.org",
-        "type": 301
-      },
-      {
-        "source": "/docs/reference/components/amp-byside-content",
-        "destination": "https://amp.dev/documentation/components/amp-byside-content?referrer=ampproject.org",
-        "type": 301
-      },
-      {
-        "source": "/:lang/docs/reference/components/amp-byside-content",
-        "destination": "https://amp.dev/:lang/documentation/components/amp-byside-content?referrer=ampproject.org",
-        "type": 301
-      },
-      {
-        "source": "/docs/reference/components/amp-google-document-embed",
-        "destination": "https://amp.dev/documentation/components/amp-google-document-embed?referrer=ampproject.org",
-        "type": 301
-      },
-      {
-        "source": "/:lang/docs/reference/components/amp-google-document-embed",
-        "destination": "https://amp.dev/:lang/documentation/components/amp-google-document-embed?referrer=ampproject.org",
-        "type": 301
-      },
-      {
-        "source": "/docs/reference/components/amp-nexxtv-player",
-        "destination": "https://amp.dev/documentation/components/amp-nexxtv-player?referrer=ampproject.org",
-        "type": 301
-      },
-      {
-        "source": "/:lang/docs/reference/components/amp-nexxtv-player",
-        "destination": "https://amp.dev/:lang/documentation/components/amp-nexxtv-player?referrer=ampproject.org",
-        "type": 301
-      },
-      {
-        "source": "/docs/reference/components/amp-story-auto-ads",
-        "destination": "https://amp.dev/documentation/components/amp-story-auto-ads?referrer=ampproject.org",
-        "type": 301
-      },
-      {
-        "source": "/:lang/docs/reference/components/amp-story-auto-ads",
-        "destination": "https://amp.dev/:lang/documentation/components/amp-story-auto-ads?referrer=ampproject.org",
-        "type": 301
-      },
-      {
-        "source": "/docs/reference/components/amp-3q-player",
-        "destination": "https://amp.dev/documentation/components/amp-3q-player?referrer=ampproject.org",
-        "type": 301
-      },
-      {
-        "source": "/:lang/docs/reference/components/amp-3q-player",
-        "destination": "https://amp.dev/:lang/documentation/components/amp-3q-player?referrer=ampproject.org",
-        "type": 301
-      },
-      {
-        "source": "/docs/reference/components/amp-call-tracking",
-        "destination": "https://amp.dev/documentation/components/amp-call-tracking?referrer=ampproject.org",
-        "type": 301
-      },
-      {
-        "source": "/:lang/docs/reference/components/amp-call-tracking",
-        "destination": "https://amp.dev/:lang/documentation/components/amp-call-tracking?referrer=ampproject.org",
-        "type": 301
-      },
-      {
-        "source": "/docs/reference/components/amp-google-vrview-image",
-        "destination": "https://amp.dev/documentation/components/amp-google-vrview-image?referrer=ampproject.org",
-        "type": 301
-      },
-      {
-        "source": "/:lang/docs/reference/components/amp-google-vrview-image",
-        "destination": "https://amp.dev/:lang/documentation/components/amp-google-vrview-image?referrer=ampproject.org",
-        "type": 301
-      },
-      {
-        "source": "/docs/reference/components/amp-o2-player",
-        "destination": "https://amp.dev/documentation/components/amp-o2-player?referrer=ampproject.org",
-        "type": 301
-      },
-      {
-        "source": "/:lang/docs/reference/components/amp-o2-player",
-        "destination": "https://amp.dev/:lang/documentation/components/amp-o2-player?referrer=ampproject.org",
-        "type": 301
-      },
-      {
-        "source": "/docs/reference/components/amp-story",
-        "destination": "https://amp.dev/documentation/components/amp-story?referrer=ampproject.org",
-        "type": 301
-      },
-      {
-        "source": "/:lang/docs/reference/components/amp-story",
-        "destination": "https://amp.dev/:lang/documentation/components/amp-story?referrer=ampproject.org",
-        "type": 301
-      },
-      {
-        "source": "/docs/reference/components/amp-access-laterpay",
-        "destination": "https://amp.dev/documentation/components/amp-access-laterpay?referrer=ampproject.org",
-        "type": 301
-      },
-      {
-        "source": "/:lang/docs/reference/components/amp-access-laterpay",
-        "destination": "https://amp.dev/:lang/documentation/components/amp-access-laterpay?referrer=ampproject.org",
-        "type": 301
-      },
-      {
-        "source": "/docs/reference/components/amp-carousel",
-        "destination": "https://amp.dev/documentation/components/amp-carousel?referrer=ampproject.org",
-        "type": 301
-      },
-      {
-        "source": "/:lang/docs/reference/components/amp-carousel",
-        "destination": "https://amp.dev/:lang/documentation/components/amp-carousel?referrer=ampproject.org",
-        "type": 301
-      },
-      {
-        "source": "/docs/reference/components/amp-hulu",
-        "destination": "https://amp.dev/documentation/components/amp-hulu?referrer=ampproject.org",
-        "type": 301
-      },
-      {
-        "source": "/:lang/docs/reference/components/amp-hulu",
-        "destination": "https://amp.dev/:lang/documentation/components/amp-hulu?referrer=ampproject.org",
-        "type": 301
-      },
-      {
-        "source": "/docs/reference/components/amp-ooyala-player",
-        "destination": "https://amp.dev/documentation/components/amp-ooyala-player?referrer=ampproject.org",
-        "type": 301
-      },
-      {
-        "source": "/:lang/docs/reference/components/amp-ooyala-player",
-        "destination": "https://amp.dev/:lang/documentation/components/amp-ooyala-player?referrer=ampproject.org",
-        "type": 301
-      },
-      {
-        "source": "/docs/reference/components/amp-subscriptions-google",
-        "destination": "https://amp.dev/documentation/components/amp-subscriptions-google?referrer=ampproject.org",
-        "type": 301
-      },
-      {
-        "source": "/:lang/docs/reference/components/amp-subscriptions-google",
-        "destination": "https://amp.dev/:lang/documentation/components/amp-subscriptions-google?referrer=ampproject.org",
-        "type": 301
-      },
-      {
-        "source": "/docs/reference/components/amp-access-poool",
-        "destination": "https://amp.dev/documentation/components/amp-access-poool?referrer=ampproject.org",
-        "type": 301
-      },
-      {
-        "source": "/:lang/docs/reference/components/amp-access-poool",
-        "destination": "https://amp.dev/:lang/documentation/components/amp-access-poool?referrer=ampproject.org",
-        "type": 301
-      },
-      {
-        "source": "/docs/reference/components/amp-consent",
-        "destination": "https://amp.dev/documentation/components/amp-consent?referrer=ampproject.org",
-        "type": 301
-      },
-      {
-        "source": "/:lang/docs/reference/components/amp-consent",
-        "destination": "https://amp.dev/:lang/documentation/components/amp-consent?referrer=ampproject.org",
-        "type": 301
-      },
-      {
-        "source": "/docs/reference/components/amp-iframe",
-        "destination": "https://amp.dev/documentation/components/amp-iframe?referrer=ampproject.org",
-        "type": 301
-      },
-      {
-        "source": "/:lang/docs/reference/components/amp-iframe",
-        "destination": "https://amp.dev/:lang/documentation/components/amp-iframe?referrer=ampproject.org",
-        "type": 301
-      },
-      {
-        "source": "/docs/reference/components/amp-orientation-observer",
-        "destination": "https://amp.dev/documentation/components/amp-orientation-observer?referrer=ampproject.org",
-        "type": 301
-      },
-      {
-        "source": "/:lang/docs/reference/components/amp-orientation-observer",
-        "destination": "https://amp.dev/:lang/documentation/components/amp-orientation-observer?referrer=ampproject.org",
-        "type": 301
-      },
-      {
-        "source": "/docs/reference/components/amp-subscriptions",
-        "destination": "https://amp.dev/documentation/components/amp-subscriptions?referrer=ampproject.org",
-        "type": 301
-      },
-      {
-        "source": "/:lang/docs/reference/components/amp-subscriptions",
-        "destination": "https://amp.dev/:lang/documentation/components/amp-subscriptions?referrer=ampproject.org",
-        "type": 301
-      },
-      {
-        "source": "/docs/reference/components/amp-access",
-        "destination": "https://amp.dev/documentation/components/amp-access?referrer=ampproject.org",
-        "type": 301
-      },
-      {
-        "source": "/:lang/docs/reference/components/amp-access",
-        "destination": "https://amp.dev/:lang/documentation/components/amp-access?referrer=ampproject.org",
-        "type": 301
-      },
-      {
-        "source": "/docs/reference/components/amp-dailymotion",
-        "destination": "https://amp.dev/documentation/components/amp-dailymotion?referrer=ampproject.org",
-        "type": 301
-      },
-      {
-        "source": "/:lang/docs/reference/components/amp-dailymotion",
-        "destination": "https://amp.dev/:lang/documentation/components/amp-dailymotion?referrer=ampproject.org",
-        "type": 301
-      },
-      {
-        "source": "/docs/reference/components/amp-ima-video",
-        "destination": "https://amp.dev/documentation/components/amp-ima-video?referrer=ampproject.org",
-        "type": 301
-      },
-      {
-        "source": "/:lang/docs/reference/components/amp-ima-video",
-        "destination": "https://amp.dev/:lang/documentation/components/amp-ima-video?referrer=ampproject.org",
-        "type": 301
-      },
-      {
-        "source": "/docs/reference/components/amp-pan-zoom",
-        "destination": "https://amp.dev/documentation/components/amp-pan-zoom?referrer=ampproject.org",
-        "type": 301
-      },
-      {
-        "source": "/:lang/docs/reference/components/amp-pan-zoom",
-        "destination": "https://amp.dev/:lang/documentation/components/amp-pan-zoom?referrer=ampproject.org",
-        "type": 301
-      },
-      {
-        "source": "/docs/reference/components/amp-timeago",
-        "destination": "https://amp.dev/documentation/components/amp-timeago?referrer=ampproject.org",
-        "type": 301
-      },
-      {
-        "source": "/:lang/docs/reference/components/amp-timeago",
-        "destination": "https://amp.dev/:lang/documentation/components/amp-timeago?referrer=ampproject.org",
-        "type": 301
-      },
-      {
-        "source": "/docs/reference/components/amp-accordion",
-        "destination": "https://amp.dev/documentation/components/amp-accordion?referrer=ampproject.org",
-        "type": 301
-      },
-      {
-        "source": "/:lang/docs/reference/components/amp-accordion",
-        "destination": "https://amp.dev/:lang/documentation/components/amp-accordion?referrer=ampproject.org",
-        "type": 301
-      },
-      {
-        "source": "/docs/reference/components/amp-date-countdown",
-        "destination": "https://amp.dev/documentation/components/amp-date-countdown?referrer=ampproject.org",
-        "type": 301
-      },
-      {
-        "source": "/:lang/docs/reference/components/amp-date-countdown",
-        "destination": "https://amp.dev/:lang/documentation/components/amp-date-countdown?referrer=ampproject.org",
-        "type": 301
-      },
-      {
-        "source": "/docs/reference/components/amp-image-lightbox",
-        "destination": "https://amp.dev/documentation/components/amp-image-lightbox?referrer=ampproject.org",
-        "type": 301
-      },
-      {
-        "source": "/:lang/docs/reference/components/amp-image-lightbox",
-        "destination": "https://amp.dev/:lang/documentation/components/amp-image-lightbox?referrer=ampproject.org",
-        "type": 301
-      },
-      {
-        "source": "/docs/reference/components/amp-pinterest",
-        "destination": "https://amp.dev/documentation/components/amp-pinterest?referrer=ampproject.org",
-        "type": 301
-      },
-      {
-        "source": "/:lang/docs/reference/components/amp-pinterest",
-        "destination": "https://amp.dev/:lang/documentation/components/amp-pinterest?referrer=ampproject.org",
-        "type": 301
-      },
-      {
-        "source": "/docs/reference/components/amp-twitter",
-        "destination": "https://amp.dev/documentation/components/amp-twitter?referrer=ampproject.org",
-        "type": 301
-      },
-      {
-        "source": "/:lang/docs/reference/components/amp-twitter",
-        "destination": "https://amp.dev/:lang/documentation/components/amp-twitter?referrer=ampproject.org",
-        "type": 301
-      },
-      {
-        "source": "/docs/reference/components/amp-action-macro",
-        "destination": "https://amp.dev/documentation/components/amp-action-macro?referrer=ampproject.org",
-        "type": 301
-      },
-      {
-        "source": "/:lang/docs/reference/components/amp-action-macro",
-        "destination": "https://amp.dev/:lang/documentation/components/amp-action-macro?referrer=ampproject.org",
-        "type": 301
-      },
-      {
-        "source": "/docs/reference/components/amp-date-display",
-        "destination": "https://amp.dev/documentation/components/amp-date-display?referrer=ampproject.org",
-        "type": 301
-      },
-      {
-        "source": "/:lang/docs/reference/components/amp-date-display",
-        "destination": "https://amp.dev/:lang/documentation/components/amp-date-display?referrer=ampproject.org",
-        "type": 301
-      },
-      {
-        "source": "/docs/reference/components/amp-image-slider",
-        "destination": "https://amp.dev/documentation/components/amp-image-slider?referrer=ampproject.org",
-        "type": 301
-      },
-      {
-        "source": "/:lang/docs/reference/components/amp-image-slider",
-        "destination": "https://amp.dev/:lang/documentation/components/amp-image-slider?referrer=ampproject.org",
-        "type": 301
-      },
-      {
-        "source": "/docs/reference/components/amp-pixel",
-        "destination": "https://amp.dev/documentation/components/amp-pixel?referrer=ampproject.org",
-        "type": 301
-      },
-      {
-        "source": "/:lang/docs/reference/components/amp-pixel",
-        "destination": "https://amp.dev/:lang/documentation/components/amp-pixel?referrer=ampproject.org",
-        "type": 301
-      },
-      {
-        "source": "/docs/reference/components/amp-user-notification",
-        "destination": "https://amp.dev/documentation/components/amp-user-notification?referrer=ampproject.org",
-        "type": 301
-      },
-      {
-        "source": "/:lang/docs/reference/components/amp-user-notification",
-        "destination": "https://amp.dev/:lang/documentation/components/amp-user-notification?referrer=ampproject.org",
-        "type": 301
-      },
-      {
-        "source": "/docs/reference/components/amp-ad-exit",
-        "destination": "https://amp.dev/documentation/components/amp-ad-exit?referrer=ampproject.org",
-        "type": 301
-      },
-      {
-        "source": "/:lang/docs/reference/components/amp-ad-exit",
-        "destination": "https://amp.dev/:lang/documentation/components/amp-ad-exit?referrer=ampproject.org",
-        "type": 301
-      },
-      {
-        "source": "/docs/reference/components/amp-date-picker",
-        "destination": "https://amp.dev/documentation/components/amp-date-picker?referrer=ampproject.org",
-        "type": 301
-      },
-      {
-        "source": "/:lang/docs/reference/components/amp-date-picker",
-        "destination": "https://amp.dev/:lang/documentation/components/amp-date-picker?referrer=ampproject.org",
-        "type": 301
-      },
-      {
-        "source": "/docs/reference/components/amp-img",
-        "destination": "https://amp.dev/documentation/components/amp-img?referrer=ampproject.org",
-        "type": 301
-      },
-      {
-        "source": "/:lang/docs/reference/components/amp-img",
-        "destination": "https://amp.dev/:lang/documentation/components/amp-img?referrer=ampproject.org",
-        "type": 301
-      },
-      {
-        "source": "/docs/reference/components/amp-playbuzz",
-        "destination": "https://amp.dev/documentation/components/amp-playbuzz?referrer=ampproject.org",
-        "type": 301
-      },
-      {
-        "source": "/:lang/docs/reference/components/amp-playbuzz",
-        "destination": "https://amp.dev/:lang/documentation/components/amp-playbuzz?referrer=ampproject.org",
-        "type": 301
-      },
-      {
-        "source": "/docs/reference/components/amp-video-docking",
-        "destination": "https://amp.dev/documentation/components/amp-video-docking?referrer=ampproject.org",
-        "type": 301
-      },
-      {
-        "source": "/:lang/docs/reference/components/amp-video-docking",
-        "destination": "https://amp.dev/:lang/documentation/components/amp-video-docking?referrer=ampproject.org",
-        "type": 301
-      },
-      {
-        "source": "/docs/reference/components/amp-ad",
-        "destination": "https://amp.dev/documentation/components/amp-ad?referrer=ampproject.org",
-        "type": 301
-      },
-      {
-        "source": "/:lang/docs/reference/components/amp-ad",
-        "destination": "https://amp.dev/:lang/documentation/components/amp-ad?referrer=ampproject.org",
-        "type": 301
-      },
-      {
-        "source": "/docs/reference/components/amp-delight-player",
-        "destination": "https://amp.dev/documentation/components/amp-delight-player?referrer=ampproject.org",
-        "type": 301
-      },
-      {
-        "source": "/:lang/docs/reference/components/amp-delight-player",
-        "destination": "https://amp.dev/:lang/documentation/components/amp-delight-player?referrer=ampproject.org",
-        "type": 301
-      },
-      {
-        "source": "/docs/reference/components/amp-imgur",
-        "destination": "https://amp.dev/documentation/components/amp-imgur?referrer=ampproject.org",
-        "type": 301
-      },
-      {
-        "source": "/:lang/docs/reference/components/amp-imgur",
-        "destination": "https://amp.dev/:lang/documentation/components/amp-imgur?referrer=ampproject.org",
-        "type": 301
-      },
-      {
-        "source": "/docs/reference/components/amp-position-observer",
-        "destination": "https://amp.dev/documentation/components/amp-position-observer?referrer=ampproject.org",
-        "type": 301
-      },
-      {
-        "source": "/:lang/docs/reference/components/amp-position-observer",
-        "destination": "https://amp.dev/:lang/documentation/components/amp-position-observer?referrer=ampproject.org",
-        "type": 301
-      },
-      {
-        "source": "/docs/reference/components/amp-video-iframe",
-        "destination": "https://amp.dev/documentation/components/amp-video-iframe?referrer=ampproject.org",
-        "type": 301
-      },
-      {
-        "source": "/:lang/docs/reference/components/amp-video-iframe",
-        "destination": "https://amp.dev/:lang/documentation/components/amp-video-iframe?referrer=ampproject.org",
-        "type": 301
-      },
-      {
-        "source": "/docs/reference/components/amp-addthis",
-        "destination": "https://amp.dev/documentation/components/amp-addthis?referrer=ampproject.org",
-        "type": 301
-      },
-      {
-        "source": "/:lang/docs/reference/components/amp-addthis",
-        "destination": "https://amp.dev/:lang/documentation/components/amp-addthis?referrer=ampproject.org",
-        "type": 301
-      },
-      {
-        "source": "/docs/reference/components/amp-dynamic-css-classes",
-        "destination": "https://amp.dev/documentation/components/amp-dynamic-css-classes?referrer=ampproject.org",
-        "type": 301
-      },
-      {
-        "source": "/:lang/docs/reference/components/amp-dynamic-css-classes",
-        "destination": "https://amp.dev/:lang/documentation/components/amp-dynamic-css-classes?referrer=ampproject.org",
-        "type": 301
-      },
-      {
-        "source": "/docs/reference/components/amp-instagram",
-        "destination": "https://amp.dev/documentation/components/amp-instagram?referrer=ampproject.org",
-        "type": 301
-      },
-      {
-        "source": "/:lang/docs/reference/components/amp-instagram",
-        "destination": "https://amp.dev/:lang/documentation/components/amp-instagram?referrer=ampproject.org",
-        "type": 301
-      },
-      {
-        "source": "/docs/reference/components/amp-powr-player",
-        "destination": "https://amp.dev/documentation/components/amp-powr-player?referrer=ampproject.org",
-        "type": 301
-      },
-      {
-        "source": "/:lang/docs/reference/components/amp-powr-player",
-        "destination": "https://amp.dev/:lang/documentation/components/amp-powr-player?referrer=ampproject.org",
-        "type": 301
-      },
-      {
-        "source": "/docs/reference/components/amp-video",
-        "destination": "https://amp.dev/documentation/components/amp-video?referrer=ampproject.org",
-        "type": 301
-      },
-      {
-        "source": "/:lang/docs/reference/components/amp-video",
-        "destination": "https://amp.dev/:lang/documentation/components/amp-video?referrer=ampproject.org",
-        "type": 301
-      },
-      {
-        "source": "/docs/reference/components/amp-analytics",
-        "destination": "https://amp.dev/documentation/components/amp-analytics?referrer=ampproject.org",
-        "type": 301
-      },
-      {
-        "source": "/:lang/docs/reference/components/amp-analytics",
-        "destination": "https://amp.dev/:lang/documentation/components/amp-analytics?referrer=ampproject.org",
-        "type": 301
-      },
-      {
-        "source": "/docs/reference/components/amp-embedly-card",
-        "destination": "https://amp.dev/documentation/components/amp-embedly-card?referrer=ampproject.org",
-        "type": 301
-      },
-      {
-        "source": "/:lang/docs/reference/components/amp-embedly-card",
-        "destination": "https://amp.dev/:lang/documentation/components/amp-embedly-card?referrer=ampproject.org",
-        "type": 301
-      },
-      {
-        "source": "/docs/reference/components/amp-install-serviceworker",
-        "destination": "https://amp.dev/documentation/components/amp-install-serviceworker?referrer=ampproject.org",
-        "type": 301
-      },
-      {
-        "source": "/:lang/docs/reference/components/amp-install-serviceworker",
-        "destination": "https://amp.dev/:lang/documentation/components/amp-install-serviceworker?referrer=ampproject.org",
-        "type": 301
-      },
-      {
-        "source": "/docs/reference/components/amp-reach-player",
-        "destination": "https://amp.dev/documentation/components/amp-reach-player?referrer=ampproject.org",
-        "type": 301
-      },
-      {
-        "source": "/:lang/docs/reference/components/amp-reach-player",
-        "destination": "https://amp.dev/:lang/documentation/components/amp-reach-player?referrer=ampproject.org",
-        "type": 301
-      },
-      {
-        "source": "/docs/reference/components/amp-viewer-assistance",
-        "destination": "https://amp.dev/documentation/components/amp-viewer-assistance?referrer=ampproject.org",
-        "type": 301
-      },
-      {
-        "source": "/:lang/docs/reference/components/amp-viewer-assistance",
-        "destination": "https://amp.dev/:lang/documentation/components/amp-viewer-assistance?referrer=ampproject.org",
-        "type": 301
-      },
-      {
-        "source": "/docs/reference/components/amp-anim",
-        "destination": "https://amp.dev/documentation/components/amp-anim?referrer=ampproject.org",
-        "type": 301
-      },
-      {
-        "source": "/:lang/docs/reference/components/amp-anim",
-        "destination": "https://amp.dev/:lang/documentation/components/amp-anim?referrer=ampproject.org",
-        "type": 301
-      },
-      {
-        "source": "/docs/reference/components/amp-experiment",
-        "destination": "https://amp.dev/documentation/components/amp-experiment?referrer=ampproject.org",
-        "type": 301
-      },
-      {
-        "source": "/:lang/docs/reference/components/amp-experiment",
-        "destination": "https://amp.dev/:lang/documentation/components/amp-experiment?referrer=ampproject.org",
-        "type": 301
-      },
-      {
-        "source": "/docs/reference/components/amp-izlesene",
-        "destination": "https://amp.dev/documentation/components/amp-izlesene?referrer=ampproject.org",
-        "type": 301
-      },
-      {
-        "source": "/:lang/docs/reference/components/amp-izlesene",
-        "destination": "https://amp.dev/:lang/documentation/components/amp-izlesene?referrer=ampproject.org",
-        "type": 301
-      },
-      {
-        "source": "/docs/reference/components/amp-recaptcha-input",
-        "destination": "https://amp.dev/documentation/components/amp-recaptcha-input?referrer=ampproject.org",
-        "type": 301
-      },
-      {
-        "source": "/:lang/docs/reference/components/amp-recaptcha-input",
-        "destination": "https://amp.dev/:lang/documentation/components/amp-recaptcha-input?referrer=ampproject.org",
-        "type": 301
-      },
-      {
-        "source": "/docs/reference/components/amp-vimeo",
-        "destination": "https://amp.dev/documentation/components/amp-vimeo?referrer=ampproject.org",
-        "type": 301
-      },
-      {
-        "source": "/:lang/docs/reference/components/amp-vimeo",
-        "destination": "https://amp.dev/:lang/documentation/components/amp-vimeo?referrer=ampproject.org",
-        "type": 301
-      },
-      {
-        "source": "/docs/reference/components/amp-animation",
-        "destination": "https://amp.dev/documentation/components/amp-animation?referrer=ampproject.org",
-        "type": 301
-      },
-      {
-        "source": "/:lang/docs/reference/components/amp-animation",
-        "destination": "https://amp.dev/:lang/documentation/components/amp-animation?referrer=ampproject.org",
-        "type": 301
-      },
-      {
-        "source": "/docs/reference/components/amp-facebook-comments",
-        "destination": "https://amp.dev/documentation/components/amp-facebook-comments?referrer=ampproject.org",
-        "type": 301
-      },
-      {
-        "source": "/:lang/docs/reference/components/amp-facebook-comments",
-        "destination": "https://amp.dev/:lang/documentation/components/amp-facebook-comments?referrer=ampproject.org",
-        "type": 301
-      },
-      {
-        "source": "/docs/reference/components/amp-jwplayer",
-        "destination": "https://amp.dev/documentation/components/amp-jwplayer?referrer=ampproject.org",
-        "type": 301
-      },
-      {
-        "source": "/:lang/docs/reference/components/amp-jwplayer",
-        "destination": "https://amp.dev/:lang/documentation/components/amp-jwplayer?referrer=ampproject.org",
-        "type": 301
-      },
-      {
-        "source": "/docs/reference/components/amp-reddit",
-        "destination": "https://amp.dev/documentation/components/amp-reddit?referrer=ampproject.org",
-        "type": 301
-      },
-      {
-        "source": "/:lang/docs/reference/components/amp-reddit",
-        "destination": "https://amp.dev/:lang/documentation/components/amp-reddit?referrer=ampproject.org",
-        "type": 301
-      },
-      {
-        "source": "/docs/reference/components/amp-vine",
-        "destination": "https://amp.dev/documentation/components/amp-vine?referrer=ampproject.org",
-        "type": 301
-      },
-      {
-        "source": "/:lang/docs/reference/components/amp-vine",
-        "destination": "https://amp.dev/:lang/documentation/components/amp-vine?referrer=ampproject.org",
-        "type": 301
-      },
-      {
-        "source": "/docs/reference/components/amp-apester-media",
-        "destination": "https://amp.dev/documentation/components/amp-apester-media?referrer=ampproject.org",
-        "type": 301
-      },
-      {
-        "source": "/:lang/docs/reference/components/amp-apester-media",
-        "destination": "https://amp.dev/:lang/documentation/components/amp-apester-media?referrer=ampproject.org",
-        "type": 301
-      },
-      {
-        "source": "/docs/reference/components/amp-facebook-like",
-        "destination": "https://amp.dev/documentation/components/amp-facebook-like?referrer=ampproject.org",
-        "type": 301
-      },
-      {
-        "source": "/:lang/docs/reference/components/amp-facebook-like",
-        "destination": "https://amp.dev/:lang/documentation/components/amp-facebook-like?referrer=ampproject.org",
-        "type": 301
-      },
-      {
-        "source": "/docs/reference/components/amp-kaltura-player",
-        "destination": "https://amp.dev/documentation/components/amp-kaltura-player?referrer=ampproject.org",
-        "type": 301
-      },
-      {
-        "source": "/:lang/docs/reference/components/amp-kaltura-player",
-        "destination": "https://amp.dev/:lang/documentation/components/amp-kaltura-player?referrer=ampproject.org",
-        "type": 301
-      },
-      {
-        "source": "/docs/reference/components/amp-riddle-quiz",
-        "destination": "https://amp.dev/documentation/components/amp-riddle-quiz?referrer=ampproject.org",
-        "type": 301
-      },
-      {
-        "source": "/:lang/docs/reference/components/amp-riddle-quiz",
-        "destination": "https://amp.dev/:lang/documentation/components/amp-riddle-quiz?referrer=ampproject.org",
-        "type": 301
-      },
-      {
-        "source": "/docs/reference/components/amp-viqeo-player",
-        "destination": "https://amp.dev/documentation/components/amp-viqeo-player?referrer=ampproject.org",
-        "type": 301
-      },
-      {
-        "source": "/:lang/docs/reference/components/amp-viqeo-player",
-        "destination": "https://amp.dev/:lang/documentation/components/amp-viqeo-player?referrer=ampproject.org",
-        "type": 301
-      },
-      {
-        "source": "/docs/reference/components/amp-app-banner",
-        "destination": "https://amp.dev/documentation/components/amp-app-banner?referrer=ampproject.org",
-        "type": 301
-      },
-      {
-        "source": "/:lang/docs/reference/components/amp-app-banner",
-        "destination": "https://amp.dev/:lang/documentation/components/amp-app-banner?referrer=ampproject.org",
-        "type": 301
-      },
-      {
-        "source": "/docs/reference/components/amp-facebook-page",
-        "destination": "https://amp.dev/documentation/components/amp-facebook-page?referrer=ampproject.org",
-        "type": 301
-      },
-      {
-        "source": "/:lang/docs/reference/components/amp-facebook-page",
-        "destination": "https://amp.dev/:lang/documentation/components/amp-facebook-page?referrer=ampproject.org",
-        "type": 301
-      },
-      {
-        "source": "/docs/reference/components/amp-layout",
-        "destination": "https://amp.dev/documentation/components/amp-layout?referrer=ampproject.org",
-        "type": 301
-      },
-      {
-        "source": "/:lang/docs/reference/components/amp-layout",
-        "destination": "https://amp.dev/:lang/documentation/components/amp-layout?referrer=ampproject.org",
-        "type": 301
-      },
-      {
-        "source": "/docs/reference/components/amp-script",
-        "destination": "https://amp.dev/documentation/components/amp-script?referrer=ampproject.org",
-        "type": 301
-      },
-      {
-        "source": "/:lang/docs/reference/components/amp-script",
-        "destination": "https://amp.dev/:lang/documentation/components/amp-script?referrer=ampproject.org",
-        "type": 301
-      },
-      {
-        "source": "/docs/reference/components/amp-viz-vega",
-        "destination": "https://amp.dev/documentation/components/amp-viz-vega?referrer=ampproject.org",
-        "type": 301
-      },
-      {
-        "source": "/:lang/docs/reference/components/amp-viz-vega",
-        "destination": "https://amp.dev/:lang/documentation/components/amp-viz-vega?referrer=ampproject.org",
-        "type": 301
-      },
-      {
-        "source": "/docs/reference/components/amp-audio",
-        "destination": "https://amp.dev/documentation/components/amp-audio?referrer=ampproject.org",
-        "type": 301
-      },
-      {
-        "source": "/:lang/docs/reference/components/amp-audio",
-        "destination": "https://amp.dev/:lang/documentation/components/amp-audio?referrer=ampproject.org",
-        "type": 301
-      },
-      {
-        "source": "/docs/reference/components/amp-facebook",
-        "destination": "https://amp.dev/documentation/components/amp-facebook?referrer=ampproject.org",
-        "type": 301
-      },
-      {
-        "source": "/:lang/docs/reference/components/amp-facebook",
-        "destination": "https://amp.dev/:lang/documentation/components/amp-facebook?referrer=ampproject.org",
-        "type": 301
-      },
-      {
-        "source": "/docs/reference/components/amp-lightbox-gallery",
-        "destination": "https://amp.dev/documentation/components/amp-lightbox-gallery?referrer=ampproject.org",
-        "type": 301
-      },
-      {
-        "source": "/:lang/docs/reference/components/amp-lightbox-gallery",
-        "destination": "https://amp.dev/:lang/documentation/components/amp-lightbox-gallery?referrer=ampproject.org",
-        "type": 301
-      },
-      {
-        "source": "/docs/reference/components/amp-selector",
-        "destination": "https://amp.dev/documentation/components/amp-selector?referrer=ampproject.org",
-        "type": 301
-      },
-      {
-        "source": "/:lang/docs/reference/components/amp-selector",
-        "destination": "https://amp.dev/:lang/documentation/components/amp-selector?referrer=ampproject.org",
-        "type": 301
-      },
-      {
-        "source": "/docs/reference/components/amp-vk",
-        "destination": "https://amp.dev/documentation/components/amp-vk?referrer=ampproject.org",
-        "type": 301
-      },
-      {
-        "source": "/:lang/docs/reference/components/amp-vk",
-        "destination": "https://amp.dev/:lang/documentation/components/amp-vk?referrer=ampproject.org",
-        "type": 301
-      },
-      {
-        "source": "/docs/reference/components/amp-auto-ads",
-        "destination": "https://amp.dev/documentation/components/amp-auto-ads?referrer=ampproject.org",
-        "type": 301
-      },
-      {
-        "source": "/:lang/docs/reference/components/amp-auto-ads",
-        "destination": "https://amp.dev/:lang/documentation/components/amp-auto-ads?referrer=ampproject.org",
-        "type": 301
-      },
-      {
-        "source": "/docs/reference/components/amp-fit-text",
-        "destination": "https://amp.dev/documentation/components/amp-fit-text?referrer=ampproject.org",
-        "type": 301
-      },
-      {
-        "source": "/:lang/docs/reference/components/amp-fit-text",
-        "destination": "https://amp.dev/:lang/documentation/components/amp-fit-text?referrer=ampproject.org",
-        "type": 301
-      },
-      {
-        "source": "/docs/reference/components/amp-lightbox",
-        "destination": "https://amp.dev/documentation/components/amp-lightbox?referrer=ampproject.org",
-        "type": 301
-      },
-      {
-        "source": "/:lang/docs/reference/components/amp-lightbox",
-        "destination": "https://amp.dev/:lang/documentation/components/amp-lightbox?referrer=ampproject.org",
-        "type": 301
-      },
-      {
-        "source": "/docs/reference/components/amp-share-tracking",
-        "destination": "https://amp.dev/documentation/components/amp-share-tracking?referrer=ampproject.org",
-        "type": 301
-      },
-      {
-        "source": "/:lang/docs/reference/components/amp-share-tracking",
-        "destination": "https://amp.dev/:lang/documentation/components/amp-share-tracking?referrer=ampproject.org",
-        "type": 301
-      },
-      {
-        "source": "/docs/reference/components/amp-web-push",
-        "destination": "https://amp.dev/documentation/components/amp-web-push?referrer=ampproject.org",
-        "type": 301
-      },
-      {
-        "source": "/:lang/docs/reference/components/amp-web-push",
-        "destination": "https://amp.dev/:lang/documentation/components/amp-web-push?referrer=ampproject.org",
-        "type": 301
-      },
-      {
-        "source": "/docs/reference/components/amp-autocomplete",
-        "destination": "https://amp.dev/documentation/components/amp-autocomplete?referrer=ampproject.org",
-        "type": 301
-      },
-      {
-        "source": "/:lang/docs/reference/components/amp-autocomplete",
-        "destination": "https://amp.dev/:lang/documentation/components/amp-autocomplete?referrer=ampproject.org",
-        "type": 301
-      },
-      {
-        "source": "/docs/reference/components/amp-font",
-        "destination": "https://amp.dev/documentation/components/amp-font?referrer=ampproject.org",
-        "type": 301
-      },
-      {
-        "source": "/:lang/docs/reference/components/amp-font",
-        "destination": "https://amp.dev/:lang/documentation/components/amp-font?referrer=ampproject.org",
-        "type": 301
-      },
-      {
-        "source": "/docs/reference/components/amp-list",
-        "destination": "https://amp.dev/documentation/components/amp-list?referrer=ampproject.org",
-        "type": 301
-      },
-      {
-        "source": "/:lang/docs/reference/components/amp-list",
-        "destination": "https://amp.dev/:lang/documentation/components/amp-list?referrer=ampproject.org",
-        "type": 301
-      },
-      {
-        "source": "/docs/reference/components/amp-sidebar",
-        "destination": "https://amp.dev/documentation/components/amp-sidebar?referrer=ampproject.org",
-        "type": 301
-      },
-      {
-        "source": "/:lang/docs/reference/components/amp-sidebar",
-        "destination": "https://amp.dev/:lang/documentation/components/amp-sidebar?referrer=ampproject.org",
-        "type": 301
-      },
-      {
-        "source": "/docs/reference/components/amp-wistia-player",
-        "destination": "https://amp.dev/documentation/components/amp-wistia-player?referrer=ampproject.org",
-        "type": 301
-      },
-      {
-        "source": "/:lang/docs/reference/components/amp-wistia-player",
-        "destination": "https://amp.dev/:lang/documentation/components/amp-wistia-player?referrer=ampproject.org",
-        "type": 301
-      },
-      {
-        "source": "/docs/reference/components/amp-base-carousel",
-        "destination": "https://amp.dev/documentation/components/amp-base-carousel?referrer=ampproject.org",
-        "type": 301
-      },
-      {
-        "source": "/:lang/docs/reference/components/amp-base-carousel",
-        "destination": "https://amp.dev/:lang/documentation/components/amp-base-carousel?referrer=ampproject.org",
-        "type": 301
-      },
-      {
-        "source": "/docs/reference/components/amp-form",
-        "destination": "https://amp.dev/documentation/components/amp-form?referrer=ampproject.org",
-        "type": 301
-      },
-      {
-        "source": "/:lang/docs/reference/components/amp-form",
-        "destination": "https://amp.dev/:lang/documentation/components/amp-form?referrer=ampproject.org",
-        "type": 301
-      },
-      {
-        "source": "/docs/reference/components/amp-live-list",
-        "destination": "https://amp.dev/documentation/components/amp-live-list?referrer=ampproject.org",
-        "type": 301
-      },
-      {
-        "source": "/:lang/docs/reference/components/amp-live-list",
-        "destination": "https://amp.dev/:lang/documentation/components/amp-live-list?referrer=ampproject.org",
-        "type": 301
-      },
-      {
-        "source": "/docs/reference/components/amp-skimlinks",
-        "destination": "https://amp.dev/documentation/components/amp-skimlinks?referrer=ampproject.org",
-        "type": 301
-      },
-      {
-        "source": "/:lang/docs/reference/components/amp-skimlinks",
-        "destination": "https://amp.dev/:lang/documentation/components/amp-skimlinks?referrer=ampproject.org",
-        "type": 301
-      },
-      {
-        "source": "/docs/reference/components/amp-yotpo",
-        "destination": "https://amp.dev/documentation/components/amp-yotpo?referrer=ampproject.org",
-        "type": 301
-      },
-      {
-        "source": "/:lang/docs/reference/components/amp-yotpo",
-        "destination": "https://amp.dev/:lang/documentation/components/amp-yotpo?referrer=ampproject.org",
-        "type": 301
-      },
-      {
-        "source": "/docs/reference/components/amp-beopinion",
-        "destination": "https://amp.dev/documentation/components/amp-beopinion?referrer=ampproject.org",
-        "type": 301
-      },
-      {
-        "source": "/:lang/docs/reference/components/amp-beopinion",
-        "destination": "https://amp.dev/:lang/documentation/components/amp-beopinion?referrer=ampproject.org",
-        "type": 301
-      },
-      {
-        "source": "/docs/reference/components/amp-fx-collection",
-        "destination": "https://amp.dev/documentation/components/amp-fx-collection?referrer=ampproject.org",
-        "type": 301
-      },
-      {
-        "source": "/:lang/docs/reference/components/amp-fx-collection",
-        "destination": "https://amp.dev/:lang/documentation/components/amp-fx-collection?referrer=ampproject.org",
-        "type": 301
-      },
-      {
-        "source": "/docs/reference/components/amp-mathml",
-        "destination": "https://amp.dev/documentation/components/amp-mathml?referrer=ampproject.org",
-        "type": 301
-      },
-      {
-        "source": "/:lang/docs/reference/components/amp-mathml",
-        "destination": "https://amp.dev/:lang/documentation/components/amp-mathml?referrer=ampproject.org",
-        "type": 301
-      },
-      {
-        "source": "/docs/reference/components/amp-smartlinks",
-        "destination": "https://amp.dev/documentation/components/amp-smartlinks?referrer=ampproject.org",
-        "type": 301
-      },
-      {
-        "source": "/:lang/docs/reference/components/amp-smartlinks",
-        "destination": "https://amp.dev/:lang/documentation/components/amp-smartlinks?referrer=ampproject.org",
-        "type": 301
-      },
-      {
-        "source": "/docs/reference/components/amp-youtube",
-        "destination": "https://amp.dev/documentation/components/amp-youtube?referrer=ampproject.org",
-        "type": 301
-      },
-      {
-        "source": "/:lang/docs/reference/components/amp-youtube",
-        "destination": "https://amp.dev/:lang/documentation/components/amp-youtube?referrer=ampproject.org",
-        "type": 301
-      },
-      {
-        "source": "/docs/reference/components/amp-bind",
-        "destination": "https://amp.dev/documentation/components/amp-bind?referrer=ampproject.org",
-        "type": 301
-      },
-      {
-        "source": "/:lang/docs/reference/components/amp-bind",
-        "destination": "https://amp.dev/:lang/documentation/components/amp-bind?referrer=ampproject.org",
-        "type": 301
-      },
-      {
-        "source": "/docs/reference/components/amp-fx-flying-carpet",
-        "destination": "https://amp.dev/documentation/components/amp-fx-flying-carpet?referrer=ampproject.org",
-        "type": 301
-      },
-      {
-        "source": "/:lang/docs/reference/components/amp-fx-flying-carpet",
-        "destination": "https://amp.dev/:lang/documentation/components/amp-fx-flying-carpet?referrer=ampproject.org",
-        "type": 301
-      },
-      {
-        "source": "/docs/reference/components/amp-mowplayer",
-        "destination": "https://amp.dev/documentation/components/amp-mowplayer?referrer=ampproject.org",
-        "type": 301
-      },
-      {
-        "source": "/:lang/docs/reference/components/amp-mowplayer",
-        "destination": "https://amp.dev/:lang/documentation/components/amp-mowplayer?referrer=ampproject.org",
-        "type": 301
-      },
-      {
-        "source": "/docs/reference/components/amp-social-share",
-        "destination": "https://amp.dev/documentation/components/amp-social-share?referrer=ampproject.org",
-        "type": 301
-      },
-      {
-        "source": "/:lang/docs/reference/components/amp-social-share",
-        "destination": "https://amp.dev/:lang/documentation/components/amp-social-share?referrer=ampproject.org",
-        "type": 301
-      },
-      {
-        "source": "/docs/reference/components/amp-bodymovin-animation",
-        "destination": "https://amp.dev/documentation/components/amp-bodymovin-animation?referrer=ampproject.org",
-        "type": 301
-      },
-      {
-        "source": "/:lang/docs/reference/components/amp-bodymovin-animation",
-        "destination": "https://amp.dev/:lang/documentation/components/amp-bodymovin-animation?referrer=ampproject.org",
-        "type": 301
-      },
-      {
-        "source": "/docs/reference/components/amp-geo",
-        "destination": "https://amp.dev/documentation/components/amp-geo?referrer=ampproject.org",
-        "type": 301
-      },
-      {
-        "source": "/:lang/docs/reference/components/amp-geo",
-        "destination": "https://amp.dev/:lang/documentation/components/amp-geo?referrer=ampproject.org",
-        "type": 301
-      },
-      {
-        "source": "/docs/reference/components/amp-mraid",
-        "destination": "https://amp.dev/documentation/components/amp-mraid?referrer=ampproject.org",
-        "type": 301
-      },
-      {
-        "source": "/:lang/docs/reference/components/amp-mraid",
-        "destination": "https://amp.dev/:lang/documentation/components/amp-mraid?referrer=ampproject.org",
-        "type": 301
-      },
-      {
-        "source": "/docs/reference/components/amp-soundcloud",
-        "destination": "https://amp.dev/documentation/components/amp-soundcloud?referrer=ampproject.org",
-        "type": 301
-      },
-      {
-        "source": "/:lang/docs/reference/components/amp-soundcloud",
-        "destination": "https://amp.dev/:lang/documentation/components/amp-soundcloud?referrer=ampproject.org",
-        "type": 301
-      },
-      {
-        "source": "/docs/reference/components/amp-brid-player",
-        "destination": "https://amp.dev/documentation/components/amp-brid-player?referrer=ampproject.org",
-        "type": 301
-      },
-      {
-        "source": "/:lang/docs/reference/components/amp-brid-player",
-        "destination": "https://amp.dev/:lang/documentation/components/amp-brid-player?referrer=ampproject.org",
-        "type": 301
-      },
-      {
-        "source": "/docs/reference/components/amp-gfycat",
-        "destination": "https://amp.dev/documentation/components/amp-gfycat?referrer=ampproject.org",
-        "type": 301
-      },
-      {
-        "source": "/:lang/docs/reference/components/amp-gfycat",
-        "destination": "https://amp.dev/:lang/documentation/components/amp-gfycat?referrer=ampproject.org",
-        "type": 301
-      },
-      {
-        "source": "/docs/reference/components/amp-mustache",
-        "destination": "https://amp.dev/documentation/components/amp-mustache?referrer=ampproject.org",
-        "type": 301
-      },
-      {
-        "source": "/:lang/docs/reference/components/amp-mustache",
-        "destination": "https://amp.dev/:lang/documentation/components/amp-mustache?referrer=ampproject.org",
-        "type": 301
-      },
-      {
-        "source": "/docs/reference/components/amp-springboard-player",
-        "destination": "https://amp.dev/documentation/components/amp-springboard-player?referrer=ampproject.org",
-        "type": 301
-      },
-      {
-        "source": "/:lang/docs/reference/components/amp-springboard-player",
-        "destination": "https://amp.dev/:lang/documentation/components/amp-springboard-player?referrer=ampproject.org",
-        "type": 301
-      },
-
-      {
-        "source": "/docs/reference/experimental",
-        "destination": "https://amp.dev/documentation/guides-and-tutorials/learn/experimental?referrer=ampproject.org",
-        "type": 301
-      },
-      {
-        "source": "/docs/troubleshooting",
-        "destination": "https://amp.dev/documentation/guides-and-tutorials/learn/amp-caches-and-cors/how_amp_pages_are_cached",
-        "type": 301
-      },
-      {
-        "source": "/docs/troubleshooting/validation_errors",
-        "destination": "https://amp.dev/documentation/guides-and-tutorials/learn/validation-workflow/validation_errors?referrer=ampproject.org",
-        "type": 301
-      },
-      {
-        "source": "/latest/blog",
-        "destination": "https://blog.amp.dev",
-        "type": 301
-      },
-      {
-        "source": "/latest/blog/:path*",
-        "destination": "https://blog.amp.dev",
-        "type": 301
-      },
-      {
-        "source": "/latest/event",
-        "destination": "https://amp.dev/events/amp-conf-2019?referrer=ampproject.org",
-        "type": 301
-      },
-      {
-        "source": "/learn/about-how",
-        "destination": "https://amp.dev/about/how-amp-works?referrer=ampproject.org",
-        "type": 301
-      },
-      {
-        "source": "/learn/overview/",
-        "destination": "https://amp.dev/about/how-amp-works?referrer=ampproject.org",
-        "type": 301
-      },
-      {
-        "source": "/about/amp-design-principles",
-        "destination": "https://amp.dev/about/how-amp-works?referrer=ampproject.org",
-        "type": 301
-      },
-      {
-        "source": "/learn/who-uses-amp{,/**}",
-        "destination": "https://amp.dev/community/platform-and-vendor-partners?referrer=ampproject.org",
-        "type": 301
-      },
-      {
-        "source": "/showcases{,/**}",
-        "destination": "https://amp.dev/about/use-cases?referrer=ampproject.org",
-        "type": 301
-      },
-      {
-        "source": "/support",
-        "destination": "https://amp.dev/support/?referrer=ampproject.org",
-        "type": 301
-      },
-      {
-        "source": "/support/faqs/supported-platforms",
-        "destination": "https://amp.dev/community/platform-and-vendor-partners?referrer=ampproject.org",
-        "type": 301
-      },
-      {
-        "source": "/support/faqs/supported-browsers",
-        "destination": "https://amp.dev/support/faq/supported-browsers",
-        "type": 301
-      },
-      {
-        "source": "/support/developer",
-        "destination": "https://amp.dev/support/?referrer=ampproject.org",
-        "type": 301
-      },
-
-      {
-        "source": "/docs/guides/",
-        "destination": "/docs/",
-        "type": 301
-      },
-      {
-        "source": "/:lang/docs/guides",
-        "destination": "/:lang/docs/",
-        "type": 301
-      },
-      {
-        "source": "/docs/tutorials/",
-        "destination": "/docs/",
-        "type": 301
-      },
-      {
-        "source": "/docs/tutorials",
-        "destination": "/docs/",
-        "type": 301
-      },
-      {
-        "source": "/:lang/docs/tutorials",
-        "destination": "/:lang/docs/",
-        "type": 301
-      },
-      {
-        "source": "/docs/ads",
-        "destination": "/docs/ads/introduction_ads",
-        "type": 301
-      },
-      {
-        "source": "/:lang/docs/ads",
-        "destination": "/:lang/docs/ads/introduction_ads",
-        "type": 301
-      },
-      {
-        "source": "/:lang/docs/get_started/create",
-        "destination": "/:lang/docs/getting_started/create.html",
-        "type": 301
-      },
-      {
-        "source": "/docs/reference/",
-        "destination": "/docs/reference/components.html",
-        "type": 301
-      },
-      {
-        "source": "/:lang/docs/reference/",
-        "destination": "/:lang/docs/reference/components.html",
-        "type": 301
-      },
-      {
-        "source": "/docs/contribute/",
-        "destination": "/contribute/",
-        "type": 301
-      },
-      {
-        "source": "/:lang/docs/contribute/",
-        "destination": "/:lang/contribute/",
-        "type": 301
-      },
-      {
-        "source": "/ads",
-        "destination": "/learn/who-uses-amp/amp-ads/",
-        "type": 301
-      },
-      {
-        "source": "/ecommerce",
-        "destination": "/learn/who-uses-amp/ecommerce/",
-        "type": 301
-      },
-      {
-        "source": "/showcase",
-        "destination": "/learn/showcases/",
-        "type": 301
-      },
-      {
-        "source": "/who",
-        "destination": "/learn/who/",
-        "type": 301
-      },
-      {
-        "source": "/docs/get_started/technical_overview.html",
-        "destination": "/learn/about-how/",
-        "type": 301
-      },
-      {
-        "source": "/docs/get_started/about-amp.html",
-        "destination": "/learn/overview/",
-        "type": 301
-      },
-      {
-        "source": "/docs/guides/author-develop/responsive_amp?(.html)",
-        "destination": "/docs/design/responsive_amp.html",
-        "type": 301
-      },
-      {
-        "source": "/docs/guides/author-develop/responsive/style_pages?(.html)",
-        "destination": "/docs/design/responsive/style_pages.html",
-        "type": 301
-      },
-      {
-        "source": "/docs/guides/author-develop/responsive/control_layout?(.html)",
-        "destination": "/docs/design/responsive/control_layout.html",
-        "type": 301
-      },
-      {
-        "source": "/docs/guides/author-develop/responsive/placeholders?(.html)",
-        "destination": "/docs/design/responsive/placeholders.html",
-        "type": 301
-      },
-      {
-        "source": "/docs/guides/author-develop/responsive/art_direction?(.html)",
-        "destination": "/docs/design/responsive/art_direction.html",
-        "type": 301
-      },
-      {
-        "source": "/docs/guides/author-develop/responsive/custom_fonts?(.html)",
-        "destination": "/docs/design/responsive/custom_fonts.html",
-        "type": 301
-      },
-      {
-        "source": "/docs/guides/author-develop/amp_replacements?(.html)",
-        "destination": "/docs/media/amp_replacements.html",
-        "type": 301
-      },
-      {
-        "source": "/docs/guides/author-develop/iframes?(.html)",
-        "destination": "/docs/media/iframes.html",
-        "type": 301
-      },
-      {
-        "source": "/docs/guides/author-develop/third_party_components?(.html)",
-        "destination": "/docs/fundamentals/third_party_components.html",
-        "type": 301
-      },
-      {
-        "source": "/docs/guides/author-develop/ads_on_amp?(.html)",
-        "destination": "/docs/ads/monetization.html",
-        "type": 301
-      },
-      {
-        "source": "/docs/ads_analytics/ads_on_amp?(.html)",
-        "destination": "/docs/ads/monetization.html",
-        "type": 301
-      },
-      {
-        "source": "/docs/ads/ads_on_amp?(.html)",
-        "destination": "/docs/ads/monetization.html",
-        "type": 301
-      },
-      {
-        "source": "/docs/guides/author-develop/pwa-amp?(.html)",
-        "destination": "/docs/integration/pwa-amp.html",
-        "type": 301
-      },
-      {
-        "source": "/docs/guides/author-develop/pwa-amp/amp-as-pwa?(.html)",
-        "destination": "/docs/integration/pwa-amp/amp-as-pwa.html",
-        "type": 301
-      },
-      {
-        "source": "/docs/guides/author-develop/pwa-amp/amp-to-pwa?(.html)",
-        "destination": "/docs/integration/pwa-amp/amp-to-pwa.html",
-        "type": 301
-      },
-      {
-        "source": "/docs/guides/author-develop/pwa-amp/amp-in-pwa?(.html)",
-        "destination": "/docs/integration/pwa-amp/amp-in-pwa.html",
-        "type": 301
-      },
-      {
-        "source": "/docs/guides/debug/validate?(.html)",
-        "destination": "/docs/fundamentals/validate.html",
-        "type": 301
-      },
-      {
-        "source": "/docs/guides/deploy/analytics_amp?(.html)",
-        "destination": "/docs/ads_analytics/analytics_amp.html",
-        "type": 301
-      },
-      {
-        "source": "/docs/guides/deploy/discovery?(.html)",
-        "destination": "/docs/fundamentals/discovery.html",
-        "type": 301
-      },
-      {
-        "source": "/docs/guides/deploy/engagement?(.html)",
-        "destination": "/docs/fundamentals/engagement.html",
-        "type": 301
-      },
-      {
-        "source": "/docs/guides/login-paywalls",
-        "destination": "/docs/interaction_dynamic/login_requiring.html",
-        "type": 301
-      },
-
-      {
-        "source": "/docs/reference/components/ads/amp-pixel?(.html)",
-        "destination": "/docs/reference/components/amp-pixel.html",
-        "type": 301
-      },
-      {
-        "source": "/docs/reference/components/ads/amp-ad?(.html)",
-        "destination": "/docs/reference/components/amp-ad.html",
-        "type": 301
-      },
-      {
-        "source": "/docs/reference/components/ads/amp-analytics?(.html)",
-        "destination": "/docs/reference/components/amp-analytics.html",
-        "type": 301
-      },
-      {
-        "source": "/docs/reference/components/ads/amp-auto-ads?(.html)",
-        "destination": "/docs/reference/components/amp-auto-ads.html",
-        "type": 301
-      },
-      {
-        "source": "/docs/reference/components/ads/amp-call-tracking?(.html)",
-        "destination": "/docs/reference/components/amp-call-tracking.html",
-        "type": 301
-      },
-      {
-        "source": "/docs/reference/components/ads/amp-experiment?(.html)",
-        "destination": "/docs/reference/components/amp-experiment.html",
-        "type": 301
-      },
-      {
-        "source": "/docs/reference/components/ads/amp-sticky-ad?(.html)",
-        "destination": "/docs/reference/components/amp-sticky-ad.html",
-        "type": 301
-      },
-      {
-        "source": "/docs/reference/components/dynamic/amp-access-laterpay?(.html)",
-        "destination": "/docs/reference/components/amp-access-laterpay.html",
-        "type": 301
-      },
-      {
-        "source": "/docs/reference/components/dynamic/amp-access?(.html)",
-        "destination": "/docs/reference/components/amp-access.html",
-        "type": 301
-      },
-      {
-        "source": "/docs/reference/components/dynamic/amp-bind?(.html)",
-        "destination": "/docs/reference/components/amp-bind.html",
-        "type": 301
-      },
-      {
-        "source": "/docs/reference/components/dynamic/amp-form?(.html)",
-        "destination": "/docs/reference/components/amp-form.html",
-        "type": 301
-      },
-      {
-        "source": "/docs/reference/components/dynamic/amp-install-serviceworker?(.html)",
-        "destination": "/docs/reference/components/amp-install-serviceworker.html",
-        "type": 301
-      },
-      {
-        "source": "/docs/reference/components/dynamic/amp-list?(.html)",
-        "destination": "/docs/reference/components/amp-list.html",
-        "type": 301
-      },
-      {
-        "source": "/docs/reference/components/dynamic/amp-live-list?(.html)",
-        "destination": "/docs/reference/components/amp-live-list.html",
-        "type": 301
-      },
-      {
-        "source": "/docs/reference/components/dynamic/amp-mustache?(.html)",
-        "destination": "/docs/reference/components/amp-mustache.html",
-        "type": 301
-      },
-      {
-        "source": "/docs/reference/components/dynamic/amp-selector?(.html)",
-        "destination": "/docs/reference/components/amp-selector.html",
-        "type": 301
-      },
-      {
-        "source": "/docs/reference/components/dynamic/amp-user-notification?(.html)",
-        "destination": "/docs/reference/components/amp-user-notification.html",
-        "type": 301
-      },
-      {
-        "source": "/docs/reference/components/layout/amp-accordion?(.html)",
-        "destination": "/docs/reference/components/amp-accordion.html",
-        "type": 301
-      },
-      {
-        "source": "/docs/reference/components/layout/amp-app-banner?(.html)",
-        "destination": "/docs/reference/components/amp-app-banner.html",
-        "type": 301
-      },
-      {
-        "source": "/docs/reference/components/layout/amp-carousel?(.html)",
-        "destination": "/docs/reference/components/amp-carousel.html",
-        "type": 301
-      },
-      {
-        "source": "/docs/reference/components/layout/amp-fx-flying-carpet?(.html)",
-        "destination": "/docs/reference/components/amp-fx-flying-carpet.html",
-        "type": 301
-      },
-      {
-        "source": "/docs/reference/components/layout/amp-fx-parallax?(.html)",
-        "destination": "/docs/reference/components/amp-fx-parallax.html",
-        "type": 301
-      },
-      {
-        "source": "/docs/reference/components/layout/amp-iframe?(.html)",
-        "destination": "/docs/reference/components/amp-iframe.html",
-        "type": 301
-      },
-      {
-        "source": "/docs/reference/components/layout/amp-lightbox?(.html)",
-        "destination": "/docs/reference/components/amp-lightbox.html",
-        "type": 301
-      },
-      {
-        "source": "/docs/reference/components/layout/amp-sidebar?(.html)",
-        "destination": "/docs/reference/components/amp-sidebar.html",
-        "type": 301
-      },
-      {
-        "source": "/docs/reference/components/media/amp-img?(.html)",
-        "destination": "/docs/reference/components/amp-img.html",
-        "type": 301
-      },
-      {
-        "source": "/docs/reference/components/media/amp-anim?(.html)",
-        "destination": "/docs/reference/components/amp-anim.html",
-        "type": 301
-      },
-      {
-        "source": "/docs/reference/components/media/amp-apester-media?(.html)",
-        "destination": "/docs/reference/components/amp-apester-media.html",
-        "type": 301
-      },
-      {
-        "source": "/docs/reference/components/media/amp-audio?(.html)",
-        "destination": "/docs/reference/components/amp-audio.html",
-        "type": 301
-      },
-      {
-        "source": "/docs/reference/components/media/amp-brid-player?(.html)",
-        "destination": "/docs/reference/components/amp-brid-player.html",
-        "type": 301
-      },
-      {
-        "source": "/docs/reference/components/media/amp-brightcove?(.html)",
-        "destination": "/docs/reference/components/amp-brightcove.html",
-        "type": 301
-      },
-      {
-        "source": "/docs/reference/components/media/amp-dailymotion?(.html)",
-        "destination": "/docs/reference/components/amp-dailymotion.html",
-        "type": 301
-      },
-      {
-        "source": "/docs/reference/components/media/amp-google-vrview-image?(.html)",
-        "destination": "/docs/reference/components/amp-google-vrview-image.html",
-        "type": 301
-      },
-      {
-        "source": "/docs/reference/components/media/amp-hulu?(.html)",
-        "destination": "/docs/reference/components/amp-hulu.html",
-        "type": 301
-      },
-      {
-        "source": "/docs/reference/components/media/amp-image-lightbox?(.html)",
-        "destination": "/docs/reference/components/amp-image-lightbox.html",
-        "type": 301
-      },
-      {
-        "source": "/docs/reference/components/media/amp-izlesene?(.html)",
-        "destination": "/docs/reference/components/amp-izlesene.html",
-        "type": 301
-      },
-      {
-        "source": "/docs/reference/components/media/amp-jwplayer?(.html)",
-        "destination": "/docs/reference/components/amp-jwplayer.html",
-        "type": 301
-      },
-      {
-        "source": "/docs/reference/components/media/amp-kaltura-player?(.html)",
-        "destination": "/docs/reference/components/amp-kaltura-player.html",
-        "type": 301
-      },
-      {
-        "source": "/docs/reference/components/media/amp-o2-player?(.html)",
-        "destination": "/docs/reference/components/amp-o2-player.html",
-        "type": 301
-      },
-      {
-        "source": "/docs/reference/components/media/amp-ooyala-player?(.html)",
-        "destination": "/docs/reference/components/amp-ooyala-player.html",
-        "type": 301
-      },
-      {
-        "source": "/docs/reference/components/media/amp-playbuzz?(.html)",
-        "destination": "/docs/reference/components/amp-playbuzz.html",
-        "type": 301
-      },
-      {
-        "source": "/docs/reference/components/media/amp-reach-player?(.html)",
-        "destination": "/docs/reference/components/amp-reach-player.html",
-        "type": 301
-      },
-      {
-        "source": "/docs/reference/components/media/amp-soundcloud?(.html)",
-        "destination": "/docs/reference/components/amp-soundcloud.html",
-        "type": 301
-      },
-      {
-        "source": "/docs/reference/components/media/amp-springboard-player?(.html)",
-        "destination": "/docs/reference/components/amp-springboard-player.html",
-        "type": 301
-      },
-      {
-        "source": "/docs/reference/components/media/amp-video?(.html)",
-        "destination": "/docs/reference/components/amp-video.html",
-        "type": 301
-      },
-      {
-        "source": "/docs/reference/components/media/amp-vimeo?(.html)",
-        "destination": "/docs/reference/components/amp-vimeo.html",
-        "type": 301
-      },
-      {
-        "source": "/docs/reference/components/media/amp-youtube?(.html)",
-        "destination": "/docs/reference/components/amp-youtube.html",
-        "type": 301
-      },
-      {
-        "source": "/docs/reference/components/presentation/amp-animation?(.html)",
-        "destination": "/docs/reference/components/amp-animation.html",
-        "type": 301
-      },
-      {
-        "source": "/docs/reference/components/presentation/amp-dynamic-css-classes?(.html)",
-        "destination": "/docs/reference/components/amp-dynamic-css-classes.html",
-        "type": 301
-      },
-      {
-        "source": "/docs/reference/components/presentation/amp-fit-text?(.html)",
-        "destination": "/docs/reference/components/amp-fit-text.html",
-        "type": 301
-      },
-      {
-        "source": "/docs/reference/components/presentation/amp-font?(.html)",
-        "destination": "/docs/reference/components/amp-font.html",
-        "type": 301
-      },
-      {
-        "source": "/docs/reference/components/presentation/amp-viz-vega?(.html)",
-        "destination": "/docs/reference/components/amp-viz-vega.html",
-        "type": 301
-      },
-      {
-        "source": "/docs/reference/components/social/amp-facebook?(.html)",
-        "destination": "/docs/reference/components/amp-facebook.html",
-        "type": 301
-      },
-      {
-        "source": "/docs/reference/components/social/amp-gfycat?(.html)",
-        "destination": "/docs/reference/components/amp-gfycat.html",
-        "type": 301
-      },
-      {
-        "source": "/docs/reference/components/social/amp-instagram?(.html)",
-        "destination": "/docs/reference/components/amp-instagram.html",
-        "type": 301
-      },
-      {
-        "source": "/docs/reference/components/social/amp-pinterest?(.html)",
-        "destination": "/docs/reference/components/amp-pinterest.html",
-        "type": 301
-      },
-      {
-        "source": "/docs/reference/components/social/amp-reddit?(.html)",
-        "destination": "/docs/reference/components/amp-reddit.html",
-        "type": 301
-      },
-      {
-        "source": "/docs/reference/components/social/amp-share-tracking?(.html)",
-        "destination": "/docs/reference/components/amp-share-tracking.html",
-        "type": 301
-      },
-      {
-        "source": "/docs/reference/components/social/amp-social-share?(.html)",
-        "destination": "/docs/reference/components/amp-social-share.html",
-        "type": 301
-      },
-      {
-        "source": "/docs/reference/components/social/amp-twitter?(.html)",
-        "destination": "/docs/reference/components/amp-twitter.html",
-        "type": 301
-      },
-      {
-        "source": "/docs/reference/components/social/amp-vine?(.html)",
-        "destination": "/docs/reference/components/amp-vine.html",
-        "type": 301
-      },
-
-      {
-        "source": "/learn/about-amp/",
-        "destination": "/learn/overview/",
-        "type": 301
-      },
-      {
-        "source": "/learn/how-amp-works/",
-        "destination": "/learn/about-how/",
-        "type": 301
-      },
-      {
-        "source": "/learn/design-principles/",
-        "destination": "/about/amp-design-principles/",
-        "type": 301
-      },
-      {
-        "source": "/learn/amp-design-principles/",
-        "destination": "/about/amp-design-principles/",
-        "type": 301
-      },
-      {
-        "source": "/learn/@(browsers|who)/",
-        "destination": "/support/faqs/supported-platforms.html",
-        "type": 301
-      },
-      {
-        "source": "/docs/support/contribute.html",
-        "destination": "/contribute/",
-        "type": 301
-      },
-      {
-        "source": "/docs/support/faqs.html",
-        "destination": "/support/faqs/",
-        "type": 301
-      },
-      {
-        "source": "/docs/reference/amp-ad.html",
-        "destination": "/docs/reference/extended/amp-ad.html",
-        "type": 301
-      },
-      {
-        "source": "/faq",
-        "destination": "/support/faqs/",
-        "type": 301
-      },
-      {
-        "source": "/faq/",
-        "destination": "/support/faqs/",
-        "type": 301
-      },
-      {
-        "source": "/faq/index.html",
-        "destination": "/support/faqs/",
-        "type": 301
-      },
-      {
-        "source": "/docs/get_started/create_page.html",
-        "destination": "/docs/getting_started/create.html",
-        "type": 301
-      },
-      {
-        "source": "docs/get_started/create?(.html)",
-        "destination": "/docs/getting_started/create.html",
-        "type": 301
-      },
-      {
-        "source": "docs/get_started/create/basic_markup?(.html)",
-        "destination": "/docs/getting_started/create/basic_markup.html",
-        "type": 301
-      },
-      {
-        "source": "docs/get_started/create/include_image?(.html)",
-        "destination": "/docs/getting_started/create/include_image.html",
-        "type": 301
-      },
-      {
-        "source": "docs/get_started/create/presentation_layout?(.html)",
-        "destination": "/docs/getting_started/create/presentation_layout.html",
-        "type": 301
-      },
-      {
-        "source": "docs/get_started/create/preview_and_validate?(.html)",
-        "destination": "/docs/getting_started/create/preview_and_validate.html",
-        "type": 301
-      },
-      {
-        "source": "docs/get_started/create/prepare_for_discovery?(.html)",
-        "destination": "/docs/getting_started/create/prepare_for_discovery.html",
-        "type": 301
-      },
-      {
-        "source": "docs/get_started/create/publish?(.html)",
-        "destination": "/docs/getting_started/create/publish.html",
-        "type": 301
-      },
-      {
-        "source": "docs/get_started/login_requiring?(.html)",
-        "destination": "/docs/interaction_dynamic/login_requiring.html",
-        "type": 301
-      },
-      {
-        "source": "docs/get_started/login_requiring/login?(.html)",
-        "destination": "/docs/interaction_dynamic/login_requiring/login.html",
-        "type": 301
-      },
-      {
-        "source": "docs/get_started/login_requiring/add_comment?(.html)",
-        "destination": "/docs/interaction_dynamic/login_requiring/add_comment.html",
-        "type": 301
-      },
-      {
-        "source": "docs/get_started/login_requiring/logout?(.html)",
-        "destination": "/docs/interaction_dynamic/login_requiring/logout.html",
-        "type": 301
-      },
-      {
-        "source": "docs/get_started/login_requiring/summary?(.html)",
-        "destination": "/docs/interaction_dynamic/login_requiring/summary.html",
-        "type": 301
-      },
-      {
-        "source": "docs/get_started/live_blog?(.html)",
-        "destination": "/docs/interaction_dynamic/live_blog.html",
-        "type": 301
-      },
-      {
-        "source": "/io",
-        "destination": "https://www.ampproject.org/latest/blog/google-io-2018/",
-        "type": 301
-      },
-      {
-        "source": "/IO",
-        "destination": "https://www.ampproject.org/latest/blog/google-io-2018/",
-        "type": 301
-      },
-      {
-        "source": "/contact",
-        "destination": "https://github.com/ampproject/amphtml/issues/new",
-        "type": 301
-      },
-      {
-        "source": "/contact/",
-        "destination": "https://github.com/ampproject/amphtml/issues/new",
-        "type": 301
-      },
-      {
-        "source": "/contact/",
-        "destination": "https://github.com/ampproject/amphtml/issues/new",
-        "type": 301
-      },
-      {
-        "source": "/docs/reference/extended.html",
-        "destination": "/docs/reference/components.html",
-        "type": 301
-      },
-      {
-        "source": "/docs/reference/amp-img.html",
-        "destination": "/docs/reference/components/amp-img.html",
-        "type": 301
-      },
-      {
-        "source": "/docs/reference/amp-pixel.html",
-        "destination": "/docs/reference/components/amp-pixel.html",
-        "type": 301
-      },
-      {
-        "source": "/docs/reference/amp-ad.html",
-        "destination": "/docs/reference/components/amp-ad.html",
-        "type": 301
-      },
-      {
-        "source": "/docs/reference/amp-video.html",
-        "destination": "/docs/reference/components/amp-video.html",
-        "type": 301
-      },
-      {
-        "source": "/amp-conf-2017/code-of-conduct/",
-        "destination": "/amp-conf/code-of-conduct/",
-        "type": 301
-      },
-      {
-        "source": "/docs/reference/extended/:post*",
-        "destination": "/docs/reference/components/:post*",
-        "type": 301
-      },
-      {
-        "source": "/docs/contribute/integrate-your-tech/",
-        "destination": "/docs/integration/integrate-your-tech.html",
-        "type": 301
-      },
-      {
-        "source": "/docs/getting-started/",
-        "destination": "/docs/getting_started/quickstart",
-        "type": 301
-      },
-      {
-        "source": "/docs/guides/ads_on_amp?(.html)",
-        "destination": "/docs/ads/monetization.html",
-        "type": 301
-      },
-      {
-        "source": "/docs/ads_analytics/ads_on_amp?(.html)",
-        "destination": "/docs/ads/monetization.html",
-        "type": 301
-      },
-      {
-        "source": "/docs/guides/ads/ads_getting_started?(.html)",
-        "destination": "/docs/ads/monetization.html",
-        "type": 301
-      },
-      {
-        "source": "/docs/ads_analytics/ads_getting_started?(.html)",
-        "destination": "/docs/ads/monetization.html",
-        "type": 301
-      },
-      {
-        "source": "/docs/ads/ads_getting_started?(.html)",
-        "destination": "/docs/ads/monetization.html",
-        "type": 301
-      },
-      {
-        "source": "/docs/guides/ads/ads_tips?(.html)",
-        "destination": "/docs/ads/monetization.html",
-        "type": 301
-      },
-      {
-        "source": "/ddocs/ads_analytics/ads_tips?(.html)",
-        "destination": "/docs/ads/monetization.html",
-        "type": 301
-      },
-      {
-        "source": "/ddocs/ads/ads_tips?(.html)",
-        "destination": "/docs/ads/monetization.html",
-        "type": 301
-      },
-      {
-        "source": "/docs/guides/amp_replacements?(.html)",
-        "destination": "/docs/media/amp_replacements.html",
-        "type": 301
-      },
-      {
-        "source": "/docs/guides/amp_story_best_practices?(.html)",
-        "destination": "/docs/fundamentals/amp_story_best_practices.html",
-        "type": 301
-      },
-      {
-        "source": "/docs/design/amp_story_best_practices?(.html)",
-        "destination": "/docs/fundamentals/amp_story_best_practices.html",
-        "type": 301
-      },
-      {
-        "source": "/docs/guides/amp-cache-debugging?(.html)",
-        "destination": "/docs/troubleshooting/amp-cache-debugging.html",
-        "type": 301
-      },
-      {
-        "source": "/docs/guides/amp-cors-requests?(.html)",
-        "destination": "/docs/fundamentals/amp-cors-requests.html",
-        "type": 301
-      },
-      {
-        "source": "/docs/guides/analytics_amp?(.html)",
-        "destination": "/docs/analytics/analytics_amp.html",
-        "type": 301
-      },
-      {
-        "source": "/docs/ads_analytics/analytics_amp?(.html)",
-        "destination": "/docs/analytics/analytics_amp.html",
-        "type": 301
-      },
-      {
-        "source": "/docs/guides/analytics/analytics_basics?(.html)",
-        "destination": "/docs/analytics/analytics_basics.html",
-        "type": 301
-      },
-      {
-        "source": "/docs/ads_analytics/analytics_basics?(.html)",
-        "destination": "/docs/analytics/analytics_basics.html",
-        "type": 301
-      },
-      {
-        "source": "/docs/guides/analytics/analytics-vendors?(.html)",
-        "destination": "/docs/analytics/analytics-vendors.html",
-        "type": 301
-      },
-      {
-        "source": "/docs/ads_analytics/ads-vendors?(.html)",
-        "destination": "/docs/ads/ads-vendors.html",
-        "type": 301
-      },
-      {
-        "source": "/docs/ads_analytics/integration-guide?(.html)",
-        "destination": "/docs/ads/integration-guide.html",
-        "type": 301
-      },
-      {
-        "source": "/docs/ads_analytics/analytics-vendors?(.html)",
-        "destination": "/docs/analytics/analytics-vendors.html",
-        "type": 301
-      },
-      {
-        "source": "/docs/guides/analytics/deep_dive_analytics?(.html)",
-        "destination": "/docs/analytics/deep_dive_analytics.html",
-        "type": 301
-      },
-      {
-        "source": "/docs/ads_analytics/deep_dive_analytics?(.html)",
-        "destination": "/docs/analytics/deep_dive_analytics.html",
-        "type": 301
-      },
-      {
-        "source": "/docs/guides/analytics/use_cases?(.html)",
-        "destination": "/docs/analytics/use_cases.html",
-        "type": 301
-      },
-      {
-        "source": "/docs/ads_analytics/use_cases?(.html)",
-        "destination": "/docs/analytics/use_cases.html",
-        "type": 301
-      },
-      {
-        "source": "/docs/guides/discovery?(.html)",
-        "destination": "/docs/fundamentals/discovery.html",
-        "type": 301
-      },
-      {
-        "source": "/docs/guides/engagement?(.html)",
-        "destination": "/docs/fundamentals/engagement.html",
-        "type": 301
-      },
-      {
-        "source": "/docs/guides/how_cached?(.html)",
-        "destination": "/docs/fundamentals/how_cached.html",
-        "type": 301
-      },
-      {
-        "source": "/docs/guides/iframes?(.html)",
-        "destination": "/docs/media/iframes.html",
-        "type": 301
-      },
-      {
-        "source": "/docs/guides/integrate-with-apps?(.html)",
-        "destination": "/docs/integration/integrate-with-apps.html",
-        "type": 301
-      },
-      {
-        "source": "/docs/guides/pwa-amp?(.html)",
-        "destination": "/docs/integration/pwa-amp.html",
-        "type": 301
-      },
-      {
-        "source": "/docs/guides/pwa-amp/amp-as-pwa?(.html)",
-        "destination": "/docs/integration/pwa-amp/amp-as-pwa.html",
-        "type": 301
-      },
-      {
-        "source": "/docs/guides/pwa-amp/amp-in-pwa?(.html)",
-        "destination": "/docs/integration/pwa-amp/amp-in-pwa.html",
-        "type": 301
-      },
-      {
-        "source": "/docs/guides/pwa-amp/amp-to-pwa?(.html)",
-        "destination": "/docs/integration/pwa-amp/amp-to-pwa.html",
-        "type": 301
-      }, {
-        "source": "/docs/guides/responsive_amp?(.html)",
-        "destination": "/docs/design/responsive_amp.html",
-        "type": 301
-      },
-      {
-        "source": "/docs/guides/responsive/art_direction?(.html)",
-        "destination": "/docs/design/responsive/art_direction.html",
-        "type": 301
-      },
-      {
-        "source": "/docs/guides/responsive/control_layout?(.html)",
-        "destination": "/docs/design/responsive/control_layout.html",
-        "type": 301
-      },
-      {
-        "source": "/docs/guides/responsive/custom_fonts?(.html)",
-        "destination": "/docs/design/responsive/custom_fonts.html",
-        "type": 301
-      },
-      {
-        "source": "/docs/guides/responsive/placeholders?(.html)",
-        "destination": "/docs/design/responsive/placeholders.html",
-        "type": 301
-      },
-      {
-        "source": "/docs/guides/responsive/responsive_design?(.html)",
-        "destination": "/docs/design/responsive/responsive_design.html",
-        "type": 301
-      },
-      {
-        "source": "/docs/guides/responsive/style_pages?(.html)",
-        "destination": "/docs/design/responsive/style_pages.html",
-        "type": 301
-      },
-      {
-        "source": "/docs/design/style_pages?(.html)",
-        "destination": "/docs/design/responsive/style_pages.html",
-        "type": 301
-      },
-      {
-        "source": "/docs/guides/third_party_components?(.html)",
-        "destination": "/docs/fundamentals/third_party_components.html",
-        "type": 301
-      },
-      {
-        "source": "/docs/guides/validate?(.html)",
-        "destination": "/docs/fundamentals/validate.html",
-        "type": 301
-      },
-      {
-        "source": "/docs/reference/amp-actions-and-events?(.html)",
-        "destination": "/docs/interaction_dynamic/amp-actions-and-events.html",
-        "type": 301
-      },
-      {
-        "source": "/docs/reference/spec?(.html)",
-        "destination": "/docs/fundamentals/spec.html",
-        "type": 301
-      },
-      {
-        "source": "/docs/reference/spec/amp-boilerplate?(.html)",
-        "destination": "/docs/fundamentals/spec/amp-boilerplate.html",
-        "type": 301
-      },
-      {
-        "source": "/docs/reference/spec/amp-html-layout?(.html)",
-        "destination": "/docs/design/amp-html-layout.html",
-        "type": 301
-      },
-      {
-        "source": "/docs/reference/validation_errors?(.html)",
-        "destination": "/docs/troubleshooting/validation_errors.html",
-        "type": 301
-      },
-      {
-        "source": "/docs/tutorials/add_advanced?(.html)",
-        "destination": "/docs/fundamentals/add_advanced.html",
-        "type": 301
-      },
-      {
-        "source": "/docs/tutorials/add_advanced/adding_carousels?(.html)",
-        "destination": "/docs/fundamentals/add_advanced/adding_carousels.html",
-        "type": 301
-      },
-      {
-        "source": "/docs/tutorials/add_advanced/adding_components?(.html)",
-        "destination": "/docs/fundamentals/add_advanced/adding_components.html",
-        "type": 301
-      },
-      {
-        "source": "/docs/tutorials/add_advanced/congratulations?(.html)",
-        "destination": "/docs/fundamentals/add_advanced/congratulations.html",
-        "type": 301
-      },
-      {
-        "source": "/docs/tutorials/add_advanced/fonts?(.html)",
-        "destination": "/docs/fundamentals/add_advanced/fonts.html",
-        "type": 301
-      },
-      {
-        "source": "/docs/tutorials/add_advanced/navigating?(.html)",
-        "destination": "/docs/fundamentals/add_advanced/navigating.html",
-        "type": 301
-      },
-      {
-        "source": "/docs/tutorials/add_advanced/review_code?(.html)",
-        "destination": "/docs/fundamentals/add_advanced/review_code.html",
-        "type": 301
-      },
-      {
-        "source": "/docs/tutorials/add_advanced/setting_up?(.html)",
-        "destination": "/docs/fundamentals/add_advanced/setting_up.html",
-        "type": 301
-      },
-      {
-        "source": "/docs/tutorials/add_advanced/tracking_data?(.html)",
-        "destination": "/docs/fundamentals/add_advanced/tracking_data.html",
-        "type": 301
-      },
-      {
-        "source": "/docs/tutorials/converting?(.html)",
-        "destination": "/docs/fundamentals/converting.html",
-        "type": 301
-      },
-      {
-        "source": "/docs/tutorials/converting/building-page?(.html)",
-        "destination": "/docs/fundamentals/converting/building-page.html",
-        "type": 301
-      },
-      {
-        "source": "/docs/tutorials/converting/congratulations?(.html)",
-        "destination": "/docs/fundamentals/converting/congratulations.html",
-        "type": 301
-      },
-      {
-        "source": "/docs/tutorials/converting/discoverable?(.html)",
-        "destination": "/docs/fundamentals/converting/discoverable.html",
-        "type": 301
-      },
-      {
-        "source": "/docs/tutorials/converting/resolving-errors?(.html)",
-        "destination": "/docs/fundamentals/converting/resolving-errors.html",
-        "type": 301
-      },
-      {
-        "source": "/docs/tutorials/converting/setting-up?(.html)",
-        "destination": "/docs/fundamentals/converting/setting-up.html",
-        "type": 301
-      },
-      {
-        "source": "/docs/tutorials/create?(.html)",
-        "destination": "/docs/getting_started/create.html",
-        "type": 301
-      },
-      {
-        "source": "/docs/tutorials/create/basic_markup?(.html)",
-        "destination": "/docs/getting_started/create/basic_markup.html",
-        "type": 301
-      },
-      {
-        "source": "/docs/tutorials/create/include_image?(.html)",
-        "destination": "/docs/getting_started/create/include_image.html",
-        "type": 301
-      },
-      {
-        "source": "/docs/tutorials/create/prepare_for_discovery?(.html)",
-        "destination": "/docs/getting_started/create/prepare_for_discovery.html",
-        "type": 301
-      },
-      {
-        "source": "/docs/tutorials/create/presentation_layout?(.html)",
-        "destination": "/docs/getting_started/create/presentation_layout.html",
-        "type": 301
-      },
-      {
-        "source": "/docs/tutorials/create/preview_and_validate?(.html)",
-        "destination": "/docs/getting_started/create/preview_and_validate.html",
-        "type": 301
-      },
-      {
-        "source": "/docs/tutorials/create/publish?(.html)",
-        "destination": "/docs/getting_started/create/publish.html",
-        "type": 301
-      },
-      {
-        "source": "/docs/tutorials/interactivity?(.html)",
-        "destination": "/docs/interaction_dynamic/interactivity.html",
-        "type": 301
-      },
-      {
-        "source": "/docs/tutorials/interactivity/advanced-interactivity?(.html)",
-        "destination": "/docs/interaction_dynamic/interactivity/advanced-interactivity.html",
-        "type": 301
-      },
-      {
-        "source": "/docs/tutorials/interactivity/get-familiar?(.html)",
-        "destination": "/docs/interaction_dynamic/interactivity/get-familiar.html",
-        "type": 301
-      },
-      {
-        "source": "/docs/tutorials/interactivity/prereqs-setup?(.html)",
-        "destination": "/docs/interaction_dynamic/interactivity/prereqs-setup.html",
-        "type": 301
-      },
-      {
-        "source": "/docs/tutorials/interactivity/remote-data?(.html)",
-        "destination": "/docs/interaction_dynamic/interactivity/remote-data.html",
-        "type": 301
-      },
-      {
-        "source": "/docs/tutorials/interactivity/wrapping-up?(.html)",
-        "destination": "/docs/interaction_dynamic/interactivity/wrapping-up.html",
-        "type": 301
-      },
-      {
-        "source": "/docs/tutorials/live_blog?(.html)",
-        "destination": "/docs/interaction_dynamic/live_blog.html",
-        "type": 301
-      },
-      {
-        "source": "/docs/tutorials/login_requiring?(.html)",
-        "destination": "/docs/interaction_dynamic/login_requiring.html",
-        "type": 301
-      },
-      {
-        "source": "/docs/tutorials/login_requiring/add_comment?(.html)",
-        "destination": "/docs/interaction_dynamic/login_requiring/add_comment.html",
-        "type": 301
-      },
-      {
-        "source": "/docs/tutorials/login_requiring/login?(.html)",
-        "destination": "/docs/interaction_dynamic/login_requiring/login.html",
-        "type": 301
-      },
-      {
-        "source": "/docs/tutorials/login_requiring/logout?(.html)",
-        "destination": "/docs/interaction_dynamic/login_requiring/logout.html",
-        "type": 301
-      },
-      {
-        "source": "/docs/tutorials/login_requiring/summary?(.html)",
-        "destination": "/docs/interaction_dynamic/login_requiring/summary.html",
-        "type": 301
-      },
-      {
-        "source": "/docs/tutorials/visual_story?(.html)",
-        "destination": "/docs/getting_started/visual_story.html",
-        "type": 301
-      },
-      {
-        "source": "/docs/design/visual_story?(.html)",
-        "destination": "/docs/getting_started/visual_story.html",
-        "type": 301
-      },
-      {
-        "source": "/docs/tutorials/visual_story/add_more_pages?(.html)",
-        "destination": "/docs/getting_started/visual_story/add_more_pages.html",
-        "type": 301
-      },
-      {
-        "source": "/docs/design/visual_story/add_more_pages?(.html)",
-        "destination": "/docs/getting_started/visual_story/add_more_pages.html",
-        "type": 301
-      },
-      {
-        "source": "/docs/tutorials/visual_story/animating_elements?(.html)",
-        "destination": "/docs/getting_started/visual_story/animating_elements.html",
-        "type": 301
-      },
-      {
-        "source": "/docs/design/visual_story/animating_elements?(.html)",
-        "destination": "/docs/getting_started/visual_story/animating_elements.html",
-        "type": 301
-      },
-      {
-        "source": "/docs/tutorials/visual_story/congratulations?(.html)",
-        "destination": "/docs/getting_started/visual_story/congratulations.html",
-        "type": 301
-      },
-      {
-        "source": "/docs/design/visual_story/congratulations?(.html)",
-        "destination": "/docs/getting_started/visual_story/congratulations.html",
-        "type": 301
-      },
-      {
-        "source": "/docs/tutorials/visual_story/create_bookend?(.html)",
-        "destination": "/docs/getting_started/visual_story/create_bookend.html",
-        "type": 301
-      },
-      {
-        "source": "/docs/design/visual_story/create_bookend?(.html)",
-        "destination": "/docs/getting_started/visual_story/create_bookend.html",
-        "type": 301
-      },
-      {
-        "source": "/docs/tutorials/visual_story/create_cover_page?(.html)",
-        "destination": "/docs/getting_started/visual_story/create_cover_page.html",
-        "type": 301
-      },
-      {
-        "source": "/docs/design/visual_story/create_cover_page?(.html)",
-        "destination": "/docs/getting_started/visual_story/create_cover_page.html",
-        "type": 301
-      },
-      {
-        "source": "/docs/tutorials/visual_story/parts_of_story?(.html)",
-        "destination": "/docs/getting_started/visual_story/parts_of_story.html",
-        "type": 301
-      },
-      {
-        "source": "/docs/design/visual_story/parts_of_story?(.html)",
-        "destination": "/docs/getting_started/visual_story/parts_of_story.html",
-        "type": 301
-      },
-      {
-        "source": "/docs/tutorials/visual_story/setting_up?(.html)",
-        "destination": "/docs/getting_started/visual_story/setting_up.html",
-        "type": 301
-      },
-      {
-        "source": "/docs/design/visual_story/setting_up?(.html)",
-        "destination": "/docs/getting_started/visual_story/setting_up.html",
-        "type": 301
-      },
-      {
-        "source": "/docs/tutorials/visual_story/validation?(.html)",
-        "destination": "/docs/getting_started/visual_story/validation.html",
-        "type": 301
-      },
-      {
-        "source": "/docs/design/visual_story/validation?(.html)",
-        "destination": "/docs/getting_started/visual_story/validation.html",
-        "type": 301
-      },
-      {
-        "source": "/:lang/docs/guides/debug/validate",
-        "destination": "/:lang/docs/fundamentals/validate.html",
-        "type": 301
-      },
-      {
-        "source": "/:lang/docs/tutorials/",
-        "destination": "/:lang/docs/",
-        "type": 301
-      },
-      {
-        "source": "/:lang/docs/getting-started/",
-        "destination": "/:lang/docs/getting_started/quickstart",
-        "type": 301
-      },
-      {
-        "source": "/:lang/docs/guides/ads_on_amp",
-        "destination": "/:lang/docs/ads/monetization.html",
-        "type": 301
-      },
-      {
-        "source": "/:lang/docs/ads_analytics/ads_on_amp",
-        "destination": "/:lang/docs/ads/monetization.html",
-        "type": 301
-      },
-      {
-        "source": "/:lang/docs/ads/ads_on_amp",
-        "destination": "/:lang/docs/ads/monetization.html",
-        "type": 301
-      },
-      {
-        "source": "/:lang/docs/guides/ads/ads_getting_started",
-        "destination": "/:lang/docs/ads/monetization.html",
-        "type": 301
-      },
-      {
-        "source": "/:lang/docs/ads_analytics/ads_getting_started",
-        "destination": "/:lang/docs/ads/monetization.html",
-        "type": 301
-      },
-      {
-        "source": "/:lang/docs/ads/ads_getting_started",
-        "destination": "/:lang/docs/ads/monetization.html",
-        "type": 301
-      },
-      {
-        "source": "/:lang/docs/guides/ads/ads_tips",
-        "destination": "/:lang/docs/ads/monetization.html",
-        "type": 301
-      },
-      {
-        "source": "/:lang/docs/ads_analytics/ads_tips",
-        "destination": "/:lang/docs/ads/monetization.html",
-        "type": 301
-      },
-      {
-        "source": "/:lang/docs/ads/ads_tips",
-        "destination": "/:lang/docs/ads/monetization.html",
-        "type": 301
-      },
-      {
-        "source": "/:lang/docs/guides/amp_replacements",
-        "destination": "/:lang/docs/media/amp_replacements.html",
-        "type": 301
-      },
-      {
-        "source": "/:lang/docs/guides/analytics_amp",
-        "destination": "/:lang/docs/analytics/analytics_amp.html",
-        "type": 301
-      },
-      {
-        "source": "/:lang/docs/ads_analytics/analytics_amp",
-        "destination": "/:lang/docs/analytics/analytics_amp.html",
-        "type": 301
-      },
-      {
-        "source": "/:lang/docs/guides/analytics/analytics_basics",
-        "destination": "/:lang/docs/analytics/analytics_basics.html",
-        "type": 301
-      },
-      {
-        "source": "/:lang/docs/ads_analytics/analytics_basics",
-        "destination": "/:lang/docs/analytics/analytics_basics.html",
-        "type": 301
-      },
-      {
-        "source": "/:lang/docs/guides/analytics/analytics-vendors",
-        "destination": "/:lang/docs/analytics/analytics-vendors.html",
-        "type": 301
-      },
-      {
-        "source": "/:lang/docs/ads_analytics/analytics-vendors",
-        "destination": "/:lang/docs/analytics/analytics-vendors.html",
-        "type": 301
-      },
-      {
-        "source": "/:lang/docs/ads_analytics/ads-vendors",
-        "destination": "/:lang/docs/ads/ads-vendors.html",
-        "type": 301
-      },
-      {
-        "source": "/:lang/docs/ads_analytics/integration-guide",
-        "destination": "/:lang/docs/ads/integration-guide.html",
-        "type": 301
-      },
-      {
-        "source": "/:lang/docs/guides/analytics/deep_dive_analytics",
-        "destination": "/:lang/docs/analytics/deep_dive_analytics.html",
-        "type": 301
-      },
-      {
-        "source": "/:lang/docs/ads_analytics/deep_dive_analytics",
-        "destination": "/:lang/docs/analytics/deep_dive_analytics.html",
-        "type": 301
-      },
-      {
-        "source": "/:lang/docs/guides/analytics/use_cases",
-        "destination": "/:lang/docs/analytics/use_cases.html",
-        "type": 301
-      },
-      {
-        "source": "/:lang/docs/ads_analytics/use_cases",
-        "destination": "/:lang/docs/analytics/use_cases.html",
-        "type": 301
-      },
-      {
-        "source": "/:lang/docs/guides/discovery",
-        "destination": "/:lang/docs/fundamentals/discovery.html",
-        "type": 301
-      },
-      {
-        "source": "/:lang/docs/guides/engagement",
-        "destination": "/:lang/docs/fundamentals/engagement.html",
-        "type": 301
-      },
-      {
-        "source": "/:lang/docs/guides/how_cached",
-        "destination": "/:lang/docs/fundamentals/how_cached.html",
-        "type": 301
-      },
-      {
-        "source": "/:lang/docs/guides/pwa-amp",
-        "destination": "/:lang/docs/integration/pwa-amp.html",
-        "type": 301
-      },
-      {
-        "source": "/:lang/docs/guides/pwa-amp/amp-as-pwa",
-        "destination": "/:lang/docs/integration/pwa-amp/amp-as-pwa.html",
-        "type": 301
-      },
-      {
-        "source": "/:lang/docs/guides/pwa-amp/amp-in-pwa",
-        "destination": "/:lang/docs/integration/pwa-amp/amp-in-pwa.html",
-        "type": 301
-      },
-      {
-        "source": "/:lang/docs/guides/pwa-amp/amp-to-pwa",
-        "destination": "/:lang/docs/integration/pwa-amp/amp-to-pwa.html",
-        "type": 301
-      },
-      {
-        "source": "/:lang/docs/guides/responsive_amp",
-        "destination": "/:lang/docs/design/responsive_amp.html",
-        "type": 301
-      },
-      {
-        "source": "/:lang/docs/guides/responsive/art_direction",
-        "destination": "/:lang/docs/design/responsive/art_direction.html",
-        "type": 301
-      },
-      {
-        "source": "/:lang/docs/guides/responsive/control_layout",
-        "destination": "/:lang/docs/design/responsive/control_layout.html",
-        "type": 301
-      },
-      {
-        "source": "/:lang/docs/guides/responsive/custom_fonts",
-        "destination": "/:lang/docs/design/responsive/custom_fonts.html",
-        "type": 301
-      },
-      {
-        "source": "/:lang/docs/guides/responsive/placeholders",
-        "destination": "/:lang/docs/design/responsive/placeholders.html",
-        "type": 301
-      },
-      {
-        "source": "/:lang/docs/guides/responsive/responsive_design",
-        "destination": "/:lang/docs/design/responsive/responsive_design.html",
-        "type": 301
-      },
-      {
-        "source": "/:lang/docs/guides/responsive/style_pages",
-        "destination": "/:lang/docs/design/responsive/style_pages.html",
-        "type": 301
-      },
-      {
-        "source": "/:lang/docs/guides/third_party_components",
-        "destination": "/:lang/docs/fundamentals/third_party_components.html",
-        "type": 301
-      },
-      {
-        "source": "/:lang/docs/guides/validate",
-        "destination": "/:lang/docs/fundamentals/validate.html",
-        "type": 301
-      },
-      {
-        "source": "/:lang/docs/reference/spec",
-        "destination": "/:lang/docs/fundamentals/spec.html",
-        "type": 301
-      },
-      {
-        "source": "/:lang/docs/reference/spec/amp-boilerplate",
-        "destination": "/:lang/docs/fundamentals/spec/amp-boilerplate.html",
-        "type": 301
-      },
-      {
-        "source": "/:lang/docs/reference/spec/amp-html-layout",
-        "destination": "/:lang/docs/design/amp-html-layout.html",
-        "type": 301
-      },
-      {
-        "source": "/:lang/docs/reference/validation_errors",
-        "destination": "/:lang/docs/troubleshooting/validation_errors.html",
-        "type": 301
-      },
-      {
-        "source": "/:lang/docs/tutorials/add_advanced",
-        "destination": "/:lang/docs/fundamentals/add_advanced.html",
-        "type": 301
-      },
-      {
-        "source": "/:lang/docs/tutorials/add_advanced/adding_carousels",
-        "destination": "/:lang/docs/fundamentals/add_advanced/adding_carousels.html",
-        "type": 301
-      },
-      {
-        "source": "/:lang/docs/tutorials/add_advanced/adding_components",
-        "destination": "/:lang/docs/fundamentals/add_advanced/adding_components.html",
-        "type": 301
-      },
-      {
-        "source": "/:lang/docs/tutorials/add_advanced/congratulations",
-        "destination": "/:lang/docs/fundamentals/add_advanced/congratulations.html",
-        "type": 301
-      },
-      {
-        "source": "/:lang/docs/tutorials/add_advanced/fonts",
-        "destination": "/:lang/docs/fundamentals/add_advanced/fonts.html",
-        "type": 301
-      },
-      {
-        "source": "/:lang/docs/tutorials/add_advanced/navigating",
-        "destination": "/:lang/docs/fundamentals/add_advanced/navigating.html",
-        "type": 301
-      },
-      {
-        "source": "/:lang/docs/tutorials/add_advanced/review_code",
-        "destination": "/:lang/docs/fundamentals/add_advanced/review_code.html",
-        "type": 301
-      },
-      {
-        "source": "/:lang/docs/tutorials/add_advanced/setting_up",
-        "destination": "/:lang/docs/fundamentals/add_advanced/setting_up.html",
-        "type": 301
-      },
-      {
-        "source": "/:lang/docs/tutorials/add_advanced/tracking_data",
-        "destination": "/:lang/docs/fundamentals/add_advanced/tracking_data.html",
-        "type": 301
-      },
-      {
-        "source": "/:lang/docs/tutorials/converting",
-        "destination": "/:lang/docs/fundamentals/converting.html",
-        "type": 301
-      },
-      {
-        "source": "/:lang/docs/tutorials/converting/building-page",
-        "destination": "/:lang/docs/fundamentals/converting/building-page.html",
-        "type": 301
-      },
-      {
-        "source": "/:lang/docs/tutorials/converting/congratulations",
-        "destination": "/:lang/docs/fundamentals/converting/congratulations.html",
-        "type": 301
-      },
-      {
-        "source": "/:lang/docs/tutorials/converting/discoverable",
-        "destination": "/:lang/docs/fundamentals/converting/discoverable.html",
-        "type": 301
-      },
-      {
-        "source": "/:lang/docs/tutorials/converting/resolving-errors",
-        "destination": "/:lang/docs/fundamentals/converting/resolving-errors.html",
-        "type": 301
-      },
-      {
-        "source": "/:lang/docs/tutorials/converting/setting-up",
-        "destination": "/:lang/docs/fundamentals/converting/setting-up.html",
-        "type": 301
-      },
-      {
-        "source": "/:lang/docs/tutorials/create",
-        "destination": "/:lang/docs/getting_started/create.html",
-        "type": 301
-      },
-      {
-        "source": "/:lang/docs/tutorials/create/basic_markup",
-        "destination": "/:lang/docs/getting_started/create/basic_markup.html",
-        "type": 301
-      },
-      {
-        "source": "/:lang/docs/tutorials/create/include_image",
-        "destination": "/:lang/docs/getting_started/create/include_image.html",
-        "type": 301
-      },
-      {
-        "source": "/:lang/docs/tutorials/create/prepare_for_discovery",
-        "destination": "/:lang/docs/getting_started/create/prepare_for_discovery.html",
-        "type": 301
-      },
-      {
-        "source": "/:lang/docs/tutorials/create/presentation_layout",
-        "destination": "/:lang/docs/getting_started/create/presentation_layout.html",
-        "type": 301
-      },
-      {
-        "source": "/:lang/docs/tutorials/create/preview_and_validate",
-        "destination": "/:lang/docs/getting_started/create/preview_and_validate.html",
-        "type": 301
-      },
-      {
-        "source": "/:lang/docs/tutorials/create/publish",
-        "destination": "/:lang/docs/getting_started/create/publish.html",
-        "type": 301
-      },
-      {
-        "source": "/:lang/docs/tutorials/interactivity",
-        "destination": "/:lang/docs/interaction_dynamic/interactivity.html",
-        "type": 301
-      },
-      {
-        "source": "/:lang/docs/tutorials/interactivity/advanced-interactivity",
-        "destination": "/:lang/docs/interaction_dynamic/interactivity/advanced-interactivity.html",
-        "type": 301
-      },
-      {
-        "source": "/:lang/docs/tutorials/interactivity/get-familiar",
-        "destination": "/:lang/docs/interaction_dynamic/interactivity/get-familiar.html",
-        "type": 301
-      },
-      {
-        "source": "/:lang/docs/tutorials/interactivity/prereqs-setup",
-        "destination": "/:lang/docs/interaction_dynamic/interactivity/prereqs-setup.html",
-        "type": 301
-      },
-      {
-        "source": "/:lang/docs/tutorials/interactivity/remote-data",
-        "destination": "/:lang/docs/interaction_dynamic/interactivity/remote-data.html",
-        "type": 301
-      },
-      {
-        "source": "/:lang/docs/tutorials/interactivity/wrapping-up",
-        "destination": "/:lang/docs/interaction_dynamic/interactivity/wrapping-up.html",
-        "type": 301
-      },
-      {
-        "source": "/:lang/docs/tutorials/live_blog",
-        "destination": "/:lang/docs/interaction_dynamic/live_blog.html",
-        "type": 301
-      },
-      {
-        "source": "/:lang/docs/tutorials/login_requiring",
-        "destination": "/:lang/docs/interaction_dynamic/login_requiring.html",
-        "type": 301
-      },
-      {
-        "source": "/:lang/docs/tutorials/login_requiring/add_comment",
-        "destination": "/:lang/docs/interaction_dynamic/login_requiring/add_comment.html",
-        "type": 301
-      },
-      {
-        "source": "/:lang/docs/tutorials/login_requiring/login",
-        "destination": "/:lang/docs/interaction_dynamic/login_requiring/login.html",
-        "type": 301
-      },
-      {
-        "source": "/:lang/docs/tutorials/login_requiring/logout",
-        "destination": "/:lang/docs/interaction_dynamic/login_requiring/logout.html",
-        "type": 301
-      },
-      {
-        "source": "/:lang/docs/tutorials/login_requiring/summary",
-        "destination": "/:lang/docs/interaction_dynamic/login_requiring/summary.html",
-        "type": 301
-      },
-      {
-        "source": "/:lang/docs/guides/debug/validate.html",
-        "destination": "/:lang/docs/guides/validate.html",
-        "type": 301
->>>>>>> 13e5d526
       }
     ],
     "ignore": [
