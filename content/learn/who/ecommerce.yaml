--- conflicted
+++ resolved
@@ -90,12 +90,7 @@
     - name@: Tutorials
       description@: Create your first ecommerce page in AMP.
       icon: resources/tutorials.svg
-<<<<<<< HEAD
-      url: /docs/interaction_dynamic/interactivity.html
-=======
-      url: /content/docs/tutorials/interactivity.md
->>>>>>> 3b564159
-
+      url: /content/docs/interaction_dynamic/interactivity.md
 
 cta:
   title@: Get Started
