$title@: AMP とは

components:
  - youtube

hero:
  title@: 誰もがコンテンツを利用しやすい環境を作るためのオープンソースの取り組み
  triangle_img: herobg.svg
  line1_img: herolines1.svg
  line2_img: herolines2.svg
  phone_img_base: /static/img/about/overview/what_phone
  content: AMP は、読み込みがほぼ一瞬で完了しスムーズに表示される魅力的なウェブページを簡単に作成できるオープンソース ライブラリです。AMP ページは、作成者がリンク先として指定して管理できるウェブページです。<p>AMP では、既存のスキルセットとフレームワークを活用してウェブページを作成できます。AMP は<a href="/ja/support/faqs/supported-platforms.html">多種多様なプラットフォーム</a>でサポートされており、各種<a href="/ja/support/faqs/supported-browsers.html">ブラウザ</a>と互換性があります。</p><p>AMP のエコシステムには、2,500 万のドメイン、100 社以上のテクノロジー プロバイダ、大手プラットフォームが含まれ、その範囲は出版、広告、e コマース、地域企業、小規模ビジネスなど多岐にわたります。</p>

core:
  title: "AMP ページを構成する 3 つのコア コンポーネント"
  components:
    - title: AMP HTML
      subtitle: |
        **AMP HTML** は、安定したパフォーマンスのために制限がいくつか課された HTML です。
      description: |
        AMP HTML は基本的に、カスタム AMP プロパティが付いた HTML の拡張版です。
        簡単な AMP HTML ファイルは次のようになります。
      example: /content/includes/html-example.md
      description2: |
<<<<<<< HEAD
        AMP HTML ページ内の大半のタグは通常の HTML タグですが、一部の HTML タグは AMP 固有のタグに置き換えられます（[AMP 仕様の HTML タグについての説明]({{g.doc('/content/docs/fundamentals/spec.md', locale=doc.locale).url.path}})もご覧ください）。こうしたカスタムの要素は AMP HTML 要素と呼ばれるもので、これにより一般的なパターンを効率よく簡単に導入できます。
        <p>たとえば、[`amp-img`](/ja/docs/reference/amp-img.html) タグを使用すると、まだ対応していないブラウザでも `srcset` の全面的なサポートが可能になります。[AMP HTML ページを初めて作成する方法についての説明]({{g.doc('/content/docs/getting_started/create.md', locale=doc.locale).url.path}})をご覧ください。
        <p>AMP ページは、検索エンジンや他のプラットフォームで ``<link rel="">`` HTML タグにより検出されます。サイトのページについて非 AMP バージョンと AMP バージョンの両方を作成するか、AMP バージョンのみを作成するかを選ぶことができます。詳しくは、[ページを検出可能にする]({{g.doc('/content/docs/fundamentals/discovery.md', locale=doc.locale).url.path}})をご覧ください。

=======
        AMP HTML ページのほとんどのタグは通常の HTML タグですが、
        一部の HTML タグは AMP 固有のタグに置き換えられます（
        [AMP 仕様の HTML タグ](/ja/docs/fundamentals/spec.html)もご覧ください）。
        AMP HTML コンポーネントと呼ばれるこれらのカスタム要素には、
        一般的なパターンを効果的な方法で簡単に実装できます。
        <p>たとえば、[`amp-img`](/ja/docs/reference/amp-img.html) タグを使用すると、
        `srcset` にまだ対応していないブラウザでもこの属性を完全にサポートできます。
        詳しくは、[初めての AMP HTML ページを作成する](/ja/docs/getting_started/create.html)方法をご覧ください。
        <p>検索エンジンやその他のプラットフォームでは、AMP ページは
        `<link rel="">` HTML タグによって検出されます。非 AMP バージョンと AMP バージョンの
        ページを配置することも、AMP バージョンのみを配置することもできます。詳しくは、
        [ページを検出可能にする](/ja/docs/fundamentals/discovery.html)をご覧ください。
>>>>>>> d0203277
    - title: AMP JS
      subtitle: |
          **AMP JS** ライブラリは、AMP HTML ページの高速なレンダリングを確実に実行します。
      description: |
<<<<<<< HEAD
        [AMP JS ライブラリ](https://github.com/ampproject/amphtml/tree/master/src)では、[AMP の最適なパフォーマンスを実現するための方策](/ja/learn/about-how/)をすべて実施し、リソースの読み込みを管理して、上記のカスタムタグを提供することにより、サイトのページの高速レンダリングを確実に行えるようにしています。 <p>大幅な最適化に役立つ機能の 1 つとして、外部リソースの要素がすべて非同期化されるので、ページのレンダリングが妨げられることがなくなります。
        <p>パフォーマンスを改善するその他の技術には、すべての iframe のサンドボックス化、リソースが読み込まれる前にページ上のあらゆる要素のレイアウトを事前に計算する機能、遅い CSS セレクタの無効化などがあります。
        <p>[最適化](/ja/learn/about-how/)、ならびに制限について詳しくは [AMP HTML の仕様]({{g.doc('/content/docs/fundamentals/spec.md', locale=doc.locale).url.path}})をご覧ください。

=======
        [AMP JS ライブラリ](https://github.com/ampproject/amphtml/tree/master/src)には、
        [AMP のパフォーマンスに関するおすすめの設定](/ja/learn/about-how/)がすべて実装されており、
        リソースの読み込みを管理し、前述のカスタムタグを提供し、
        ページの高速なレンダリングを実現します。
        <p>最適化の効果が最も高いのは、外部リソースから取り込まれるすべての要素を非同期にするという機能です。この機能を利用すれば、ページ内のいずれかの要素によってレンダリングが妨げられることはありません。
        <p>パフォーマンスを向上させるためのその他の技術には、すべての iframe のサンドボックス化、リソース読み込み前に行うページ上の各要素のレイアウト事前計算、低速な CSS セレクタの無効化などがあります。
        <p>[最適化](/ja/learn/about-how/)だけではなく、制限事項についての詳細を確認するには、[AMP HTML の仕様](/ja/docs/fundamentals/spec.html)をご覧ください。
>>>>>>> d0203277
    - title: AMP Cache
      subtitle: |
          キャッシュされた AMP HTML ページを提供する場合は、**Google AMP Cache** を使用できます。
      description: |
<<<<<<< HEAD
        [Google AMP Cache](https://developers.google.com/amp/cache/) は、すべての有効な AMP ドキュメントを配信する、プロキシベースのコンテンツ配信ネットワークです。AMP HTML ページをフェッチしてキャッシュし、ページのパフォーマンスを自動的に改善します。Google AMP Cache を使用すると、効率を最大限に高められるように、ドキュメント、すべての JS ファイル、あらゆる画像が、[HTTP 2.0](https://http2.github.io/) を使用する同一の生成元から読み込まれます。
        <p>また、Google AMP Cache には、[検証システム](https://github.com/ampproject/amphtml/tree/master/validator)が組み込まれており、ページが適切に機能すること、外部リソースに依存しないことを確認できます。この検証システムでは、ページのマークアップが AMP HTML の仕様を満たしていることを確認する、一連のアサーションを実行します。
        <p>別の検証ツールが、各 AMP ページに付属しています。この検証ツールでは、ページのレンダリング時に検証エラーをブラウザのコンソールに直接記録できるので、コード内の複雑な変更がパフォーマンスやユーザー エクスペリエンスにどのように影響するかを確認することが可能です。
        <p>詳しくは、[AMP HTML ページのテストについての説明]({{g.doc('/content/docs/fundamentals/validate.md', locale=doc.locale).url.path}})をご覧ください。

=======
          [Google AMP Cache](https://developers.google.com/amp/cache/) はプロキシベースのコンテンツ配信ネットワークで、
          すべての有効な AMP ドキュメントを配信します。
          AMP HTML ページをフェッチしてキャッシュし、ページのパフォーマンスを自動的に向上させます。
          Google AMP Cache を使用すると、ドキュメント、すべての JS ファイル、すべてのイメージは、
          効率を最大化するために、
          [HTTP 2.0](https://http2.github.io/) を使用する同じオリジナルから読み込まれます。
          <p>キャッシュには
          [検証システム](https://github.com/ampproject/amphtml/tree/master/validator)
          が組み込まれており、ページが動作することの保証と、
          外部リソースに依存していないことの確認を行っています。
          検証システムでは、ページのマークアップが
          AMP HTML の仕様を満たしていることを確認する一連のアサーションが実行されます。
          <p>各 AMP ページには、別バージョンの検証ツールがバンドルされています。このバージョンは、ページのレンダリング時に検証エラーをブラウザのコンソールに直接記録することができるため、
          コードの複雑な変更によってパフォーマンスや
          ユーザー エクスペリエンスにどのような影響があるかを確認できます。
          <p>詳細は [AMP HTML ページのテスト](/ja/docs/fundamentals/validate.html)をご確認ください。
>>>>>>> d0203277

video:
  description: "詳しくはこちらの紹介ビデオをご覧ください"
  id: 5Yjoe54vzwE
  line1_img: lines3.svg
  line2_img: line4.svg

resources:
  title: AMP のデザイン原則
  link_url: /content/learn/about/amp-design-principles.yaml
  link_text: デザイン原則の詳細を見る

cta:
  title: AMP の活用例
  link_text: 各社の事例紹介を見る
  link_url: /content/learn/case-studies.html
 <|MERGE_RESOLUTION|>--- conflicted
+++ resolved
@@ -22,12 +22,6 @@
         簡単な AMP HTML ファイルは次のようになります。
       example: /content/includes/html-example.md
       description2: |
-<<<<<<< HEAD
-        AMP HTML ページ内の大半のタグは通常の HTML タグですが、一部の HTML タグは AMP 固有のタグに置き換えられます（[AMP 仕様の HTML タグについての説明]({{g.doc('/content/docs/fundamentals/spec.md', locale=doc.locale).url.path}})もご覧ください）。こうしたカスタムの要素は AMP HTML 要素と呼ばれるもので、これにより一般的なパターンを効率よく簡単に導入できます。
-        <p>たとえば、[`amp-img`](/ja/docs/reference/amp-img.html) タグを使用すると、まだ対応していないブラウザでも `srcset` の全面的なサポートが可能になります。[AMP HTML ページを初めて作成する方法についての説明]({{g.doc('/content/docs/getting_started/create.md', locale=doc.locale).url.path}})をご覧ください。
-        <p>AMP ページは、検索エンジンや他のプラットフォームで ``<link rel="">`` HTML タグにより検出されます。サイトのページについて非 AMP バージョンと AMP バージョンの両方を作成するか、AMP バージョンのみを作成するかを選ぶことができます。詳しくは、[ページを検出可能にする]({{g.doc('/content/docs/fundamentals/discovery.md', locale=doc.locale).url.path}})をご覧ください。
-
-=======
         AMP HTML ページのほとんどのタグは通常の HTML タグですが、
         一部の HTML タグは AMP 固有のタグに置き換えられます（
         [AMP 仕様の HTML タグ](/ja/docs/fundamentals/spec.html)もご覧ください）。
@@ -40,17 +34,10 @@
         `<link rel="">` HTML タグによって検出されます。非 AMP バージョンと AMP バージョンの
         ページを配置することも、AMP バージョンのみを配置することもできます。詳しくは、
         [ページを検出可能にする](/ja/docs/fundamentals/discovery.html)をご覧ください。
->>>>>>> d0203277
     - title: AMP JS
       subtitle: |
           **AMP JS** ライブラリは、AMP HTML ページの高速なレンダリングを確実に実行します。
       description: |
-<<<<<<< HEAD
-        [AMP JS ライブラリ](https://github.com/ampproject/amphtml/tree/master/src)では、[AMP の最適なパフォーマンスを実現するための方策](/ja/learn/about-how/)をすべて実施し、リソースの読み込みを管理して、上記のカスタムタグを提供することにより、サイトのページの高速レンダリングを確実に行えるようにしています。 <p>大幅な最適化に役立つ機能の 1 つとして、外部リソースの要素がすべて非同期化されるので、ページのレンダリングが妨げられることがなくなります。
-        <p>パフォーマンスを改善するその他の技術には、すべての iframe のサンドボックス化、リソースが読み込まれる前にページ上のあらゆる要素のレイアウトを事前に計算する機能、遅い CSS セレクタの無効化などがあります。
-        <p>[最適化](/ja/learn/about-how/)、ならびに制限について詳しくは [AMP HTML の仕様]({{g.doc('/content/docs/fundamentals/spec.md', locale=doc.locale).url.path}})をご覧ください。
-
-=======
         [AMP JS ライブラリ](https://github.com/ampproject/amphtml/tree/master/src)には、
         [AMP のパフォーマンスに関するおすすめの設定](/ja/learn/about-how/)がすべて実装されており、
         リソースの読み込みを管理し、前述のカスタムタグを提供し、
@@ -58,18 +45,10 @@
         <p>最適化の効果が最も高いのは、外部リソースから取り込まれるすべての要素を非同期にするという機能です。この機能を利用すれば、ページ内のいずれかの要素によってレンダリングが妨げられることはありません。
         <p>パフォーマンスを向上させるためのその他の技術には、すべての iframe のサンドボックス化、リソース読み込み前に行うページ上の各要素のレイアウト事前計算、低速な CSS セレクタの無効化などがあります。
         <p>[最適化](/ja/learn/about-how/)だけではなく、制限事項についての詳細を確認するには、[AMP HTML の仕様](/ja/docs/fundamentals/spec.html)をご覧ください。
->>>>>>> d0203277
     - title: AMP Cache
       subtitle: |
           キャッシュされた AMP HTML ページを提供する場合は、**Google AMP Cache** を使用できます。
       description: |
-<<<<<<< HEAD
-        [Google AMP Cache](https://developers.google.com/amp/cache/) は、すべての有効な AMP ドキュメントを配信する、プロキシベースのコンテンツ配信ネットワークです。AMP HTML ページをフェッチしてキャッシュし、ページのパフォーマンスを自動的に改善します。Google AMP Cache を使用すると、効率を最大限に高められるように、ドキュメント、すべての JS ファイル、あらゆる画像が、[HTTP 2.0](https://http2.github.io/) を使用する同一の生成元から読み込まれます。
-        <p>また、Google AMP Cache には、[検証システム](https://github.com/ampproject/amphtml/tree/master/validator)が組み込まれており、ページが適切に機能すること、外部リソースに依存しないことを確認できます。この検証システムでは、ページのマークアップが AMP HTML の仕様を満たしていることを確認する、一連のアサーションを実行します。
-        <p>別の検証ツールが、各 AMP ページに付属しています。この検証ツールでは、ページのレンダリング時に検証エラーをブラウザのコンソールに直接記録できるので、コード内の複雑な変更がパフォーマンスやユーザー エクスペリエンスにどのように影響するかを確認することが可能です。
-        <p>詳しくは、[AMP HTML ページのテストについての説明]({{g.doc('/content/docs/fundamentals/validate.md', locale=doc.locale).url.path}})をご覧ください。
-
-=======
           [Google AMP Cache](https://developers.google.com/amp/cache/) はプロキシベースのコンテンツ配信ネットワークで、
           すべての有効な AMP ドキュメントを配信します。
           AMP HTML ページをフェッチしてキャッシュし、ページのパフォーマンスを自動的に向上させます。
@@ -86,7 +65,6 @@
           コードの複雑な変更によってパフォーマンスや
           ユーザー エクスペリエンスにどのような影響があるかを確認できます。
           <p>詳細は [AMP HTML ページのテスト](/ja/docs/fundamentals/validate.html)をご確認ください。
->>>>>>> d0203277
 
 video:
   description: "詳しくはこちらの紹介ビデオをご覧ください"
