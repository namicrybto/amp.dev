--- conflicted
+++ resolved
@@ -14,13 +14,9 @@
         collection: learn/who
       - href: /content/learn/case-studies.html
         copy@: "Case Studies"
-<<<<<<< HEAD
-        collection: learn/case-studies
+        collection: learn/case-studies/category
       - href: /content/learn/showcases.html
         copy@: "AMP Showcase"
-=======
-        collection: learn/case-studies/category
->>>>>>> 0f3b3432
   - href: /content/docs/build.md
     copy@: Docs
     collection: docs
