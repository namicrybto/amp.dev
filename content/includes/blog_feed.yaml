--- conflicted
+++ resolved
@@ -4,21 +4,6 @@
 blog:
 
   - article:
-<<<<<<< HEAD
-    title: "New study: #SpeedMatters for mobile user engagement and revenue"
-    href: "https://amphtml.wordpress.com/2016/09/08/new-study-speedmatters-for-mobile-user-engagement-and-revenue/amp/"
-    date: "September 8, 2016"
-
-  - article:
-    title: "Live-updating AMPs — launched"
-    href: "https://amphtml.wordpress.com/2016/09/01/live-updating-amps-launched/amp/"
-    date: "September 2, 2016"
-
-  - article:
-    title: "Optimize your AMP pages with amp-experiment"
-    href: "https://amphtml.wordpress.com/2016/08/24/optimize-your-amp-pages-with-amp-experiment/amp/"
-    date: "August 25, 2016"
-=======
     title: "Experience the Lightning Bolt"
     href: "https://amphtml.wordpress.com/2016/09/21/experience-the-lightning-bolt/amp/"
     date: "September 21, 2016"
@@ -31,5 +16,4 @@
   - article:
     title: "A Faster Reddit with Accelerated Mobile Pages"
     href: "https://amphtml.wordpress.com/2016/09/20/a-faster-reddit-with-accelerated-mobile-pages/amp/"
-    date: "September 20, 2016"
->>>>>>> 7f356be8
+    date: "September 20, 2016"