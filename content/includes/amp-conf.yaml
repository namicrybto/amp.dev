speakers:
  davidbesbris:
    name: David Besbris
    company: Google
    pic: /static/img/amp-conf/speakers/bez.jpg
    bio: Bez joined Google in 2008 and leads the Google News, Google Play Newsstand, AMP and Google Search fresh content teams. Before that he's led several other products, including Google+, Google Photos, Gmail and Google Calendar.
  vamseejasti:
    name: Vamsee Jasti
    company: Google
    pic: /static/img/amp-conf/speakers/vamsee.jpg
    bio: Vamsee Jasti is the product manager for advertising in AMP. His mission is to keep the web open and free by helping publishers make money without comprising on user experience. The other way he helps publishers is by clicking on every ad he sees on the web.
  paulbakaus:
    name: Paul Bakaus
    company: Google
    pic: /static/img/amp-conf/speakers/paul.jpg
    bio: Paul Bakaus is a Developer Advocate at Google, heading up outreach for AMP. He assists developers, designers, and filmmakers to create better, faster, more immersive and more convincing digital experiences.
  malteubl:
    name: Malte Ubl
    company: Google
    pic: /static/img/amp-conf/speakers/malte.jpg
    bio: Malte is a Principal Engineer at Google working on JavaScript infrastructure, a member of the AMP Project Technical Steering Committee, and helps curate JSConf EU in Berlin.
  rudygalfi:
    name: Rudy Galfi
    company: Google
    pic: /static/img/amp-conf/speakers/rudy.jpg
    bio: Rudy Galfi is the product management lead for the AMP Project since August 2015. He previously spent four years at Google building personalized content recommendation experiences for various Google products and was product manager for Google News. Prior to Google, Rudy was a software engineer at Microsoft.
  sebastianbenz:
    name: Sebastian Benz
    company: Google
    pic: /static/img/amp-conf/speakers/sebastian.jpg
    bio: Sebastian Benz is a Developer Advocate at Google. He created ampbyexample.com and helps partners be more successful on the web and on Android. Sebastian has a PhD in Computer Science from TU Muenchen.
  albertomedina:
    name: Alberto Medina
    company: Google
    pic: /static/img/amp-conf/speakers/alberto.jpg
    bio: Alberto Medina is a Developer Advocate currently working towards making the AMP experience for Content Management Systems awesome. Before AMP he worked helping companies and developers build progressive web applications using modern web technologies.
  jonnewmuis:
    name: Jon Newmuis
    company: Google
    pic: /static/img/amp-conf/speakers/jon.jpg
    bio: "Jon Newmuis currently leads the team responsible for the development of the AMP stories format for visual storytelling on the open web, that allows publishers to create visually compelling stories, optimized for consumption on a mobile device."
  aakashsahney:
    name: Aakash Sahney
    company: Google
    pic: /static/img/amp-conf/speakers/aakash.jpg
    bio: Aakash is a Product Manager at Google on the G Suite team. His team builds platform and extensibility features that enable rich integrations with G Suite.
  melissadepuydt:
    name: Melissa DePuydt
    company: WaPo
    bio:
    pic: /static/img/amp-conf/speakers/melissa.jpg
  andrewwatterson:
    name: Andrew Watterson
    company: Google
    bio: "Andrew is a designer who codes working on the AMP Project. Previously he worked at Pivotal Labs bringing user-centered, agile software development to large companies, and as an early designer at startups like Meebo and Asana. He has a degree in Digital Media Design from the University of Pennsylvania."
    pic: /static/img/amp-conf/speakers/andreww.jpg
  perrylally:
    name: Perry Lally
    company: Google
    bio: "Perry is currently one of the Senior Product Managers for George @ Asda currently based in the United Kingdom. Prior to his 6 year spell at the retail giant, he was a brick layer which was quite the career change. Perry was the Product Manager for the first major retailer in the U.K launching AMP."
    pic: /static/img/amp-conf/speakers/perry.jpeg
  weihong:
    name: Wei Hong
    company: Google
    bio: "Hong Wei currently leads the interaction design work for the AMP stories format and the visual design work to showcase AMP stories across Google platforms. The AMP stories format is aiming to allow publishers to create visually compelling stories easily and accessible to all users through the open web."
    pic: /static/img/amp-conf/speakers/hong.jpg 
  leviclancy:
    name: Levi Clancy
    company: Re:Coded
    bio: "Levi is a developer and communications strategist in the Kurdistan Region of Iraq, where he works for tech hub Re:Coded as well as freelance clients including the UN and YouGov. He is currently studying master's degrees in Applied Demography (Penn State) and Museum Studies (University of Leicester)."
    pic: /static/img/amp-conf/speakers/levi.jpg
  ballakhadang:
    name: Balla Khadang
    company: YouGov
    bio: "Balla Khadang Hawezi is a self-taught web developer who is currently working as a Qualitative Research Moderator and Translator at YouGov in Erbil, Kurdistan Region-Iraq."
    pic: /static/img/amp-conf/speakers/balla.jpg
  jeffreyj:
    name: Jeffrey Jose
    company: Google
    bio: "Jeffrey is a Product Manager on AMP leading analytics efforts. Prior to joining Google, Jeffrey was a Lead Technical Director at DreamWorks Animation where he worked on movies such as How To Train Your Dragon 2, Madagascar 3 and several others."
    pic: /static/img/amp-conf/speakers/jeffreyj.jpg
  crystallambert: 
    name: Crystal Lambert
    company: Google
    bio:
    pic: /static/img/amp-conf/speakers/lambert.jpg
  yusukeutsunomiya:
    name: Yusuke Utsunomiya
    company: Google
    bio:
    pic: /static/img/amp-conf/speakers/yusuke.jpg
  nainaraisinghani:
    name: Naina Raisinghani
    company: Google
    bio: Naina Raisinghani is a Product Manager on the AMP Project. She focuses on helping AMP engineers build great components that are delightful and easy to use. She previously spent 2 years as a Software Engineer on the Chrome team working on making the rendering engine pixel perfect. 
    pic: /static/img/amp-conf/speakers/naina.jpg
  andrearosalrebolledo:
    name: Andrea Rosal Rebolledo
    company: InEventos.com
    bio: "Andrea is the communications manager from InEventos.com. She is in charge of the public relations of the company."
    pic: /static/img/amp-conf/speakers/andrea.jpg
  hirohitokomada:
    name: Hirohito Komada
    company: Yahoo Japan
    bio:
    pic: /static/img/amp-conf/speakers/amp.png  
  shigekiotsu:
    name: Shigeki Otsu
    company: Yahoo Japan
    bio:
    pic: /static/img/amp-conf/speakers/amp.png  
  ryomunakata:
    name: Ryo Munakata
    company: Yahoo Japan
    bio:
    pic: /static/img/amp-conf/speakers/amp.png  
  cristianronzio:
    name: Cristian Ronzio
    company: Musement Spa
    bio: "Cristian leads Musement frontend team by giving his best to bring new ideas and contributing to build one of the biggest digital platforms in the travel industry."
    pic: /static/img/amp-conf/speakers/cristain.jpg
  fabiozecchini:
    name: Fabio Zecchini
    company: Musement Spa
    bio: "With a strong focus on technology, Fabio graduated in Computer Science Engineering with a dissertation on Robot Automation and Artificial Intelligence. He has been working in multinational consultancy firm PricewaterhouseCoopers within its Technology & Data Services Division. He decided to deep on Big Data space moving first to ShinyStat  as their lead Product Marketing Manager. Such experience on data science led him to then decide to finally join media agency worldwide leader Dentsu Aegis Network as Chief Data & Analytics Officer with the primary goal to create the (intra agency) European data scientists team. In the end of 2012 he co-founded Musement - acquired by tour operating giant  TUI Group in 2018 - where he’s now still involved as Chief Technology and Data Officer."
    pic: /static/img/amp-conf/speakers/fabio.jpg
  hanspauwels:
    name: Hans Pauwels
    company: Tappable
    bio: "Hans is founder and CEO of Tappable. He has over 30 years of experience in founding, managing and scaling up companies internationally. Tappable is the 8th venture he's moving into and the most special because he teams up with his 2 sons in this unique startup."
    pic: /static/img/amp-conf/speakers/hans.jpg
  benkim:
    name: Ben Kim
    company: iPrice Group
    bio: "Ben is an American expat currently residing in Kuala Lumpur, Malaysia. Leading the UX team at the iPrice Group, he is working on establishing a user-centered focus for product teams and streamlining UX delivery to better serve the entire organization.

          He's previously worked with Fortune 500 companies, Fortune Global 100 financial institutions, successful Silicon Valley startups, and international publishing companies. Outside of work, he advises ASEAN startups through his agency, Apical Design, and speaks at design conferences in the APAC region."
    pic: /static/img/amp-conf/speakers/benkim.jpg
  jeannyhaliman:
    name: Jeanny Haliman
    company: Google
    bio: "Jeanny works as South East Asia Web Lead and Indonesia Market Manager in Online Partnership Group at Google. Her team helps over 100,000+ publishers on monetization strategy and beyond - to accelerate publishers' growth sustainably."
    pic: /static/img/amp-conf/speakers/jeanny.jpg
  kbax: 
    name: Kristofer Baxter
    company: Google
    bio: "Kristofer is a Software Engineer at Google focused on making the Web as fast as possible for users. Prior to working with AMP teams, Kristofer managed teams at LinkedIn and Netflix improving their software architecture and products."
    pic: /static/img/amp-conf/speakers/kristofer.jpg
  katharinaalmonte:
    name: Katharina Familia Almonte
    company: Google
    pic: /static/img/amp-conf/speakers/kalmonte.jpg  
    bio: "Katharina has been leading strategy and commercialization for advertising on AMP and AMPHTML ads since AMP's inception, after 5 years of working on Google's various publisher solutions. She was born and raised in Germany where she also went to college, and lived in Brazil, France and Ireland before moving to New York City."
  kiyotakaoku:
    name: Kiyotaka Oku
    company: EC-CUBE
    bio: "株式会社ロックオンに入社後、EC-CUBEの次期バージョン開発をリードする。2018年10月にスピンアウトした株式会社イーシーキューブではCTOを務める。"
    pic: /static/img/amp-conf/speakers/kiyotaka.jpg 
  mitsuhironaganuma:
    name: Mitsuhiro Naganuma
    company: EC-CUBE
    bio: "株式会社ロックオンに入社後、EC-CUBEの次期バージョン開発をリードする。2018年10月にスピンアウトした株式会社イーシーキューブではCTOを務める。"
    pic: /static/img/amp-conf/speakers/mitsuhiro.jpg  
  chrispapazian:
    name: Chris Papazian
    company: Pinterest
    bio:
    pic: /static/img/amp-conf/speakers/chrisp.jpg 
  davidstrauss:
    name: David Strauss
    company: Pantheon
    bio:
    pic: /static/img/amp-conf/speakers/davidstrauss.jpg 
  dimavoytenko:
    name: Dima Voytenko
    company: Google
    bio:
    pic: /static/img/amp-conf/speakers/dima.jpg 
  paularmstrong:
    name: Paul Armstrong
    company: Twitter
    bio:
    pic: /static/img/amp-conf/speakers/paularmstrong.jpg 
  saulosantos:
    name: Saulo Santos
    company: Microsoft
    bio:
    pic: /static/img/amp-conf/speakers/saulo.jpg 
  tommykang:
    name: Tommy Kang
    company: Cafe24
    bio: "Tommy Kang joined Cafe24 as a Development Team Leader in 2010 and now heads its E-Commerce Development Team. He is a dynamic and motivated professional with a proven record of building and executing many projects throughout his career. During the early years of his career, Tommy worked as a web engineer at Yahoo! Korea for more than a decade. He likes agile development methodologies, which he believes maximize the productivity of development and has proven its effect by applying Scrum into the Cafe24 system."
    pic: /static/img/amp-conf/speakers/tommy.jpg
  jinhyoungkil:
    name: Jinhyoung Kil
    company: Cafe24
    bio: "As a Project Manager at Cafe24, Jinhyoung is responsible for developing opportunities that establish organizational goals and leading projects on platform and solution integration for a strategic partnership with global leading platforms such as Google, Facebook and Samsung Electronics. As a strategic marketing professional, she has many years of experience in digital marketing and mobile application publishing. With deep knowledge in campaign development, product launches as well as media expertise, Jinhyoung has worked on elevating brand profiles across SEA and Korea markets. Jinhyoung is a data enthusiast enjoying digging into data to deliver useful insights for positive business change."
    pic: /static/img/amp-conf/speakers/jinhyoungkil.jpg
  kenjibaheux:
    name: Kenji Baheux
    company: Google
    bio: "Kenji is the product management lead for Instant and Reliable Loading user experiences on the web platform team in Chrome at Google. He previously worked as a product manager on user facing products and features at Google such as Google Japanese Input, and accessibility features in Chrome OS. Prior to Google, Kenji was a software engineer at Sharp Electronics."
    pic: /static/img/amp-conf/speakers/kenji.jpg
  kinukoyasuda:
    name: Kinuko Yasuda
    company: Google
    bio: "Kinuko is a software engineer at Google working on Chrome. She is a tech-lead of Chrome loading for web platform, like Service Workers, Web Packaging, and various loading improvements."
    pic: /static/img/amp-conf/speakers/kinuko.jpg
  filipstanis:
    name: Filip Stanis 
    company: Google
    bio: "As a developer advocate, Filip works with Google's large partners to help them make the most out of the latest web technologies such as AMP. He's passionate about UX design and the open web, and contributes to other open source projects in his spare time. He holds a BCompSc from Union University in Serbia."
    pic: /static/img/amp-conf/speakers/filip.jpg
  TBA:
    name: To Be Announced
    company: AMP Conf
    bio:
    pic: /static/img/amp-conf/speakers/amp.png  

agenda:
  day_1:
    - title: Registration
      time: "0800"
    - title: Opening Notes
      time: "0900"
      type: session
      description: Welcome to AMP Conf 2019!
      speakers:
        - crystallambert
        - yusukeutsunomiya
    - title: Keynote
      time: "0915"
      type: keynote
      speaker: malteubl
      description: OMG
    - title: "The glory of amp-script: Unleashing the kraken"
      description: |
        AMP Documents have traditionally not allowed for custom JavaScript, relying on the well built large corpus of Web Components designed and validated to work within AMP.
        
        Today, we release the Kraken. We’ll introduce `amp-script`, allowing your custom JavaScript to operate within AMP Documents with reasonable limits. Now your custom logic can be expressed with the world’s most popular programming language.
      time: "1000"
      type: session
      speaker: kbax
    - title: Coffee Break
      time: "1030"
    - title: "Next generation UX of EC-Cube, powered by AMP"
      description: "A PHP based CMS with more than 1.8M downloads and 30K+ live merchants, EC-CUBE now uses AMP to satisfy the UX of their end users. This session covers the journey of EC-CUBE AMPing their platform starting from converting existing Twig template to eventually making the site PWA using AMP. The general essence of how EC-CUBE adapted AMP into existing platform should be useful for not only CMSers but broader Web developers."
      time: "1115"
      type: session
      speakers:
        - kiyotakaoku
        - mitsuhironaganuma
    - title: "Growing Up AMP First: Everything I Know I Learned From AMP"
      description: "Too often, engineers view AMP as just one more thing to implement. In reality, AMP provides engineers with a series of guiding principles that can help them deliver more performant websites—even when it comes to non-AMP pages. So, what happens when teams begin to think AMP first? Engineers are able to move beyond mere AMP validation and have a seat at the table in conversations about UX, performance, and even new feature development.  Does that sound crazy? It's not just a pipe dream. In this talk, we will explore AMP's core design principles and unpack how businesses can (and should!) incorporate these principles into all aspects of their decision making.  I will draw on real-life experience and examples from my team's work with top publishers—including LA Times, El Pais, RTL.de, and a recent re-platforming effort at The Washington Post—and reveal how AMP can help teams align on goals and make better decisions at every level."
      time: "1130"
      type: session
      speaker: melissadepuydt
    - title: "How We Make AMP Components a Great Experience for Everyone (Including Developers!)"
      description: "A designer from the AMP team talks about how we go from feature requests to shipping components with great documentation. We draw up many versions of a feature to match the many ways AMP is used. We sit in cafes and talk to your users about how they use the web, and make changes based on their feedback. And since you are *our* users, we want to talk to you about how you work and how future AMP components can make your sites even better."
      time: "1200"
      type: session
      speaker: andrewwatterson
    - title: Lunch
      time: "1230"
    - title: "amp.dev live!"
      time: "1400"
      type: session
      description: "Live coding! See how to use the latest and greatest AMP features."
      speaker: sebastianbenz
    - title: "Embracing a Mobile First Approach"
      time: "1430"
      type: session
      description: "The evolution of George.com, how a retail giant has to shift mentality and adopt a mobile first approach. Site speed is king, and how do you ensure you win in this category and win for the customer."
      speaker: perrylally
    - title: "AMP Stories: The Story so far"
      description: Join us for a whirlwind tour through everything new in AMP Stories. More details coming soon.
      time: "1500"
      type: session
      speakers:
        - jonnewmuis
        - weihong
    - title: Coffee Break
      time: "1530"
    - title: "Providing AMP service to tens of thousands of ecommerce sites"
      description: "Introduce a journey of ‘cafe24’ from the early stage of its business to growing as a successful leading ecommerce platform. Describe a true meaning of AMP adaptation to ecommerce platform and how it could bring useful insights for the purpose of driving positive business change for both market and user from a platform provider point of view. Explain our e-commerce platform structure including the main CMS and the details of our AMP plugin along with the overall project in the presentation. Shows a demo to visualize a smooth AMP to AMP navigation and a visual comparison between non-AMP page and a pre rendered paired AMP page in WebPageTest. Lastly add comments on our next plan about leveraging AMP and key PWA technologies (which had been already launched and used by many of our merchants) in our business strategy as well as our upcoming plan in big picture."
      time: "1615"
      type: session
      speakers:
        - tommykang
        - jinhyoungkil
<<<<<<< HEAD
    - title: "No power, no internet, no support: How AMP helps in Iraq and war-impacted regions"
=======
    - title: "No power, no internet, no support: How AMP bridges the “app gap” in Iraq and other war-impacted region"
>>>>>>> 776e4d84
      description: "At the fringes of conventional considerations, users in war-impacted regions face restrictive app policies, incompatible u.x. assumptions, limited bandwidth, and little or no household electricity. AMP provides a toolkit to implement app-like, mobile-friendly, and quick-loading experiences that connect with users on the far side the “app gap” of access, infrastructure, and design. Gain a practical understanding of this poorly understood but highly impactful facet of design and implementation."
      time: "1630"
      type: session
      speakers:
        - leviclancy
        - ballakhadang
    - title: "What's next in AMP"
      description: "In this presentation, we wrap up the day with a summary of all of the key focus areas for AMP and talk about what the extended roadmap looks like."
      time: "1700"
      type: session
      speaker: rudygalfi
    - title: "Technical Steering Committee"
      type: panel
      time: "1730"
      moderator: paulbakaus
      speakers:
        - chrispapazian
        - davidstrauss
        - dimavoytenko
        - malteubl
        - paularmstrong
        - rudygalfi
        - saulosantos
    - title: Party!
      time: "1815"
  day_2:
    - title: Registration
      time: "0800"
    - title: "Opening"
      time: "0900"
      type: session
      speakers:
        - crystallambert
        - yusukeutsunomiya
      description: Welcome back to day two!
    - title: "Advertising & AMP: Driving ROI with speed"
      description: "AMP was developed first for web pages but we've found a number of those principles apply well for the advertising ecosystem. In this session, we'll talk about all the various ways AMP is being used for advertising, driving better return on investment (ROI)."
      time: "0915"
      type: keynote
      speakers: 
        - vamseejasti
        - katharinaalmonte
    - title: "AMP as a service: Auto-upgraded, accelerated developer workflows"
      time: "1000"
      type: session
      speaker: nainaraisinghani
      description: "As the number of frameworks increase, AMP stays the well lit path that allows engineering teams to make the best decisions for their users. Much like SaaS, by using AMP CTOs ensure their engineering teams are able to be more agile in creating forward looking experiences while being backward compatible."
    - title: Coffee Break
      time: "1030"
    - title: "How we migrated our entire site to AMP without the user noticing"
      time: "1115"
      type: session
      speaker: andrearosalrebolledo
      description: "AMP provided us the opportunity of improving the performance of our website. We started adding AMP version for some pages, having both AMP and non-AMP pages running together. Based on results, we decided to keep just the AMP version, which we accomplished gradually without the user noticing the changes. We ended up with an almost 100% AMP site."
    - title: "Chrome + AMP in 2019"
      description: "At AMP conf 2018, we announced the beginnings of a collaborative effort between Chrome and AMP to enable instant and seamless user experiences on the web and make AMP more straightforward for publishers. Come see the progress we have made, hear about new projects we are working on to help developers  be more successful, and how our work benefits AMP, the web and users."
      time: "1130"
      type: session
      speakers: 
        - kenjibaheux
        - kinukoyasuda
    - title: "Google Panel"
      time: "1200"
      type: panel
      moderator: paulbakaus
      speakers:
        - davidbesbris
        - TBA
        - TBA
        - TBA
        - TBA
    - title: Lunch
      time: "1230"
    - title: "AMP for Email: pushing the boundaries of email with AMP"
      description: "AMP for Email arrives to revolutionize how users interact with content in email."
      time: "1400"
      type: session
      speakers:
        - aakashsahney
        - filipstanis
    - title: "Maximize Yahoo Japan’s UX with AMP and Signed HTTP Exchanges"
      time: "1430"
      description: "Yahoo Japan, owning multiple high traffic services such as the search platform and various commerce sites, worked on adapting Signed HTTP Exchanges both as a platform and a publisher. The session will walk through the technical details on how Yahoo Japan integrated the AMP packager and serving Signed AMP to SERP. The next-gen way of using AMP is here."
      type: session
      speakers:
        - hirohitokomada
        - shigekiotsu
        - ryomunakata
    - title: "Generating AMP Pages with JavaScript and Vue.js"
      time: "1500"
      type: session
      description: "Decreasing load times on our money pages: How and why we moved our most frequented transactional pages to AMP."
      speakers:
        - cristianronzio
        - fabiozecchini
    - title: Break
      time: "1530"
    - title: "Boring Content - Excited Users: The Power Of AMP Stories In Emerging Markets."
      description: A smartphone is the default device to access the internet for people in emerging markets. Some developing economies are already leading the world in terms of social media use, mobile video consumption or online sales. Through our fintech activities in Kenya, we have first hand knowledge of user preferences and the difficulties of getting content read. We found the solution in Stories and we explain in detail why AMP Stories are ideal format to distribute content in emerging markets.
      time: "1615"
      type: session
      speaker: hanspauwels
    - title: "AMP Experiences in WordPress, the WordPress Way"
      description: "Enabling first-class AMP experiences on WordPress is one of the ways the AMP Project aims to bring a user-first experience to websites and content on the web. The Official AMP Plugin for WordPress integrates AMP content creation seamlessly with standard WordPress content creation workflows. In this talk we describe in detail how the AMP plugin for WordPress works, how to take advantage of it, and showcase some salient success stories of WordPress sites using the plugin in the wild."
      time: "1630"
      type: session
      speakers:
        - jeannyhaliman
        - albertomedina
    - title: "Measuring success: What's new in AMP analytics & experiments"
      time: "1700"
      type: session
      speaker: jeffreyj
      description: "Hear about the new developments in analytics and experimentation, without compromising performance or speed."
    - title: "Scaling UX & Experiments in a Canonical AMP Product"
      description: "For modern UX Teams, it seems nowadays are defined by the tools we use: Optimizely, HotJar, Intercom, etc. So how can a UX Team in a Canonical AMP product scale their efforts when most, if not all, of modern UX tools are inaccessible? In this talk, Ben Kim, Head of UX at iPrice Group, will share some of the challenges that UX teams will face when transitioning into a Canonical AMP environment and how UXers at iPrice have adapted in delivering the best user experience as possible for an audience of 16 million visitors a month from 7 different countries through qualitative UX research and site-wide AMP experiments." 
      time: "1730"
      type: session
      speaker: benkim
    - title: Wrap-up
      time: "1800"
<|MERGE_RESOLUTION|>--- conflicted
+++ resolved
@@ -288,11 +288,7 @@
       speakers:
         - tommykang
         - jinhyoungkil
-<<<<<<< HEAD
-    - title: "No power, no internet, no support: How AMP helps in Iraq and war-impacted regions"
-=======
     - title: "No power, no internet, no support: How AMP bridges the “app gap” in Iraq and other war-impacted region"
->>>>>>> 776e4d84
       description: "At the fringes of conventional considerations, users in war-impacted regions face restrictive app policies, incompatible u.x. assumptions, limited bandwidth, and little or no household electricity. AMP provides a toolkit to implement app-like, mobile-friendly, and quick-loading experiences that connect with users on the far side the “app gap” of access, infrastructure, and design. Gain a practical understanding of this poorly understood but highly impactful facet of design and implementation."
       time: "1630"
       type: session
