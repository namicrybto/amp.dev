---
$title: 캐러셀 추가
---

[TOC]

또 다른 모바일 페이지의 일반적인 특징은 캐러셀입니다.  [amp-carousel](/ko/docs/reference/components/amp-carousel.html) 구성요소를 사용하여 AMP 페이지에 캐러셀을 쉽게 추가할 수 있습니다. 이미지 캐러셀과 같은 간단한 예로 시작해 보겠습니다.

## 간단한 이미지 캐러셀

다음 자바스크립트 요청을 문서의 `<head>` 태그에 **추가**하여 amp-carousel 구성요소 라이브러리를 포함하세요.

```html
<script async custom-element="amp-carousel" src="https://cdn.ampproject.org/v0/amp-carousel-0.1.js"></script>
```

다음으로 반응형 레이아웃을 갖추고 너비 및 높이가 사전 지정된 간단한 이미지 캐러셀을 삽입해 보겠습니다. 페이지에 다음 내용을 **추가**합니다.

```html
<amp-carousel layout="fixed-height" height="168" type="carousel" >
  <amp-img src="mountains-1.jpg" width="300" height="168"></amp-img>
  <amp-img src="mountains-2.jpg" width="300" height="168"></amp-img>
  <amp-img src="mountains-3.jpg" width="300" height="168"></amp-img>
</amp-carousel>
```

페이지를 **새로고침**하면 캐러셀이 표시됩니다.

{{ image('/static/img/docs/tutorials/tut-advanced-carousel-simple.png', 412, 403, align='center half', caption='간단한 이미지 캐러셀') }}

`amp-carousel` 구성요소는 다양한 방법으로 구성될 수 있습니다.  UI를 변경하여 한 번에 하나의 이미지만 표시되는 반응형 캐러셀의 레아이웃을 만들어 보겠습니다.

이렇게 하려면 먼저 `amp-carousel`의 `type`을 `carousel`에서 `slides`로 **변경**하고, `layout`을 `responsive`로 **변경**한 다음, `width`를 300으로 **설정**합니다. 이때 `height`와 `width`가 모두 설정되어 있어야 합니다.  `"layout=responsive"` 속성을 `amp-carousel`의 `amp-img` 하위 요소에 **추가**합니다.

페이지를 **새로고침**합니다. 이제 요소 목록이 스크롤되는 대신 한 번에 한 개의 요소만 표시됩니다. 요소 간에 이동하려면 수평으로 **스와이프**해 보세요. 세 번째 요소로 스와이프하면 더 이상 스와이프할 수 없습니다.

이제 `loop` 속성을 **추가**합니다. 페이지를 **새로고침**한 다음, 즉시 왼쪽으로 스와이프해 보세요. 캐러셀이 끝없이 계속됩니다.

마지막으로 캐러셀이 2초마다 자동으로 넘어가게 해 보겠습니다. `autoplay` 속성 및 값이 `2000`인 `delay` 속성(예: `delay="2000"`)을 `amp-carousel`에 **추가**합니다.

최종 결과는 다음과 같을 것입니다.

```html
<amp-carousel layout="responsive" width="300" height="168" type="slides" autoplay delay="2000" loop>
  <amp-img src="mountains-1.jpg" width="300" height="168" layout="responsive"></amp-img>
  <amp-img src="mountains-2.jpg" width="300" height="168" layout="responsive"></amp-img>
  <amp-img src="mountains-3.jpg" width="300" height="168" layout="responsive"></amp-img>
</amp-carousel>
```

페이지를 **새로고침**하여 테스트해 보세요.

{% call callout('참고', type='note') %}
`amp-carousel`의 유형이 `carousel`일 때 `fixed-height` 레이아웃 유형을 사용한다는 것을 눈치채셨을 것입니다.  `carousel` 유형에 지원되는 레이아웃 유형은 제한되어 있습니다. 예를 들어 `carousel` 유형은 `responsive` 레이아웃을 지원하지 않습니다.  이름에서 알 수 있듯이 fixed-height 요소는 사용할 수 있는 공간을 차지하지만 높이는 변하지 않고 유지됩니다. fixed-height 요소의 경우 `height` 속성은 정의하고 `width` 속성은 `auto`로 설정하거나 설정하지 않아야 합니다.
{% endcall %}

## 혼합 캐러셀 콘텐츠

이미지 캐러셀도 좋지만, 캐러셀에 더 복잡한 콘텐츠를 표시하려면 어떻게 할까요? 광고, 텍스트, 이미지를 모두 하나의 캐러셀에 혼합하여 배치해 보겠습니다. amp-carousel이 이렇게 복잡하게 섞여 있는 콘텐츠를 한 번에 처리할 수 있을까요? 물론 처리할 수 있습니다.

먼저 `<style amp-custom>`에 이 스타일을 **추가**하여 `amp-fit-text` 및 `amp-carousel` 구성요소가 함께 안정적으로 작동할 수 있도록 하겠습니다.

```css
amp-fit-text {
    white-space: normal;
}
```

이제 처음에 만든 간단한 캐러셀을 다음으로 **바꿉니다**.

```html
<amp-carousel layout="fixed-height" height="250" type="carousel" >
    <amp-img src="blocky-mountains-1.jpg" width="300" height="250"></amp-img>

    <amp-ad width="300" height="250"
      type="doubleclick"
      data-slot="/35096353/amptesting/image/static">
        <div placeholder>This ad is still loading.</div>
    </amp-ad>

    <amp-fit-text width="300" height="250" layout="fixed">
      Big, bold article quote goes here.
    </amp-fit-text>
</amp-carousel>
```

페이지를 **새로고침**하면 다음과 같이 표시됩니다.

{{ image('/static/img/docs/tutorials/tut-advanced-carousel-complex.gif', 412, 403, align='center half', caption='혼합 콘텐츠 캐러셀') }}

자세히 알아보려면 [amp-carousel](/ko/docs/reference/components/amp-carousel.html) 구성요소 참조 문서를 확인하세요.

{% call callout('참고', type='note') %}
<<<<<<< HEAD
마지막 예를 보면 `amp-ad` 구성요소에 하위 `div` 요소와 `placeholder` 속성이 포함되어 있습니다. 이전 가이드에서 `fallback`을 사용한 `amp-ad`가 포함된 비슷한 시나리오를 본 적이 있습니다. placeholder와 fallback 요소의 차이는 무엇일까요? `Fallback` 요소는 상위 요소를 로드할 수 없을 때(예: 표시할 광고가 없는 경우) 표시됩니다. 반면에 `placeholder` 요소는 상위 요소를 로드하는 중에 상위 요소 대신 표시됩니다. 어떤 의미에서 이러한 요소는 상위 요소의 로드 과정 전후에 표시됩니다. [자리표시자 및 대체 동작]({{g.doc('/content/docs/design/responsive/placeholders.md', locale=doc.locale).url.path}}) 가이드에서 자세히 알아볼 수 있습니다.
=======
마지막 예를 보면 `amp-ad` 구성요소에 하위 `div` 요소와 `placeholder` 속성이 포함되어 있습니다. 이전 가이드에서 `fallback`을 사용한 `amp-ad`가 포함된 비슷한 시나리오를 본 적이 있습니다. placeholder와 fallback 요소의 차이는 무엇일까요? `Fallback` 요소는 상위 요소를 로드할 수 없을 때(예: 표시할 광고가 없는 경우) 표시됩니다. 반면에 `placeholder` 요소는 상위 요소를 로드하는 중에 상위 요소 대신 표시됩니다. 어떤 의미에서 이러한 요소는 상위 요소의 로드 과정 전후에 표시됩니다. [플레이스홀더 및 폴백](/ko/docs/design/responsive/placeholders.html) 가이드에서 자세히 알아볼 수 있습니다.
>>>>>>> d0203277
{% endcall %}

<div class="prev-next-buttons">
  <a class="button prev-button" href="{{g.doc('/content/docs/fundamentals/add_advanced/adding_components.md', locale=doc.locale).url.path}}"><span class="arrow-prev">이전</span></a>
  <a class="button next-button" href="{{g.doc('/content/docs/fundamentals/add_advanced/tracking_data.md', locale=doc.locale).url.path}}"><span class="arrow-next">다음</span></a>
</div><|MERGE_RESOLUTION|>--- conflicted
+++ resolved
@@ -91,11 +91,9 @@
 자세히 알아보려면 [amp-carousel](/ko/docs/reference/components/amp-carousel.html) 구성요소 참조 문서를 확인하세요.
 
 {% call callout('참고', type='note') %}
-<<<<<<< HEAD
+
 마지막 예를 보면 `amp-ad` 구성요소에 하위 `div` 요소와 `placeholder` 속성이 포함되어 있습니다. 이전 가이드에서 `fallback`을 사용한 `amp-ad`가 포함된 비슷한 시나리오를 본 적이 있습니다. placeholder와 fallback 요소의 차이는 무엇일까요? `Fallback` 요소는 상위 요소를 로드할 수 없을 때(예: 표시할 광고가 없는 경우) 표시됩니다. 반면에 `placeholder` 요소는 상위 요소를 로드하는 중에 상위 요소 대신 표시됩니다. 어떤 의미에서 이러한 요소는 상위 요소의 로드 과정 전후에 표시됩니다. [자리표시자 및 대체 동작]({{g.doc('/content/docs/design/responsive/placeholders.md', locale=doc.locale).url.path}}) 가이드에서 자세히 알아볼 수 있습니다.
-=======
-마지막 예를 보면 `amp-ad` 구성요소에 하위 `div` 요소와 `placeholder` 속성이 포함되어 있습니다. 이전 가이드에서 `fallback`을 사용한 `amp-ad`가 포함된 비슷한 시나리오를 본 적이 있습니다. placeholder와 fallback 요소의 차이는 무엇일까요? `Fallback` 요소는 상위 요소를 로드할 수 없을 때(예: 표시할 광고가 없는 경우) 표시됩니다. 반면에 `placeholder` 요소는 상위 요소를 로드하는 중에 상위 요소 대신 표시됩니다. 어떤 의미에서 이러한 요소는 상위 요소의 로드 과정 전후에 표시됩니다. [플레이스홀더 및 폴백](/ko/docs/design/responsive/placeholders.html) 가이드에서 자세히 알아볼 수 있습니다.
->>>>>>> d0203277
+
 {% endcall %}
 
 <div class="prev-next-buttons">
