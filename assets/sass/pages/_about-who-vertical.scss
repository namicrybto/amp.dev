body.about-who-vertical {

  .about-who-block {
    position: relative;
    overflow: hidden;

    &::before, &::after {
      background: $gradient-med-faded;
      content: '';
      display: none;
      height: 2000px;
      left: 0;
      position: absolute;
      width: 100%;
      transform: skewY(-36deg);
      transform-origin: top left;
    }

    &::before {
      top: -1600px;
    }

    &::after {
      bottom: -2200px;
      display: block;
    }

    .small a {
      font-size: 16px;
      text-transform: none;
    }
  }

  .container.xl {
    position: relative;
    z-index: 1;
  }

  .hero {
    position: relative;
    padding: 100px 5% 200px 5%;

    .hero-images {
      position: absolute;
      left: 1440px;
      top: -20px;

      .triangle {
        position: absolute;
        right: calc((1440px - 100vw)/2);
        top: 0;
        width: 630px;
      }

      .phones {
        position: absolute;
        right: -150px;
        top: 70px;
        width: 670px;
      }
    }

    .label {
      @extend %text-label;
    }

    .title {
      position: relative;
      max-width: 700px;
      margin-bottom: 50px;
    }

    .paragraph {
      max-width: 600px;
      margin-bottom: 70px;
    }

    .icon {
      width: 76px;
    }

    .example-users {
      align-items: center;
      display: flex;
      flex-direction: row;
      flex-wrap: wrap;
      justify-content: space-between;
      position: relative;
      width: 62%;
      min-width: 651px;

      .example-user-logo {
        flex: 0 0 18%;
        position: relative;

        &.nyt {
          flex: 0 0 26%;
        }

        &.globo {
          flex: 0 0 10%;
        }

        &.wapo {
          flex: 0 0 22%;
        }

        &.wired {
          flex: 0 0 14%;
        }

        &.sharethrough {
          flex: 0 0 28%;
          top: -14px;
        }

        &.triplelift {
          flex: 0 0 16%;
        }

        &.teads {
          flex: 0 0 10%;
        }

        &.indexexchange {
          top: -8px;
        }

        &.google {
          flex: 0 0 15%;
        }

        &.doubleclick {
          flex: 0 0 18%;
        }

        &.cloudflare {
          flex: 0 0 25%;
          top: -8px;
        }
        &.ebay {
          flex: 0 0 16%;
<<<<<<< HEAD
          top: -4px;
        }
        &.overstock {
          flex: 0 0 8%;
          top: -14px;
=======
          top: -3px;
        }
        &.overstock {
          flex: 0 0 20%;
>>>>>>> aa926789
        }
        &.aliexpress {
          flex: 0 0 18%;
        }
        &.jcrew{
          flex: 0 0 15%;
        }
        &.eventbrite{
<<<<<<< HEAD
          flex: 0 0 17%;
          top: -1px;
=======
          flex: 0 0 20%;
>>>>>>> aa926789
        }
      }
    }
  }

  .why-use {
    padding: 0 5% 100px 5%;

    h3 {
      text-align: center;
      margin-bottom: 45px;
    }

    .reasons.desktop {
      display: flex;
      justify-content: space-between;

      .reason {
        flex: 0 0 27%;
        text-align: center;

        amp-img {
          margin: 20px 0 40px;
          max-height: 100px;
        }

        h4 {
          padding-right: 10px;
        }
      }
    }

    .reasons.mobile,
    .reasons.tablet {
      display: none;
    }
  }

  .points {
    padding-top: 0;

    h3 {
      margin: 0 auto 50px;
      max-width: 700px;
      text-align: center;
    }
  }

  .case-study {
    padding: 0 15.4% 115px 15.4%;

    h3 {
      margin-bottom: 15px;
      text-align: center;
    }

    h4.more {
      margin-top: -15px;
      text-align: center;
    }

    .desktop .card {
      flex: 0 0 calc(50% - 20px);
      flex-basis: calc(50% - 20px);
    }

    amp-carousel {
      display: none;
    }
  }

  .large-cta {
    .button {
      font-size: 14px;
      text-transform: uppercase;
    }
  }

  .about-who-block.centered {
    &::before {
      top: -50px;
    }

    .hero {
      text-align: center;

      .hero-images {
        bottom: 0;
        left: 0;
        right: 0;
        top: 0;

        .lines {
          bottom: 10%;
          height: 260px;
          left: -15%;
          position: absolute;
          width: 410px;
        }
      }

      amp-img, .title, .paragraph, .example-users {
        margin-left: auto;
        margin-right: auto;
        max-width: 800px;
      }

      .paragraph {
        max-width: 700px;
      }
    }

    .case-study {
      position: relative;

      .lines {
        height: 260px;
        position: absolute;
        right: -17%;
        top: -35%;
        width: 410px;
      }
    }
  }

  .about-who-block.amp-ads {
    .hero {
      .title {
        max-width: 500px;
      }

      .hero-images .lines {
        bottom: 30%;
        z-index: -1;
      }
    }
  }

  .about-who-block.publishers,
  .about-who-block.ecommerce {
    .hero-images .triangle {
      top: -80px;
    }
  }

  .about-who-block.advertisers {
    &::after {
      display: none;
    }

    .hero {
      padding-left: 60%;
      width: 35%
    }

    .hero-images {
      left: auto;
      top: 30px;
      bottom: 0;
      right: 1440px;
      z-index: -1;

      .triangle {
        left: calc((1440px - 100vw)/2);
        right: auto;
      }

      .phones {
        left: -230px;
        right: auto;
        top: -130px;
        width: 1100px;
      }

      .lines {
        height: 619px;
        left: 170px;
        position: absolute;
        top: 20px;
        width: 640px;
      }
    }
  }

  &.rtl {
    .about-who-block.publishers .hero {
      padding: 100px 45% 200px 5%;
    }
  }

  @include min-max-screen($tablet-portrait-breakpoint, $tablet-breakpoint) {
    .tablet-wrapper {
      position: relative;
      padding: 28px 22px 25px 22px;
      background: $color-white;
      box-shadow: 0px 3px 20px 0 rgba(0, 0, 0, 0.075);
      margin-bottom: 40px;
    }

    .why-use {
      .reasons.tablet {
        display: block;
        width: 106%;
        position: relative;
        left: -3%;

        .card-container {
          padding: 0;
          justify-content: center;
        }

        .card--spacer {
          flex: 0 0 46%;
        }

        .reason {
          padding: 20px;
          flex: 0 0 46%;
          text-align: center;
          display: flex;
          flex-direction: column;
          justify-content: center;

          h4 {
            padding-right: 10px;
          }

          p {
            display: inline-block;
            max-width: 400px;
            text-align: left;
            text-align: start;
          }
        }
      }

      .reasons.desktop {
        display: none;
      }
    }

    &.rtl {
      .why-use .reasons.tablet {
        left: auto;
        right: -3%;
      }
    }
  }

  @include max-screen($tablet-breakpoint) {
    nav.breadcrumb li,
    nav.breadcrumb a {
      color: $color-white;
    }

    .about-who-block {
      &::before {
        background: $gradient-anglebold;
        content: '';
        display: block;
        height: 600px;
        left: 0;
        position: absolute;
        width: 100%;
        top: 0;
        transform: skewY(-36deg);
        transform-origin: top left;
      }
    }

    .hero {
      padding: 68px 0 40px 0;
      text-align: center;

      .title, .paragraph, .example-users {
        margin-left: auto;
        margin-right: auto;
        max-width: 800px;
      }

      .icon {
        display: none;
      }

      .label {
        color: $color-white;
      }

      .hero-images {
        display: none;
      }
    }

    .why-use, .case-study {
      padding: 0 0 50px 0;
    }

    .case-study {
      .card-container {
        padding-left: 0;
        padding-right: 0;
        justify-content: center;
      }

      .lines {
        z-index: -1;
      }
    }

    .reason {
      amp-img {
        height: 100px;
        margin: 10px 0;
        min-height: 100px;
      }
    }

    .about-who-block.advertisers {
      .hero {
        padding-left: 0;
        width: auto;
      }
    }

    &.rtl {
      .about-who-block.publishers .hero {
        padding-right: 5%;
      }
    }
  }

  @include max-screen($tablet-portrait-breakpoint) {
    .hero {
      .title {
        color: $color-white;
        width: 80%;
        margin-bottom: 35px;
      }

      .paragraph {
        position: relative;
        padding: 28px 22px 25px 22px;
        background: $color-white;
        box-shadow: 0px 3px 20px 0 rgba(0, 0, 0, 0.075);
        max-width: 400px;
        margin-bottom: 40px;
      }
    }

    .points {
      margin-bottom: 50px;

      h3 {
        margin-bottom: 20px;
      }
    }

    .why-use, .case-study {
      padding: 0 0 50px 0;
    }

    .case-study {
      .desktop {
        display: none;
      }

      amp-carousel {
        display: block;
        width: 106%;
        position: relative;
        left: -3%;

        .card-container {
          padding: 0;
          justify-content: center;
        }

        .card {
          flex: 0 0 94%;
        }
      }
    }

    .why-use {
      .reasons.mobile {
        display: block;
        width: 106%;
        position: relative;
        left: -3%;

        .card-container {
          padding: 0;
          justify-content: center;
        }

        .reason {
          padding: 20px;
          flex: 0 0 94%;
          text-align: center;
          display: flex;
          flex-direction: column;
          justify-content: center;

          h4 {
            padding-right: 10px;
          }

          p {
            display: inline-block;
            max-width: 400px;
            text-align: left;
            text-align: start;
          }
        }
      }

      .reasons.desktop {
        display: none;
      }
    }

    .hero .example-users {
      justify-content: space-around;
      min-width: 0;
      position: relative;
      width: 90%;

      .example-user-logo {
        margin: 10px 0;

        &.nyt {
          flex: 0 0 52%;
          left: -3%;
        }

        &.globo {
          flex: 0 0 20%;
        }

        &.wapo {
          flex: 0 0 44%;
        }

        &.wired {
          flex: 0 0 28%;
          left: 3%;
        }

        &.sharethrough {
          flex: 0 0 56%;
          left: -10%;
        }

        &.triplelift {
          flex: 0 0 30%;
          left: -10%;
        }

        &.teads {
          flex: 0 0 20%;
        }

        &.indexexchange {
          flex: 0 0 41%;
        }

        &.google {
          flex: 0 0 35%;
        }

        &.doubleclick {
          flex: 0 0 35%;
          left: -10%;
        }

        &.cloudflare {
          flex: 0 0 40%;
        }
      }
    }

    .about-who-block.centered {
      .hero .example-users {
        left: 3%;
        max-width: 450px;
      }
    }

    &.rtl {
      .why-use .reasons.mobile,
      .case-study amp-carousel {
        left: auto;
        right: -3%;
      }
    }
  }

  @include max-screen($mobile-medium-breakpoint) {
    .reason {
      amp-img {
        height: 50px;
        margin: 10px 0;
        min-height: 50px;
      }
    }
  }
}<|MERGE_RESOLUTION|>--- conflicted
+++ resolved
@@ -140,18 +140,10 @@
         }
         &.ebay {
           flex: 0 0 16%;
-<<<<<<< HEAD
-          top: -4px;
-        }
-        &.overstock {
-          flex: 0 0 8%;
-          top: -14px;
-=======
           top: -3px;
         }
         &.overstock {
           flex: 0 0 20%;
->>>>>>> aa926789
         }
         &.aliexpress {
           flex: 0 0 18%;
@@ -160,12 +152,7 @@
           flex: 0 0 15%;
         }
         &.eventbrite{
-<<<<<<< HEAD
-          flex: 0 0 17%;
-          top: -1px;
-=======
           flex: 0 0 20%;
->>>>>>> aa926789
         }
       }
     }
