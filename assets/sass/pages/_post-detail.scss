--- conflicted
+++ resolved
@@ -1,11 +1,7 @@
 body.post-detail {
   .post-detail-block {
     overflow: hidden;
-<<<<<<< HEAD
-    padding: 100px 0 40px 0;
-=======
     // padding: 100px 0;
->>>>>>> 497fc187
     position: relative;
 
     &::before,
