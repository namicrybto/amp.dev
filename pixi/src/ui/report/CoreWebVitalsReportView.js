--- conflicted
+++ resolved
@@ -19,7 +19,7 @@
   average: 'average',
   slow: 'slow',
 };
-<<<<<<< HEAD
+
 const SCALE_DIRECTIONS = {
   left: 'left',
   right: 'right',
@@ -27,8 +27,6 @@
 
 const FILE_ISSUE_URL =
   'https://github.com/ampproject/amphtml/issues/new?assignees=&labels=Type%3A+Page+experience&template=page-experience.md&title=Page+experience+issue';
-=======
->>>>>>> b32aa5ea
 
 class WeightedScale {
   constructor(container) {
