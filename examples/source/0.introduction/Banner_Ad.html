<!---

preview: a4a
adSlot: /30497360/amp_by_example/AMP_Banner_300x250
skipValidation: 'true'
width: 300
height: 250

--->

<!--
  ## Introduction

  This sample demonstrates how to implement a simple banner [AMPHTML ad](https://github.com/ampproject/amphtml/blob/master/extensions/amp-a4a/amp-a4a-format.md). In general an AMPHTML ad should be a valid AMP document.

  The code represents the body that should be returned as a response initiated through an [amp-ad](/documentation/components/reference/amp-ad.html) component or otherwise whenever we want to return an AMPHTML ad in any other context.

  This example consists of an image and a rendering tracking pixel that are implemented respectively using `amp-img` and `amp-pixel` components.
-->
<!-- -->
<!doctype html>
<html ⚡4ads>
<head>

  <meta charset="utf-8">
  <title>Banner Ad</title>
  <script async src="https://cdn.ampproject.org/amp4ads-v0.js"></script>
  <!-- ## Setup -->
  <!--
  As part of any other AMP document, we import the canonical boiler plate to make it a valid AMP document.
  -->
  <meta name="viewport" content="width=device-width,minimum-scale=1,initial-scale=1">
  <style amp4ads-boilerplate>body{visibility:hidden}</style>
</head>
<body>

  <!-- ## Basic Usage -->
  <!--
  The anatonomy of banner ad is an image with a hyperlink to the advertiser's page. We display the image for the creative using [amp-img](/documentation/components/reference/amp-img.html).
  -->
  <a target="_blank"
     href="<% canonical %>">
    <amp-img src="<% hosts.platform %>/static/samples/img/amp-300x250.jpg"
              width="300"
              height="250"
              layout="responsive"
              alt="a4a image"></amp-img>
  </a>

  <!--
<<<<<<< HEAD
   We include a tracking pixel to record that the ad was rendered using [amp-pixel]({{g.doc('/content/amp-dev/documentation/components/reference/amp-pixel.md', locale=doc.locale).url.path}}).

  <p>Alternatively one could make use of [amp-analytics]({{g.doc('/content/amp-dev/documentation/components/reference/amp-analytics.md', locale=doc.locale).url.path}}) to enable much more comprenhensive measure activity.</p>
=======
   We include a tracking pixel to record that the ad was rendered using [amp-pixel](/documentation/components/reference/amp-pixel.html).

  Alternatively one could make use of [amp-analytics](/documentation/components/reference/amp-analytics.html) to enable much more comprenhensive measure activity.
>>>>>>> ae01c334
   -->
   <amp-pixel src="https://foo.com/pixel?RANDOM"></amp-pixel>
</body>
</html><|MERGE_RESOLUTION|>--- conflicted
+++ resolved
@@ -48,15 +48,9 @@
   </a>
 
   <!--
-<<<<<<< HEAD
    We include a tracking pixel to record that the ad was rendered using [amp-pixel]({{g.doc('/content/amp-dev/documentation/components/reference/amp-pixel.md', locale=doc.locale).url.path}}).
 
   <p>Alternatively one could make use of [amp-analytics]({{g.doc('/content/amp-dev/documentation/components/reference/amp-analytics.md', locale=doc.locale).url.path}}) to enable much more comprenhensive measure activity.</p>
-=======
-   We include a tracking pixel to record that the ad was rendered using [amp-pixel](/documentation/components/reference/amp-pixel.html).
-
-  Alternatively one could make use of [amp-analytics](/documentation/components/reference/amp-analytics.html) to enable much more comprenhensive measure activity.
->>>>>>> ae01c334
    -->
    <amp-pixel src="https://foo.com/pixel?RANDOM"></amp-pixel>
 </body>
