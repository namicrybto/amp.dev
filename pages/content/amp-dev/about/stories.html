--- conflicted
+++ resolved
@@ -25,7 +25,6 @@
     immage_alt@: The Ice Cream Factory and the Rise of the Made-for-Instagram Museum | WIRED
     logo: /static/img/stories/logo-wired.png
     logo_alt@: Wired
-<<<<<<< HEAD
     url: https://www.wired.com/amp-stories/space-photos-of-the-week-111817/
 
 templates:
@@ -39,34 +38,6 @@
     immage_alt@: Multiple Image
   - image: /static/img/templates/app_install.jpg
     immage_alt@: App Install
-=======
-    url: https://www.wired.com/amp-stories/selfie-museums/
-  - image: /static/img/stories/story-expansion.jpg
-    immage_alt@: Nueve hoteles en los que tienes que dormir antes de morir
-    logo: /static/img/stories/logo-expansion.png
-    logo_alt@: Expansion
-    url: https://expansion.mx/ampstories/2018/12/12/nueve-hoteles-para-dormir-antes-de-morir
-  - image: /static/img/stories/story-bbc.jpg
-    immage_alt@: What's left behind on the Moon?
-    logo: /static/img/stories/logo-bbc.png
-    logo_alt@: BBC
-    url: https://www.bbc.co.uk/news/ampstories/moonmess/index.html
-  - image: /static/img/stories/story-terra.jpg
-    immage_alt@: Presidenciáveis
-    logo: /static/img/stories/logo-terra.png
-    logo_alt@: Terra
-    url: https://www.terra.com.br/amp/story/noticias/eleicoes/amp/story/presidenciaveis,42f13db5e872e0e682ac0432577c0e24i04kdc0f.html
-  - image: /static/img/stories/story-pcgamesn.jpg
-    immage_alt@: The best battle royale games on PC
-    logo: /static/img/stories/logo-pcgamesn.png
-    logo_alt@: PCGamesN
-    url: https://www.pcgamesn.com/amp-stories/best-battle-royale-games.html
-  - image: /static/img/stories/story-theatlantic.jpg
-    immage_alt@: The Amazon Gold Rush
-    logo: /static/img/stories/logo-theatlantic.png
-    logo_alt@: The Atlantic
-    url: https://www.theatlantic.com/assets/media/interactives/2019/01/02/the-amazon-gold-rush-atlantic-amp-story/
->>>>>>> 6a505d5d
 ---
 
 <section class="ap--stage ap--container-fluid">
