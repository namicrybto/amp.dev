---
$title: Support
$order: 1
toc: false
formats:
  - websites
  - email
  - stories
  - ads
---

# Support

There are many ways to get help for questions and issues related to AMP:

**Need help with AMP?**

If you are looking for help to get started using AMP on your site or you are having issues using AMP, consult these resources:

<<<<<<< HEAD
*   [ampproject.org](https://www.ampproject.org/docs) provides guides and tutorials to help you learn about AMP.
*   [Examples]({{g.doc('/content/amp-dev/documentation/examples/index.html', locale=doc.locale).url.path}}) provides hands-on samples and demos for using AMP components.
*   [AMP Start](https://ampstart.com/) provides pre-styled templates and components that you can use to create styled AMP sites from scratch.
=======
*   [amp.dev](https://amp.dev/) provides guides and tutorials to help you learn about AMP.
>>>>>>> 426d8059
*   [Stack Overflow](http://stackoverflow.com/questions/tagged/amp-html) is our recommended way to find answers to questions about AMP; since members of the AMP Project community regularly monitor Stack Overflow you will probably receive the fastest response to your questions there.
*   For AMP on Google Search questions or issues, please use [Google's AMP forum](https://goo.gl/utQ1KZ).
*   To check the status of AMP serving and its related services, see the [AMP Status](https://status.ampproject.org/) page.
*   To find out which browsers are supported by AMP, see [AMP browser support]({{g.doc('/content/amp-dev/support/faq/supported-browsers.md', locale=doc.locale).url.path}}).

**Found a bug? Suggest a feature?**

If you encounter a bug in AMP or have a feature request for AMP, see [Reporting issues with AMP](https://github.com/ampproject/amphtml/blob/master/CONTRIBUTING.md#reporting-issues-with-amp) for information on filing an issue or requesting features.

**Contributing to AMP?**

[Contributing to AMP HTML](https://github.com/ampproject/amphtml/blob/master/CONTRIBUTING.md#ongoing-participation) is a great place to find out how you can make contributions to the AMP open source project and how you can get help if you run into questions when contributing to AMP.<|MERGE_RESOLUTION|>--- conflicted
+++ resolved
@@ -17,13 +17,8 @@
 
 If you are looking for help to get started using AMP on your site or you are having issues using AMP, consult these resources:
 
-<<<<<<< HEAD
-*   [ampproject.org](https://www.ampproject.org/docs) provides guides and tutorials to help you learn about AMP.
 *   [Examples]({{g.doc('/content/amp-dev/documentation/examples/index.html', locale=doc.locale).url.path}}) provides hands-on samples and demos for using AMP components.
 *   [AMP Start](https://ampstart.com/) provides pre-styled templates and components that you can use to create styled AMP sites from scratch.
-=======
-*   [amp.dev](https://amp.dev/) provides guides and tutorials to help you learn about AMP.
->>>>>>> 426d8059
 *   [Stack Overflow](http://stackoverflow.com/questions/tagged/amp-html) is our recommended way to find answers to questions about AMP; since members of the AMP Project community regularly monitor Stack Overflow you will probably receive the fastest response to your questions there.
 *   For AMP on Google Search questions or issues, please use [Google's AMP forum](https://goo.gl/utQ1KZ).
 *   To check the status of AMP serving and its related services, see the [AMP Status](https://status.ampproject.org/) page.
