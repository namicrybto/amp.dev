---
$title: AMP [= format|capitalize =] Guides & Tutorials
$titles:
  navigation: Guides & Tutorials
$view: /views/overview/guides.j2
$path: /documentation/guides-and-tutorials/index.html
$localization:
  path: /{locale}/documentation/guides-and-tutorials/index.html
$order: 1
$hidden: true
description: "All resources you need to create stunning [= format if format !== 'email' else 'emails' =] with AMP: Guides, tutorials, reference documentation and examples."
flyout:
  description: Get started with AMP
  icon: guides-documents

highlight_guides:
  websites:
    - /content/amp-dev/documentation/guides-and-tutorials/develop/style_and_layout/index.md
    - /content/amp-dev/documentation/guides-and-tutorials/optimize-measure/discovery.md
    - /content/amp-dev/documentation/guides-and-tutorials/learn/amp-caches-and-cors/amp-cors-requests.md
    - /content/amp-dev/documentation/guides-and-tutorials/learn/validation-workflow/validate_amp.md
    - /content/amp-dev/documentation/guides-and-tutorials/learn/amp-html-layout/index.md
    - /content/amp-dev/documentation/guides-and-tutorials/develop/animations/introduction_to_animations.md
  stories:
    - /content/amp-dev/documentation/guides-and-tutorials/develop/style_and_layout/index.md
    - /content/amp-dev/documentation/guides-and-tutorials/optimize-measure/discovery.md
    - /content/amp-dev/documentation/guides-and-tutorials/learn/amp-html-layout/index.md
    - /content/amp-dev/documentation/guides-and-tutorials/learn/amp-caches-and-cors/amp-cors-requests.md
    - /content/amp-dev/documentation/guides-and-tutorials/learn/validation-workflow/validate_amp.md
    - /content/amp-dev/documentation/guides-and-tutorials/learn/amp-caches-and-cors/how_amp_pages_are_cached.md
  ads:
    - /content/amp-dev/documentation/guides-and-tutorials/learn/intro-to-amphtml-ads.md
    - /content/amp-dev/documentation/guides-and-tutorials/develop/style_and_layout/index.md
    - /content/amp-dev/documentation/guides-and-tutorials/learn/amp-caches-and-cors/amp-cors-requests.md
    - /content/amp-dev/documentation/guides-and-tutorials/learn/validation-workflow/validate_amp.md
    - /content/amp-dev/documentation/guides-and-tutorials/learn/amp-html-layout/index.md
    - /content/amp-dev/documentation/guides-and-tutorials/develop/animations/introduction_to_animations.md
  email:
    - /content/amp-dev/documentation/guides-and-tutorials/develop/style_and_layout/index.md
    - /content/amp-dev/documentation/guides-and-tutorials/start/create_email.md
    - /content/amp-dev/documentation/guides-and-tutorials/learn/amp-html-layout/index.md
    - /content/amp-dev/documentation/guides-and-tutorials/learn/amp-caches-and-cors/amp-cors-requests.md
    - /content/amp-dev/documentation/guides-and-tutorials/learn/email_fundamentals.md
    - /content/amp-dev/documentation/guides-and-tutorials/develop/amp_email_best_practices.md

recent_guides:
  websites:
    - /content/amp-dev/documentation/guides-and-tutorials/develop/style_and_layout/index.md
    - /content/amp-dev/documentation/guides-and-tutorials/optimize-measure/discovery.md
    - /content/amp-dev/documentation/guides-and-tutorials/learn/amp-html-layout/index.md
    - /content/amp-dev/documentation/guides-and-tutorials/learn/amp-caches-and-cors/amp-cors-requests.md
    - /content/amp-dev/documentation/guides-and-tutorials/learn/validation-workflow/validate_amp.md
    - /content/amp-dev/documentation/guides-and-tutorials/develop/animations/introduction_to_animations.md
  stories:
    - /content/amp-dev/documentation/guides-and-tutorials/develop/style_and_layout/index.md
    - /content/amp-dev/documentation/guides-and-tutorials/optimize-measure/discovery.md
    - /content/amp-dev/documentation/guides-and-tutorials/learn/amp-html-layout/index.md
    - /content/amp-dev/documentation/guides-and-tutorials/learn/amp-caches-and-cors/how_amp_pages_are_cached.md
    - /content/amp-dev/documentation/guides-and-tutorials/learn/amp-caches-and-cors/amp-cors-requests.md
    - /content/amp-dev/documentation/guides-and-tutorials/learn/validation-workflow/validate_amp.md
  ads:
    - /content/amp-dev/documentation/guides-and-tutorials/develop/style_and_layout/index.md
    - /content/amp-dev/documentation/guides-and-tutorials/learn/amp-html-layout/index.md
    - /content/amp-dev/documentation/guides-and-tutorials/learn/intro-to-amphtml-ads.md
    - /content/amp-dev/documentation/guides-and-tutorials/develop/animations/introduction_to_animations.md
    - /content/amp-dev/documentation/guides-and-tutorials/learn/validation-workflow/validate_amp.md
    - /content/amp-dev/documentation/guides-and-tutorials/learn/amp-caches-and-cors/amp-cors-requests.md
  email:
    - /content/amp-dev/documentation/guides-and-tutorials/learn/amp-html-layout/index.md
    - /content/amp-dev/documentation/guides-and-tutorials/develop/style_and_layout/index.md
    - /content/amp-dev/documentation/guides-and-tutorials/learn/email_fundamentals.md
    - /content/amp-dev/documentation/guides-and-tutorials/develop/amp_email_best_practices.md
    - /content/amp-dev/documentation/guides-and-tutorials/learn/amp-caches-and-cors/amp-cors-requests.md
    - /content/amp-dev/documentation/guides-and-tutorials/start/create_email.md

guides:
  start:
    icon_name: start
    headline: Start
    text: Building a 'Hello World' page and try adding your first interactive feature to an AMP page.
    links:
      - /content/amp-dev/documentation/guides-and-tutorials/start/create/basic_markup.md
  learn:
    icon_name: learn
    headline: Learn
    text: Building a 'Hello World' page and try adding your first interactive feature to an AMP page.
    links:
      - /content/amp-dev/documentation/guides-and-tutorials/learn/spec/amphtml.md
  develop:
    icon_name: develop
    headline: Develop
    text: "Create every content, layout, and feature your website needs."
    links:
      - /content/amp-dev/documentation/guides-and-tutorials/develop/style_and_layout/index.md
  integration:
    icon_name: integration
    headline: Integrate
    text: "Combine your pages with non-AMP pages, a PWA, native apps and more."
    links:
      - /content/amp-dev/documentation/guides-and-tutorials/integrate/integrate-with-apps.md
  optimize:
    icon_name: optimize
    headline: Optimize & Measure
    text: "Make more out of your AMP pages through analytics, optimal delivery and caching."
    links:
      - /content/amp-dev/documentation/guides-and-tutorials/optimize-measure/configure-analytics/index.md

---
<section class="ap--section">
  <h1>{{ doc.title }}</h1>
  <p>Here you can find everything you need to build AMP experiences. The sidebar on the left shows you all resources for building <strong>AMP [= format if format !== 'email' else 'emails' =].</strong></p>
</section>

{% do doc.styles.addCssFile('/css/components/organisms/card-grid.css') %}
<section class="ap--card-grid">
  <h2 class="ap-o-card-grid-text">AMP's development workflow</h2>

<<<<<<< HEAD
  {% with %}
  {% set card_grid_items_custom = [
    doc.guides.start,
    doc.guides.learn,
    doc.guides.develop,
    doc.guides.integration,
    doc.guides.optimize
    ]
  %}
  {% include '/views/partials/card-grid.j2' %}
  {% endwith %}
</section>
=======
  [% if format == 'websites' %]
  <div class="ap-o-card-grid-card">
    <div class="ap-a-ico ap-o-card-grid-card-icon">
      {% do doc.icons.useIcon('/icons/start.svg') %}
      <svg><use xmlns:xlink="http://www.w3.org/1999/xlink" xlink:href="#start"></use></svg>
    </div>
    <h4 class="ap-o-card-grid-card-headline">Start</h4>
    <p class="ap-o-card-grid-card-copy">Building a 'Hello World' page and try adding your first interactive feature to an AMP page.</p>
    <a href="{{g.doc('/content/amp-dev/documentation/guides-and-tutorials/start/create/basic_markup.md', locale=doc.locale).url.path}}"
      class="ap-m-lnk">
      <div class="ap-a-ico ap-m-lnk-icon">
        {% do doc.icons.useIcon('icons/internal.svg') %}
        <svg><use xmlns:xlink="http://www.w3.org/1999/xlink" xlink:href="#internal"></use></svg>
      </div>
      <span class="ap-m-lnk-text">Create your AMP HTML page</span>
    </a>
  </div>
  <div class="ap-o-card-grid-card">
    <div class="ap-a-ico ap-o-card-grid-card-icon">
      {% do doc.icons.useIcon('/icons/integration.svg') %}
      <svg><use xmlns:xlink="http://www.w3.org/1999/xlink" xlink:href="#integration"></use></svg>
    </div>
    <h4 class="ap-o-card-grid-card-headline">Integrate</h4>
    <p class="ap-o-card-grid-card-copy">Combine your pages with non-AMP pages, a PWA, native apps and more.</p>
    <a href="{{g.doc('/content/amp-dev/documentation/guides-and-tutorials/integrate/integrate-with-apps.md', locale=doc.locale).url.path}}"
      class="ap-m-lnk">
      <div class="ap-a-ico ap-m-lnk-icon">
        {% do doc.icons.useIcon('icons/internal.svg') %}
        <svg><use xmlns:xlink="http://www.w3.org/1999/xlink" xlink:href="#internal"></use></svg>
      </div>
      <span class="ap-m-lnk-text">Integrate AMP with your app</span>
    </a>
  </div>
  <div class="ap-o-card-grid-card">
    <div class="ap-a-ico ap-o-card-grid-card-icon">
      {% do doc.icons.useIcon('/icons/learn.svg') %}
      <svg><use xmlns:xlink="http://www.w3.org/1999/xlink" xlink:href="#learn"></use></svg>
    </div>
    <h4 class="ap-o-card-grid-card-headline">Learn</h4>
    <p class="ap-o-card-grid-card-copy">Get to know how AMP is different and acquire the fundamentals for how AMP works.</p>
    <a href="{{g.doc('/content/amp-dev/documentation/guides-and-tutorials/learn/spec/amphtml.md', locale=doc.locale).url.path}}"
      class="ap-m-lnk">
      <div class="ap-a-ico ap-m-lnk-icon">
        {% do doc.icons.useIcon('icons/internal.svg') %}
        <svg><use xmlns:xlink="http://www.w3.org/1999/xlink" xlink:href="#internal"></use></svg>
      </div>
      <span class="ap-m-lnk-text">AMP HTML Specification</span>
    </a>
  </div>
  <div class="ap-o-card-grid-card">
    <div class="ap-a-ico ap-o-card-grid-card-icon ap-o-card-grid-card-icon-emails">
      {% do doc.icons.useIcon('/icons/optimize.svg') %}
      <svg><use xmlns:xlink="http://www.w3.org/1999/xlink" xlink:href="#optimize"></use></svg>
    </div>
    <h4 class="ap-o-card-grid-card-headline">Optimize & Measure</h4>
    <p class="ap-o-card-grid-card-copy">Make more out of your AMP pages through analytics, optimal delivery and caching.</p>
    <a href="{{g.doc('/content/amp-dev/documentation/guides-and-tutorials/optimize-measure/configure-analytics/index.md', locale=doc.locale).url.path}}"
      class="ap-m-lnk">
      <div class="ap-a-ico ap-m-lnk-icon">
        {% do doc.icons.useIcon('icons/internal.svg') %}
        <svg><use xmlns:xlink="http://www.w3.org/1999/xlink" xlink:href="#internal"></use></svg>
      </div>
      <span class="ap-m-lnk-text">Configure analytics</span>
    </a>
  </div>
  <div class="ap-o-card-grid-card">
    <div class="ap-a-ico ap-o-card-grid-card-icon">
      {% do doc.icons.useIcon('/icons/develop.svg') %}
      <svg><use xmlns:xlink="http://www.w3.org/1999/xlink" xlink:href="#develop"></use></svg>
    </div>
    <h4 class="ap-o-card-grid-card-headline">Develop</h4>
    <p class="ap-o-card-grid-card-copy">Create every content, layout, and feature your website needs.</p>
    <a href="{{g.doc('/content/amp-dev/documentation/guides-and-tutorials/develop/style_and_layout/index.md', locale=doc.locale).url.path}}"
      class="ap-m-lnk">
      <div class="ap-a-ico ap-m-lnk-icon">
        {% do doc.icons.useIcon('icons/internal.svg') %}
        <svg><use xmlns:xlink="http://www.w3.org/1999/xlink" xlink:href="#internal"></use></svg>
      </div>
      <span class="ap-m-lnk-text">Style & layout</span>
    </a>
  </div>
  {% do doc.styles.addCssFile('/css/components/molecules/tip.css') %}
  <div class="ap-o-card-grid-card ap-o-card-grid-card-tip">
    <div class="ap-m-tip ap-m-tip-default">
      <div class="ap-m-tip-content">
        <h4>Using a CMS?</h4>
        <p>AMP integrates with many publishing platforms and content management systems! Find the full list under <a href="{{g.doc('/content/amp-dev/support/faq/platform-and-vendor-partners.md', locale=doc.locale).url.path}}">Platform and Vendor Partners.</a></p>
      </div>
    </div>
  </div>
  [% endif %]

  [% if format == 'stories' %]
  <div class="ap-o-card-grid-card">
    <div class="ap-a-ico ap-o-card-grid-card-icon">
      {% do doc.icons.useIcon('/icons/start.svg') %}
      <svg><use xmlns:xlink="http://www.w3.org/1999/xlink" xlink:href="#start"></use></svg>
    </div>
    <h4 class="ap-o-card-grid-card-headline">Start</h4>
    <p class="ap-o-card-grid-card-copy">Building a 'Hello World' page and try adding your first interactive feature to an AMP page.</p>
    <a href="{{g.doc('/content/amp-dev/documentation/guides-and-tutorials/start/visual_story/index.md', locale=doc.locale).url.path}}"
      class="ap-m-lnk">
      <div class="ap-a-ico ap-m-lnk-icon">
        {% do doc.icons.useIcon('icons/internal.svg') %}
        <svg><use xmlns:xlink="http://www.w3.org/1999/xlink" xlink:href="#internal"></use></svg>
      </div>
      <span class="ap-m-lnk-text">Create your first AMP Story</span>
    </a>
  </div>
  <div class="ap-o-card-grid-card">
    <div class="ap-a-ico ap-o-card-grid-card-icon">
      {% do doc.icons.useIcon('/icons/learn.svg') %}
      <svg><use xmlns:xlink="http://www.w3.org/1999/xlink" xlink:href="#learn"></use></svg>
    </div>
    <h4 class="ap-o-card-grid-card-headline">Learn</h4>
    <p class="ap-o-card-grid-card-copy">Get to know how AMP is different and acquire the fundamentals for how AMP works.</p>
    <a href="{{g.doc('/content/amp-dev/documentation/guides-and-tutorials/learn/common_attributes.md', locale=doc.locale).url.path}}"
      class="ap-m-lnk">
      <div class="ap-a-ico ap-m-lnk-icon">
        {% do doc.icons.useIcon('icons/internal.svg') %}
        <svg><use xmlns:xlink="http://www.w3.org/1999/xlink" xlink:href="#internal"></use></svg>
      </div>
      <span class="ap-m-lnk-text">Common element attributes</span>
    </a>
  </div>
  <div class="ap-o-card-grid-card">
    <div class="ap-a-ico ap-o-card-grid-card-icon ap-o-card-grid-card-icon-emails">
      {% do doc.icons.useIcon('/icons/optimize.svg') %}
      <svg><use xmlns:xlink="http://www.w3.org/1999/xlink" xlink:href="#optimize"></use></svg>
    </div>
    <h4 class="ap-o-card-grid-card-headline">Optimize & Measure</h4>
    <p class="ap-o-card-grid-card-copy">Make more out of your AMP pages through analytics, optimal delivery and caching.</p>
    <a href="{{g.doc('/content/amp-dev/documentation/guides-and-tutorials/optimize-measure/discovery.md', locale=doc.locale).url.path}}"
      class="ap-m-lnk">
      <div class="ap-a-ico ap-m-lnk-icon">
        {% do doc.icons.useIcon('icons/internal.svg') %}
        <svg><use xmlns:xlink="http://www.w3.org/1999/xlink" xlink:href="#internal"></use></svg>
      </div>
      <span class="ap-m-lnk-text">Make your pages discoverable</span>
    </a>
  </div>
  <div class="ap-o-card-grid-card">
    <div class="ap-a-ico ap-o-card-grid-card-icon">
      {% do doc.icons.useIcon('/icons/develop.svg') %}
      <svg><use xmlns:xlink="http://www.w3.org/1999/xlink" xlink:href="#develop"></use></svg>
    </div>
    <h4 class="ap-o-card-grid-card-headline">Develop</h4>
    <p class="ap-o-card-grid-card-copy">Create every content, layout, and feature your website needs.</p>
    <a href="{{g.doc('/content/amp-dev/documentation/guides-and-tutorials/develop/style_and_layout/index.md', locale=doc.locale).url.path}}"
      class="ap-m-lnk">
      <div class="ap-a-ico ap-m-lnk-icon">
        {% do doc.icons.useIcon('icons/internal.svg') %}
        <svg><use xmlns:xlink="http://www.w3.org/1999/xlink" xlink:href="#internal"></use></svg>
      </div>
      <span class="ap-m-lnk-text">Style & layout</span>
    </a>
  </div>
  [% endif %]

  [% if format == 'ads' %]
  <div class="ap-o-card-grid-card">
    <div class="ap-a-ico ap-o-card-grid-card-icon">
      {% do doc.icons.useIcon('/icons/start.svg') %}
      <svg><use xmlns:xlink="http://www.w3.org/1999/xlink" xlink:href="#start"></use></svg>
    </div>
    <h4 class="ap-o-card-grid-card-headline">Start</h4>
    <p class="ap-o-card-grid-card-copy">Building a 'Hello World' page and try adding your first interactive feature to an AMP page.</p>
    <a href="{{g.doc('/content/amp-dev/documentation/guides-and-tutorials/start/create_amphtml_ad/index.md', locale=doc.locale).url.path}}"
      class="ap-m-lnk">
      <div class="ap-a-ico ap-m-lnk-icon">
        {% do doc.icons.useIcon('icons/internal.svg') %}
        <svg><use xmlns:xlink="http://www.w3.org/1999/xlink" xlink:href="#internal"></use></svg>
      </div>
      <span class="ap-m-lnk-text">Create an AMPHTML ad</span>
    </a>
  </div>
  <div class="ap-o-card-grid-card">
    <div class="ap-a-ico ap-o-card-grid-card-icon">
      {% do doc.icons.useIcon('/icons/learn.svg') %}
      <svg><use xmlns:xlink="http://www.w3.org/1999/xlink" xlink:href="#learn"></use></svg>
    </div>
    <h4 class="ap-o-card-grid-card-headline">Learn</h4>
    <p class="ap-o-card-grid-card-copy">Get to know how AMP is different and acquire the fundamentals for how AMP works.</p>
    <a href="{{g.doc('/content/amp-dev/documentation/guides-and-tutorials/learn/intro-to-amphtml-ads.md', locale=doc.locale).url.path}}"
      class="ap-m-lnk">
      <div class="ap-a-ico ap-m-lnk-icon">
        {% do doc.icons.useIcon('icons/internal.svg') %}
        <svg><use xmlns:xlink="http://www.w3.org/1999/xlink" xlink:href="#internal"></use></svg>
      </div>
      <span class="ap-m-lnk-text">Intro to AMPHTML ads</span>
    </a>
  </div>
  <div class="ap-o-card-grid-card">
    <div class="ap-a-ico ap-o-card-grid-card-icon ap-o-card-grid-card-icon-emails">
      {% do doc.icons.useIcon('/icons/optimize.svg') %}
      <svg><use xmlns:xlink="http://www.w3.org/1999/xlink" xlink:href="#optimize"></use></svg>
    </div>
    <h4 class="ap-o-card-grid-card-headline">Optimize & Measure</h4>
    <p class="ap-o-card-grid-card-copy">Make more out of your AMP pages through analytics, optimal delivery and caching.</p>
    <a href="{{g.doc('/content/amp-dev/documentation/guides-and-tutorials/optimize-measure/tracking-engagement.md', locale=doc.locale).url.path}}"
      class="ap-m-lnk">
      <div class="ap-a-ico ap-m-lnk-icon">
        {% do doc.icons.useIcon('icons/internal.svg') %}
        <svg><use xmlns:xlink="http://www.w3.org/1999/xlink" xlink:href="#internal"></use></svg>
      </div>
      <span class="ap-m-lnk-text">How to configure basic analytics for your AMP pages</span>
    </a>
  </div>
  <div class="ap-o-card-grid-card">
    <div class="ap-a-ico ap-o-card-grid-card-icon">
      {% do doc.icons.useIcon('/icons/develop.svg') %}
      <svg><use xmlns:xlink="http://www.w3.org/1999/xlink" xlink:href="#develop"></use></svg>
    </div>
    <h4 class="ap-o-card-grid-card-headline">Develop</h4>
    <p class="ap-o-card-grid-card-copy">Create every content, layout, and feature your website needs.</p>
    <a href="{{g.doc('/content/amp-dev/documentation/guides-and-tutorials/develop/style_and_layout/index.md', locale=doc.locale).url.path}}"
      class="ap-m-lnk">
      <div class="ap-a-ico ap-m-lnk-icon">
        {% do doc.icons.useIcon('icons/internal.svg') %}
        <svg><use xmlns:xlink="http://www.w3.org/1999/xlink" xlink:href="#internal"></use></svg>
      </div>
      <span class="ap-m-lnk-text">Style & layout</span>
    </a>
  </div>
  [% endif %]
>>>>>>> e317e044

{% do doc.styles.addCssFile('css/components/molecules/teaser-highlight-guides.css') %}
<section class="ap--section">
  <div class="ap-m-teaser-highlight-guides">
    <h2>Highlighted Guides & Tutorials</h2>
    <div class="ap-m-teaser-container">
      {% for format in doc.highlight_guides %}
      [% if format == '{{ format }}' %]
        {% set columns = doc.highlight_guides[format] %}
        {% for columns in doc.highlight_guides[format]|slice(3)%}
        <div class="ap-m-teaser ap-m-teaser-column-box">
          {% for teaser_doc in columns %}
          {% set teaser_doc = g.doc(teaser_doc, locale=doc.locale) %}
            [% if format in '{{ teaser_doc.formats }}' %]
              {% with highlightedTeaser = True %}
              {% include 'views/partials/teaser.j2' %}
              {% endwith %}
            [% endif %]
          {% endfor %}
        </div>
        {% endfor%}
      [% endif%]
      {% endfor %}
    </div>
  </div>
</section>
<section class="ap--section">
  <div class="ap-m-teaser-highlight-guides">
    <h2>Recent Guides & Tutorials</h2>
    <div class="ap-m-teaser-container">
      {% for format in doc.recent_guides %}
      [% if format == '{{ format }}' %]
        {% set columns = doc.recent_guides[format] %}
        {% for columns in doc.recent_guides[format]|slice(3)%}
        <div class="ap-m-teaser ap-m-teaser-column-box">
          {% for teaser_doc in columns %}
          {% set teaser_doc = g.doc(teaser_doc, locale=doc.locale) %}
            [% if format in '{{ teaser_doc.formats }}' %]
              {% with highlightedTeaser = True %}
              {% include 'views/partials/teaser.j2' %}
              {% endwith %}
            [% endif %]
          {% endfor %}
        </div>
        {% endfor%}
      [% endif%]
      {% endfor %}
    </div>
  </div>
</section>

{% do doc.styles.addCssFile('/css/components/organisms/video-slider.css') %}
<section class="ap--video-slider">
  <h2 class="ap-o-video-slider-text">Featured Videos</h2>
  <p class="ap-o-video-slider-text">See the latest videos about AMP and find out more on our <a href="https://www.youtube.com/channel/UCXPBsjgKKG2HqsKBhWA4uQw">YouTube Channel.</a></p>
  {% with %}
  {% set youtube_video_ids = [
    '4f9KU5VJpOU',
    'axwrgJGkrNU',
    'NySyeCLrnSA'
    ]
  %}
  {% include '/views/partials/video-carousel.j2' %}
  {% endwith %}
</section><|MERGE_RESOLUTION|>--- conflicted
+++ resolved
@@ -115,20 +115,6 @@
 <section class="ap--card-grid">
   <h2 class="ap-o-card-grid-text">AMP's development workflow</h2>
 
-<<<<<<< HEAD
-  {% with %}
-  {% set card_grid_items_custom = [
-    doc.guides.start,
-    doc.guides.learn,
-    doc.guides.develop,
-    doc.guides.integration,
-    doc.guides.optimize
-    ]
-  %}
-  {% include '/views/partials/card-grid.j2' %}
-  {% endwith %}
-</section>
-=======
   [% if format == 'websites' %]
   <div class="ap-o-card-grid-card">
     <div class="ap-a-ico ap-o-card-grid-card-icon">
@@ -354,7 +340,6 @@
     </a>
   </div>
   [% endif %]
->>>>>>> e317e044
 
 {% do doc.styles.addCssFile('css/components/molecules/teaser-highlight-guides.css') %}
 <section class="ap--section">
