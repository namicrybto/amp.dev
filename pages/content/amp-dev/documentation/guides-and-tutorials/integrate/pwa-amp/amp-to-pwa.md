--- conflicted
+++ resolved
@@ -74,11 +74,7 @@
 
 ## Make all links on an AMP Page navigate to the PWA
 
-<<<<<<< HEAD
-Chances are that most links on your AMP pages lead to more content pages. There are two strategies to make sure that subsequent link clicks result in an "upgrade" to the Progressive Web App, [depending on the way you use AMP]({{g.doc('/content/amp-dev/documentation/guides-and-tutorials/optimize-and-measure/discovery.html', locale=doc.locale).url.path}}):
-=======
 Chances are that most links on your AMP pages lead to more content pages. There are two strategies to make sure that subsequent link clicks result in an "upgrade" to the Progressive Web App, [depending on the way you use AMP]({{g.doc('/content/amp-dev/documentation/guides-and-tutorials/optimize-measure/discovery.md', locale=doc.locale).url.path}}):
->>>>>>> 3aeec0a6
 
 ### 1. If you pair your canonical pages with AMP pages
 
