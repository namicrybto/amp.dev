--- conflicted
+++ resolved
@@ -16,11 +16,7 @@
 
 Para optimizar su página web para que el contenido sea escalable y se ajuste a la ventana del navegador para cualquier dispositivo, debe especificar un `viewport` (elemento de vista gráfica) `meta`. El elemento viewport indica al navegador cómo escalar y dimensionar el área visible (viewport) de la página web.
 
-<<<<<<< HEAD
-Pero, ¿qué valores debe utilizar? Pues bien, aparte del [marcado requerido]({{g.doc('/content/amp-dev/documentation/guides-and-tutorials/learn/spec/index.html', locale=doc.locale).url.path}}#required-markup) para páginas AMP, se debe especificar el  siguiente viewport:
-=======
 Pero, ¿qué valores debe utilizar? Pues bien, aparte del [marcado requerido]({{g.doc('/content/amp-dev/documentation/guides-and-tutorials/learn/spec/amp-boilerplate.md', locale=doc.locale).url.path}}#required-markup) para páginas AMP, se debe especificar el  siguiente viewport:
->>>>>>> 4b63b78b
 
 ```html
 <meta name="viewport" content="width=device-width,minimum-scale=1,initial-scale=1">
