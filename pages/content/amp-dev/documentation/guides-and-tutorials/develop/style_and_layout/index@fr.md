---
$title: Créer des pages AMP responsives
---

Dans le cas d'éléments AMP, c'est facile, il suffit de leur ajouter le code `layout=responsive`.

[TOC]

## Créer des images responsives

Toutes les ressources chargées en externe, y compris les images, doivent avoir une taille et un emplacement précis. Ainsi, au fil de leur chargement, la page ne saute pas et est redisposée de manière dynamique.

<<<<<<< HEAD
Créez des images responsives en indiquant leur largeur et leur hauteur, en définissant la mise en page comme responsive et en indiquant, au moyen de [`srcset`]({{g.doc('/content/amp-dev/documentation/guides-and-tutorials/style_and_layout/style_pages.md', locale=doc.locale).url.path}}), quelle ressource d'image utiliser en fonction des différentes tailles d'écran :
=======
Créez des images responsives en indiquant leur largeur et leur hauteur, en définissant la mise en page comme responsive et en indiquant, au moyen de [`srcset`]({{g.doc('/content/amp-dev/documentation/guides-and-tutorials/develop/style_and_layout/style_pages.html', locale=doc.locale).url.path}}), quelle ressource d'image utiliser en fonction des différentes tailles d'écran :
>>>>>>> 218975f5

[sourcecode:html]
<amp-img
    src="/img/narrow.jpg"
    srcset="/img/wide.jpg 640w,
           /img/narrow.jpg 320w"
    width="1698"
    height="2911"
    layout="responsive"
    alt="an image">
</amp-img>
[/sourcecode]

Cet élément `amp-img` s'adapte automatiquement à la largeur de son élément conteneur, et sa hauteur est définie automatiquement sur le format déterminé par la largeur et la hauteur données :

<amp-img src="/static/img/docs/responsive_amp_img.png" width="500" height="857"></amp-img>

Voir aussi [amp-img sur AMP by Example](https://ampbyexample.com/components/amp-img/).

## Ajouter des styles à une page

Ajoutez tous les styles à l'intérieur de la balise `<style amp-custom>` dans l'en-tête du document.
Par exemple :

[sourcecode:html]
<!doctype html>
  <head>
    <meta charset="utf-8">
    <link rel="canonical" href="hello-world.html">
    <meta name="viewport" content="width=device-width,minimum-scale=1,initial-scale=1">
    <style amp-boilerplate>body{-webkit-animation:-amp-start 8s steps(1,end) 0s 1 normal both;-moz-animation:-amp-start 8s steps(1,end) 0s 1 normal both;-ms-animation:-amp-start 8s steps(1,end) 0s 1 normal both;animation:-amp-start 8s steps(1,end) 0s 1 normal both}@-webkit-keyframes -amp-start{from{visibility:hidden}to{visibility:visible}}@-moz-keyframes -amp-start{from{visibility:hidden}to{visibility:visible}}@-ms-keyframes -amp-start{from{visibility:hidden}to{visibility:visible}}@-o-keyframes -amp-start{from{visibility:hidden}to{visibility:visible}}@keyframes -amp-start{from{visibility:hidden}to{visibility:visible}}</style><noscript><style amp-boilerplate>body{-webkit-animation:none;-moz-animation:none;-ms-animation:none;animation:none}</style></noscript>
    <style amp-custom>
      /* any custom style goes here. */
      body {
        background-color: white;
      }
      amp-img {
        border: 5px solid black;
      }

      amp-img.grey-placeholder {
        background-color: grey;
      }
    </style>
    <script async src="https://cdn.ampproject.org/v0.js"></script>
  </head>
[/sourcecode]

**Important** : Assurez-vous de n'avoir qu'une seule balise `<style amp-custom>` sur votre page, car il n'est pas autorisé d'en utiliser davantage dans les pages AMP.

Définissez des styles de composants avec des sélecteurs de classe ou d'élément en utilisant des propriétés CSS courantes. Par exemple :

[sourcecode:html]
<body>
  <p>Hello, Kitty.</p>
  <amp-img
    class="grey-placeholder"
    src="https://placekitten.com/g/500/300"
    srcset="/img/cat.jpg 640w,
           /img/kitten.jpg 320w"
    width="500"
    height="300"
    layout="responsive">
  </amp-img>
</body>
[/sourcecode]

<<<<<<< HEAD
**Important** : Assurez-vous que vos styles sont compatibles avec les pages AMP ; certains ne le sont pas pour des raisons de performance (voir aussi [CSS compatibles]({{g.doc('/content/amp-dev/documentation/guides-and-tutorials/style_and_layout/style_pages.md', locale=doc.locale).url.path}})).
=======
**Important** : Assurez-vous que vos styles sont compatibles avec les pages AMP ; certains ne le sont pas pour des raisons de performance (voir aussi [CSS compatibles]({{g.doc('/content/amp-dev/documentation/guides-and-tutorials/develop/style_and_layout/style_pages.html', locale=doc.locale).url.path}})).
>>>>>>> 218975f5

## Éléments de taille et d'emplacement

Les pages AMP dissocient la mise en page du document du chargement des ressources. Ainsi, la mise en page de la page peut être chargée sans avoir à attendre le téléchargement des ressources.

Indiquez la taille et l'emplacement de tous les éléments AMP visibles en fournissant un attribut `width` et un attribut `height`.
Ces attributs définissent le format de l'élément, qui peut être mis à l'échelle du conteneur.

Définissez la mise en page comme responsive.
Cela ajuste la taille de l'élément à la largeur de son élément conteneur, et redimensionne automatiquement sa hauteur au format donné par les attributs de largeur et de hauteur.

<<<<<<< HEAD
Renseignez-vous sur les [mises en page compatibles avec les pages AMP]({{g.doc('/content/amp-dev/documentation/guides-and-tutorials/style_and_layout/control_layout.md', locale=doc.locale).url.path}}).
=======
Renseignez-vous sur les [mises en page compatibles avec les pages AMP]({{g.doc('/content/amp-dev/documentation/guides-and-tutorials/develop/style_and_layout/control_layout.md', locale=doc.locale).url.path}}).
>>>>>>> 218975f5

## Valider vos styles et votre mise en page

Utilisez le validateur AMP pour tester les valeurs du CSS et de la mise en page de votre page.

Le validateur confirme que le CSS de votre page n'excède pas la limite de 50 000 octets, vérifie qu'il ne contient pas de styles interdits et s'assure de la compatibilité de la mise en page de votre page ainsi que de son bon formatage.
Consultez aussi la liste complète des [erreurs de style et de mise en page](/fr/docs/troubleshooting/validation_errors.html#erreurs-de-style-et-de-mise-en-page).

Exemple d'erreur dans la console pour une page avec un CSS qui dépasse la limite de 50 000 octets :

<amp-img src="/static/img/docs/too_much_css.png" width="1404" height="334" layout="responsive"></amp-img>

Apprenez-en davantage sur la façon de [valider vos pages AMP]({{g.doc('/content/amp-dev/documentation/guides-and-tutorials/learn/validate.md', locale=doc.locale).url.path}}), y compris comment détecter les erreurs de style et les corriger.<|MERGE_RESOLUTION|>--- conflicted
+++ resolved
@@ -10,11 +10,7 @@
 
 Toutes les ressources chargées en externe, y compris les images, doivent avoir une taille et un emplacement précis. Ainsi, au fil de leur chargement, la page ne saute pas et est redisposée de manière dynamique.
 
-<<<<<<< HEAD
-Créez des images responsives en indiquant leur largeur et leur hauteur, en définissant la mise en page comme responsive et en indiquant, au moyen de [`srcset`]({{g.doc('/content/amp-dev/documentation/guides-and-tutorials/style_and_layout/style_pages.md', locale=doc.locale).url.path}}), quelle ressource d'image utiliser en fonction des différentes tailles d'écran :
-=======
-Créez des images responsives en indiquant leur largeur et leur hauteur, en définissant la mise en page comme responsive et en indiquant, au moyen de [`srcset`]({{g.doc('/content/amp-dev/documentation/guides-and-tutorials/develop/style_and_layout/style_pages.html', locale=doc.locale).url.path}}), quelle ressource d'image utiliser en fonction des différentes tailles d'écran :
->>>>>>> 218975f5
+Créez des images responsives en indiquant leur largeur et leur hauteur, en définissant la mise en page comme responsive et en indiquant, au moyen de [`srcset`]({{g.doc('/content/amp-dev/documentation/guides-and-tutorials/develop/style_and_layout/style_pages.md', locale=doc.locale).url.path}}), quelle ressource d'image utiliser en fonction des différentes tailles d'écran :
 
 [sourcecode:html]
 <amp-img
@@ -82,11 +78,7 @@
 </body>
 [/sourcecode]
 
-<<<<<<< HEAD
-**Important** : Assurez-vous que vos styles sont compatibles avec les pages AMP ; certains ne le sont pas pour des raisons de performance (voir aussi [CSS compatibles]({{g.doc('/content/amp-dev/documentation/guides-and-tutorials/style_and_layout/style_pages.md', locale=doc.locale).url.path}})).
-=======
-**Important** : Assurez-vous que vos styles sont compatibles avec les pages AMP ; certains ne le sont pas pour des raisons de performance (voir aussi [CSS compatibles]({{g.doc('/content/amp-dev/documentation/guides-and-tutorials/develop/style_and_layout/style_pages.html', locale=doc.locale).url.path}})).
->>>>>>> 218975f5
+**Important** : Assurez-vous que vos styles sont compatibles avec les pages AMP ; certains ne le sont pas pour des raisons de performance (voir aussi [CSS compatibles]({{g.doc('/content/amp-dev/documentation/guides-and-tutorials/develop/style_and_layout/style_pages.md', locale=doc.locale).url.path}})).
 
 ## Éléments de taille et d'emplacement
 
@@ -98,11 +90,7 @@
 Définissez la mise en page comme responsive.
 Cela ajuste la taille de l'élément à la largeur de son élément conteneur, et redimensionne automatiquement sa hauteur au format donné par les attributs de largeur et de hauteur.
 
-<<<<<<< HEAD
-Renseignez-vous sur les [mises en page compatibles avec les pages AMP]({{g.doc('/content/amp-dev/documentation/guides-and-tutorials/style_and_layout/control_layout.md', locale=doc.locale).url.path}}).
-=======
 Renseignez-vous sur les [mises en page compatibles avec les pages AMP]({{g.doc('/content/amp-dev/documentation/guides-and-tutorials/develop/style_and_layout/control_layout.md', locale=doc.locale).url.path}}).
->>>>>>> 218975f5
 
 ## Valider vos styles et votre mise en page
 
