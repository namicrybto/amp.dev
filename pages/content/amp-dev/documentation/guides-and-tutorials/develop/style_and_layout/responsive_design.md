--- conflicted
+++ resolved
@@ -30,11 +30,7 @@
 
 To optimize your web page so the content scales and fits the browser window for any device, you need to specify a `meta` viewport element. The viewport element instructs the browser on how to scale and size the visible area (the viewport) of the web page.
 
-<<<<<<< HEAD
-But, what values should you use?  Well, in AMP, that's already spelled out for you.  As part of the [required markup]({{g.doc('/content/amp-dev/documentation/guides-and-tutorials/learn/spec/index.html', locale=doc.locale).url.path}}#required-markup) for AMP pages, you need to specify the following viewport:
-=======
 But, what values should you use?  Well, in AMP, that's already spelled out for you.  As part of the [required markup]({{g.doc('/content/amp-dev/documentation/guides-and-tutorials/learn/spec/amp-boilerplate.md', locale=doc.locale).url.path}}#required-markup) for AMP pages, you need to specify the following viewport:
->>>>>>> 4b63b78b
 
 ```html
 <meta name="viewport" content="width=device-width,minimum-scale=1,initial-scale=1">
@@ -92,11 +88,7 @@
 <div>
 <amp-iframe height="174" layout="fixed-height" sandbox="allow-scripts allow-forms allow-same-origin" resizable src="https://ampproject-b5f4c.firebaseapp.com/examples/responsive.youtube.embed.html"> <div overflow tabindex="0" role="button" aria-label="Show more">Show full code</div> <div placeholder></div> </amp-iframe></div>
 
-<<<<<<< HEAD
-There are many types of videos that you can add to your AMP pages.  For details,  see the list of available [media components]({{g.doc('/content/amp-dev/documentation/components.html', locale=doc.locale).url.path}}).
-=======
-There are many types of videos that you can add to your AMP pages.  For details,  see the list of available [media components]({{g.doc('/content/amp-dev/documentation/components/index.html', locale=doc.locale).url.path}}#media).
->>>>>>> 4b63b78b
+There are many types of videos that you can add to your AMP pages.  For details,  see the list of available [media components]({{g.doc('/content/amp-dev/documentation/components.html', locale=doc.locale).url.path}}#media).
 
 ### Displaying responsive images
 
