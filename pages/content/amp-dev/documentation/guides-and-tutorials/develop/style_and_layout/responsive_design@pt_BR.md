--- conflicted
+++ resolved
@@ -75,11 +75,7 @@
 
 ### Como exibir imagens responsivas
 
-<<<<<<< HEAD
 As imagens compõem grande parte de uma página da Web, (aproximadamente [65% dos bytes da página](http://httparchive.org/interesting.php#bytesperpage)).  No mínimo, suas imagens devem ser visíveis em vários tamanhos e orientações de tela. Por exemplo, um usuário não precisará rolar a tela, fazer gesto de pinça ou usar o zoom para ver a imagem completa.  Isso é fácil de fazer em páginas AMP com o atributo `"layout=responsive"`. Consulte o artigo [Incluir imagens em páginas AMP]({{g.doc('/content/amp-dev/documentation/guides-and-tutorials/develop/amp_replacements.md', locale=doc.locale).url.path}}).  Além da imagem responsiva básica, você poderá veicular vários recursos de imagens para:
-=======
-As imagens compõem grande parte de uma página da Web, (aproximadamente [65% dos bytes da página](http://httparchive.org/interesting.php#bytesperpage)).  No mínimo, suas imagens devem ser visíveis em vários tamanhos e orientações de tela. Por exemplo, um usuário não precisará rolar a tela, fazer gesto de pinça ou usar o zoom para ver a imagem completa.  Isso é fácil de fazer em páginas AMP com o atributo `"layout=responsive"`. Consulte o artigo [Incluir imagens em páginas AMP]({{g.doc('/content/amp-dev/documentation/guides-and-tutorials/develop/amp_replacements.html', locale=doc.locale).url.path}}).  Além da imagem responsiva básica, você poderá veicular vários recursos de imagens para:
->>>>>>> 218975f5
 
 - [Como veicular imagens nítidas na resolução correta](#como-veicular-imagens-nítidas-na-resolução-correta);
 - [Como alterar a direção de arte de uma imagem](#como-alterar-a-direção-de-arte-de-uma-imagem);
@@ -104,7 +100,7 @@
 
 Por exemplo, digamos que você tenha um dispositivo com a largura da janela de visualização de 412 pixels e um DPR de 2,6. Com base no código acima, a imagem precisa ser exibida em 75% da largura da janela de visualização. Assim, o navegador escolherá uma imagem de tamanho próximo a 803 pixels (412 * ,75 * 2,6), que é `apple-800.jpg`.
 
-Leia mais: Para saber mais sobre o uso de srcset e tamanhos em páginas AMP, consulte o guia [Direção de arte com srcset, tamanhos e alturas]({{g.doc('/content/amp-dev/documentation/guides-and-tutorials/style_and_layout/art_direction.md', locale=doc.locale).url.path}}).
+Leia mais: Para saber mais sobre o uso de srcset e tamanhos em páginas AMP, consulte o guia [Direção de arte com srcset, tamanhos e alturas]({{g.doc('/content/amp-dev/documentation/guides-and-tutorials/develop/style_and_layout/art_direction.md', locale=doc.locale).url.path}}).
 
 #### Como alterar a direção de arte de uma imagem
 
@@ -122,7 +118,7 @@
 
 <div><amp-iframe height=407 layout=fixed-height sandbox="allow-scripts allow-forms allow-same-origin" resizable src="https://ampproject-b5f4c.firebaseapp.com/examples/responsive.breakpoints.embed.html"><div overflow tabindex=0 role=button aria-label="Mostrar mais">Mostrar código completo</div><div placeholder></div></amp-iframe></div>
 
-Leia mais: Para saber mais sobre a direção de arte em páginas AMP, consulte o guia [Direção de arte com srcset, tamanhos e alturas]({{g.doc('/content/amp-dev/documentation/guides-and-tutorials/style_and_layout/art_direction.md', locale=doc.locale).url.path}}).
+Leia mais: Para saber mais sobre a direção de arte em páginas AMP, consulte o guia [Direção de arte com srcset, tamanhos e alturas]({{g.doc('/content/amp-dev/documentation/guides-and-tutorials/develop/style_and_layout/art_direction.md', locale=doc.locale).url.path}}).
 
 #### Como fornecer imagens otimizadas
 
@@ -130,7 +126,7 @@
 
 Em HTML, você pode veicular diferentes formatos de imagem usando a tag `picture`.  Em AMP, embora a tag `picture` não seja compatível, é possível veicular diferentes imagens com o atributo `fallback`.
 
-Leia mais: Para saber mais sobre substitutos, consulte o guia [Substitutos e marcadores]({{g.doc('/content/amp-dev/documentation/guides-and-tutorials/style_and_layout/placeholders.md', locale=doc.locale).url.path}}).
+Leia mais: Para saber mais sobre substitutos, consulte o guia [Substitutos e marcadores]({{g.doc('/content/amp-dev/documentation/guides-and-tutorials/develop/style_and_layout/placeholders.md', locale=doc.locale).url.path}}).
 
 ##### Exemplo: como veicular diferentes formatos de imagem
 
