---
$title: Monetizar tu página AMP con anuncios
---

En esta guía, se incluyen instrucciones y prácticas recomendadas para mostrar anuncios en tus páginas AMP.

## Añadir anuncios a la página

En las páginas que no son AMP (HTML tradicional), si quieres mostrar anuncios, debes incluir un fragmento de JavaScript para servir anuncios de tu red publicitaria.  Por motivos de rendimiento y seguridad, no puedes incluir código JavaScript de terceros en las páginas AMP.  Por lo tanto, para mostrar anuncios en AMP, debes añadir el componente personalizado [`amp-ad`]({{g.doc('/content/amp-dev/documentation/components/reference/amp-ad.md', locale=doc.locale).url.path}}) a tu página AMP.

[tip type="success"]

Consulta la página [AMP By Example para ver una demostración en directo]({{g.doc('/content/amp-dev/documentation/examples/components/amp-ad.html', locale=doc.locale).url.path}}) de cómo añadir una etiqueta "amp-ad" a una página AMP.

[/tip]

Veamos los pasos para añadir este componente, que te permitirá mostrar anuncios en tu página AMP.

### Paso 1: Añade la secuencia de comandos "amp-ad"

El componente `<amp-ad>` es una extensión de anuncio personalizada de la biblioteca AMP. Dentro de `<amp-ad>`, se incluye código JavaScript personalizado que se ha diseñado cuidadosamente para optimizar el rendimiento. Para ejecutar el componente `<amp-ad>`, debes añadir el código JavaScript necesario para este componente en la sección `head` de la página AMP:

```html
<script async custom-element="amp-ad" src="https://cdn.ampproject.org/v0/amp-ad-0.1.js"></script>
```

### Paso 2: Añade la etiqueta "amp-ad" a la página AMP

Hay más de 100 [servidores de anuncios y redes publicitarias]({{g.doc('/content/amp-dev/documentation/guides-and-tutorials/develop/monetization/ads_vendors.md', locale=doc.locale).url.path}}) que ofrecen integraciones con AMP integradas.  Para añadir un anuncio de una red publicitaria concreta, utiliza la etiqueta `<amp-ad>` y especifica la red con el atributo `type`.

En este ejemplo, vamos a añadir un espacio publicitario para servir anuncios de la red a9:

```html
<amp-ad type="a9">
</amp-ad>
```

### Paso 3: Especifica el tamaño del bloque de anuncios

Añade los atributos `width` y `height` a la etiqueta `<amp-ad>`  para especificar el tamaño del anuncio en la página AMP:

```html hl_lines="2"
<amp-ad type="a9">
   width="300" height="250"
</amp-ad>
```

### Paso 4: Establece los parámetros de la red publicitaria

Cada red utiliza atributos de datos específicos que requieren para servir anuncios.  Consulta la documentación de `<amp-ad>` sobre redes publicitarias y añade los atributos necesarios. En el siguiente ejemplo, la red a9 requiere parámetros adicionales para especificar el tamaño del anuncio, así como otros detalles:

```html hl_lines="3 4 5"
<amp-ad type="a9"
    width="300" height="250"
    data-aax_size="300x250"
    data-aax_pubname="test123"
    data-aax_src="302">
</amp-ad>
```

### Paso 5 (opcional): Utiliza un marcador de posición

En función de la red publicitaria, puedes optar por mostrar un marcador de posición hasta que el anuncio esté disponible para publicarse. Este marcador evita que se muestren espacios en blanco, por lo que mejora la experiencia de usuario.  Para especificar un marcador de posición, añade un elemento secundario con el atributo `placeholder`. [Más información sobre marcadores de posición y respaldos]({{g.doc('/content/amp-dev/documentation/guides-and-tutorials/develop/style_and_layout/placeholders.md', locale=doc.locale).url.path}})

```html hl_lines="6"
<amp-ad type="a9"
    width="300" height="250"
    data-aax_size="300x250"
    data-aax_pubname="test123"
    data-aax_src="302">
   <amp-img placeholder src="placeholder-image.jpg"></amp-img>
</amp-ad>
```

### Paso 6 (opcional): Utiliza un respaldo

En función de la red publicitaria, puedes optar por mostrar un elemento de respaldo en caso de que no haya ningún anuncio disponible. Para especificar un respaldo, añade un elemento secundario con el atributo `fallback`. [Más información sobre marcadores de posición y respaldos]({{g.doc('/content/amp-dev/documentation/guides-and-tutorials/develop/style_and_layout/placeholders.md', locale=doc.locale).url.path}})

```html hl_lines="6"
<amp-ad type="a9"
    width="300" height="250"
    data-aax_size="300x250"
    data-aax_pubname="test123"
    data-aax_src="302">
   <amp-img fallback src="fallback-image.jpg"></amp-img>
</amp-ad>
```

¡Enhorabuena! Ya estás publicando anuncios en tu página AMP.

## Servir anuncios AMP HTML de venta directa

<<<<<<< HEAD
El componente [`amp-ad`](/es/docs/reference/components/amp-ad.html) sirve anuncios de la red que especifiques.  Estos anuncios pueden ser HTML estándar o AMP HTML, siempre que la red publicitaria admita anuncios AMP HTML. Para publicar anuncios de venta directa como anuncios AMP HTML, crea el anuncio en AMP HTML de acuerdo con las [especificaciones de anuncios AMP HTML]({{g.doc('/content/amp-dev/documentation/guides-and-tutorials/learn/a4a_spec.md', locale=doc.locale).url.path}}) y utiliza [un servidor de anuncios que sirva este formato](https://github.com/ampproject/amphtml/blob/master/ads/google/a4a/docs/a4a-readme.md#publishers).
=======
El componente [`amp-ad`]({{g.doc('/content/amp-dev/documentation/components/reference/amp-ad.md', locale=doc.locale).url.path}}).
>>>>>>> 4b63b78b

## Aumentar los datos de segmentación en las solicitudes de anuncio

El mecanismo de servicio de anuncios Fast Fetch incluye la función Real‑Time Config (RTC), que permite a los editores añadir más información de segmentación propia y de terceros que se recupera en el tiempo de ejecución a las solicitudes de anuncio. RTC admite hasta cinco llamadas a servidores de segmentación para cada espacio publicitario concreto. Los resultados se añaden a la solicitud de anuncio.  Para utilizar RTC en tus anuncios, la red publicitaria que utilices debe ser compatible con RTC y Fast Fetch.

Mira este vídeo de YouTube para obtener más información sobre RTC:

[video src='https://www.youtube.com/watch?v=mvAmvKiWPfA' caption='Mira el vídeo sobre monetización eficaz con AMP mediante las pujas por encabezado.']

También puedes utilizar estos recursos para consultar más información sobre RTC:

*   [Guía de implementación de RTC de AMP para editores](https://github.com/ampproject/amphtml/blob/master/extensions/amp-a4a/rtc-publisher-implementation-guide.md)
*   [Configuración en tiempo real de AMP](https://github.com/ampproject/amphtml/blob/master/extensions/amp-a4a/rtc-documentation.md)

## Prácticas recomendadas

A continuación, se incluyen algunos consejos para maximizar la eficacia de los anuncios en tus páginas AMP.

### Emplazamiento y controles: optimiza la colocación de los anuncios

*   **Coloca el mismo número de anuncios** en las páginas AMP que en el resto para generar el máximo número de ingresos por página.
*   **Coloca el primer anuncio inmediatamente debajo de la primera ventana gráfica** ("mitad inferior de la página") para proporcionar una experiencia de usuario óptima.
*   A menos que utilices archivos CSS avanzados o media queries, **asegúrate de que los bloques de anuncios estén centrados en la página** para ofrecer a los usuarios una experiencia Web móvil óptima.
*   Habilita las [solicitudes de anuncio de varios tamaños](https://github.com/ampproject/amphtml/blob/master/ads/README.md#support-for-multi-size-ad-requests) en el inventario AMP para aumentar la presión en la subasta de anuncios y mejorar los ingresos.

### Demanda y precios: obtén el precio adecuado para tus anuncios

*   **Vende bloques de anuncios de tus páginas AMP en todos los canales de ventas**, incluidos los directos e indirectos, para maximizar la competencia por tu inventario de las páginas AMP.
*   **Establece un precio para el inventario publicitario de las páginas AMP** que sea similar al del inventario de las páginas que no son AMP. Supervisa el rendimiento y ajusta los precios en consecuencia.
*   **Asegúrate de que todos los canales de demanda de anuncios compitan** por el inventario publicitario de tus páginas AMP para maximizar la competencia.

### Tipos de anuncio: publica los mejores tipos de anuncios

*   **Evita las creatividades pesadas,** de acuerdo con las [directrices de IAB](http://www.iab.com/wp-content/uploads/2015/11/IAB_Display_Mobile_Creative_Guidelines_HTML5_2015.pdf).
*   **Evita los intersticiales** u otros formatos de anuncio que provoquen que se reinicie el flujo del contenido al cargar los anuncios.
*   **Optimiza la visibilidad** configurando la estrategia de carga de datos para que se priorice la visibilidad sobre las visualizaciones.
<<<<<<< HEAD
*   **Incluye anuncios en el contenido de vídeo** a través de [reproductores compatibles]({{g.doc('/content/amp-dev/documentation/components.html', locale=doc.locale).url.path}}) o [amp-iframe](https://ampbyexample.com/components/amp-iframe/) para poder obtener ingresos con todos los tipos de contenido.
=======
*   **Incluye anuncios en el contenido de vídeo** a través de [reproductores compatibles]({{g.doc('/content/amp-dev/documentation/components/index.html', locale=doc.locale).url.path}}#media) o [`amp-iframe`]({{g.doc('/content/amp-dev/documentation/components/reference/amp-iframe.md', locale=doc.locale).url.path}}) para poder obtener ingresos con todos los tipos de contenido.
>>>>>>> 4b63b78b
*   **Implementa anuncios nativos** para competir con los anuncios de display que utilizan solicitudes de anuncio de varios tamaños. De esta forma, aumentarás la demanda y, al mismo tiempo, proporcionarás a los lectores una experiencia de usuario óptima.

### Innovación: ofrece los productos publicitarios que generan más interacción

*   **Implementa anuncios en páginas AMP complementarias** para generar ingresos incrementales:
    *   [Anuncios en un carrusel]({{g.doc('/content/amp-dev/documentation/examples/advanced-ads/Carousel_Ad.html', locale=doc.locale).url.path}})
    *   [Anuncios en un lightbox]({{g.doc('/content/amp-dev/documentation/examples/experimental-ads/Lightbox_Ad.html', locale=doc.locale).url.path}})
    *   [Anuncios avanzados]({{g.doc('/content/amp-dev/documentation/examples/index.html', locale=doc.locale).url.path}})
*   **Utiliza formatos nuevos con los anuncios de venta directa** para proporcionar al equipo de ventas productos publicitarios innovadores y de elevado impacto:
    *   [Anuncios fijos]({{g.doc('/content/amp-dev/documentation/examples/components/amp-sticky-ad.html', locale=doc.locale).url.path}})
    *   [Alfombra voladora]({{g.doc('/content/amp-dev/documentation/examples/components/amp-fx-flying-carpet.html', locale=doc.locale).url.path}})

## Recursos adicionales

<<<<<<< HEAD
*   [Plantillas de anuncios AMP HTML](https://ampbyexample.com/amp-ads/#amp-ads/advanced_ads)
*   [Demostración: cómo añadir el componente "amp-ad" a tu página AMP](https://ampbyexample.com/components/amp-ad/)
=======
*   [Plantillas de anuncios AMP HTML]({{g.doc('/content/amp-dev/documentation/examples/index.html', locale=doc.locale).url.path}})
*   [Demostración: cómo añadir el componente `amp-ad` a tu página AMP]({{g.doc('/content/amp-dev/documentation/components/reference/amp-ad.md', locale=doc.locale).url.path}})
>>>>>>> 4b63b78b
<|MERGE_RESOLUTION|>--- conflicted
+++ resolved
@@ -90,11 +90,7 @@
 
 ## Servir anuncios AMP HTML de venta directa
 
-<<<<<<< HEAD
-El componente [`amp-ad`](/es/docs/reference/components/amp-ad.html) sirve anuncios de la red que especifiques.  Estos anuncios pueden ser HTML estándar o AMP HTML, siempre que la red publicitaria admita anuncios AMP HTML. Para publicar anuncios de venta directa como anuncios AMP HTML, crea el anuncio en AMP HTML de acuerdo con las [especificaciones de anuncios AMP HTML]({{g.doc('/content/amp-dev/documentation/guides-and-tutorials/learn/a4a_spec.md', locale=doc.locale).url.path}}) y utiliza [un servidor de anuncios que sirva este formato](https://github.com/ampproject/amphtml/blob/master/ads/google/a4a/docs/a4a-readme.md#publishers).
-=======
 El componente [`amp-ad`]({{g.doc('/content/amp-dev/documentation/components/reference/amp-ad.md', locale=doc.locale).url.path}}).
->>>>>>> 4b63b78b
 
 ## Aumentar los datos de segmentación en las solicitudes de anuncio
 
@@ -131,11 +127,7 @@
 *   **Evita las creatividades pesadas,** de acuerdo con las [directrices de IAB](http://www.iab.com/wp-content/uploads/2015/11/IAB_Display_Mobile_Creative_Guidelines_HTML5_2015.pdf).
 *   **Evita los intersticiales** u otros formatos de anuncio que provoquen que se reinicie el flujo del contenido al cargar los anuncios.
 *   **Optimiza la visibilidad** configurando la estrategia de carga de datos para que se priorice la visibilidad sobre las visualizaciones.
-<<<<<<< HEAD
-*   **Incluye anuncios en el contenido de vídeo** a través de [reproductores compatibles]({{g.doc('/content/amp-dev/documentation/components.html', locale=doc.locale).url.path}}) o [amp-iframe](https://ampbyexample.com/components/amp-iframe/) para poder obtener ingresos con todos los tipos de contenido.
-=======
-*   **Incluye anuncios en el contenido de vídeo** a través de [reproductores compatibles]({{g.doc('/content/amp-dev/documentation/components/index.html', locale=doc.locale).url.path}}#media) o [`amp-iframe`]({{g.doc('/content/amp-dev/documentation/components/reference/amp-iframe.md', locale=doc.locale).url.path}}) para poder obtener ingresos con todos los tipos de contenido.
->>>>>>> 4b63b78b
+*   **Incluye anuncios en el contenido de vídeo** a través de [reproductores compatibles]({{g.doc('/content/amp-dev/documentation/components.html', locale=doc.locale).url.path}}) o [`amp-iframe`]({{g.doc('/content/amp-dev/documentation/components/reference/amp-iframe.md', locale=doc.locale).url.path}}) para poder obtener ingresos con todos los tipos de contenido.
 *   **Implementa anuncios nativos** para competir con los anuncios de display que utilizan solicitudes de anuncio de varios tamaños. De esta forma, aumentarás la demanda y, al mismo tiempo, proporcionarás a los lectores una experiencia de usuario óptima.
 
 ### Innovación: ofrece los productos publicitarios que generan más interacción
@@ -150,10 +142,5 @@
 
 ## Recursos adicionales
 
-<<<<<<< HEAD
-*   [Plantillas de anuncios AMP HTML](https://ampbyexample.com/amp-ads/#amp-ads/advanced_ads)
-*   [Demostración: cómo añadir el componente "amp-ad" a tu página AMP](https://ampbyexample.com/components/amp-ad/)
-=======
-*   [Plantillas de anuncios AMP HTML]({{g.doc('/content/amp-dev/documentation/examples/index.html', locale=doc.locale).url.path}})
-*   [Demostración: cómo añadir el componente `amp-ad` a tu página AMP]({{g.doc('/content/amp-dev/documentation/components/reference/amp-ad.md', locale=doc.locale).url.path}})
->>>>>>> 4b63b78b
+*   [Plantillas de anuncios AMP HTML]({{g.doc('/content/amp-dev/documentation/examples.html', locale=doc.locale).url.path}})
+*   [Demostración: cómo añadir el componente `amp-ad` a tu página AMP]({{g.doc('/content/amp-dev/documentation/components/reference/amp-ad.md', locale=doc.locale).url.path}})