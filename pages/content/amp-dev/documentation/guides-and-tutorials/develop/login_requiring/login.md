---
$title: Login
$order: 1
---

The first time you land on the [page](https://ampbyexample.com/samples_templates/comment_section/preview/), you can see 2 comments and a login button.

<amp-img src="/static/img/login-button.png" alt="Login button" height="290" width="300"></amp-img>

If you look for the login button in the code, you will find:

[sourcecode:html]
<span amp-access="NOT loggedIn" role="button" tabindex="0" amp-access-hide>
  <h5>Please login to comment</h5>
  <button on="tap:amp-access.login-sign-in" class="button-primary comment-button">Login</button>
</span>
[/sourcecode]

The behaviour of [`amp-access`]({{g.doc('/content/amp-dev/documentation/components/reference/amp-access.md', locale=doc.locale).url.path}}) related attributes are dependent on a page-wide configuration for [`amp-access`]({{g.doc('/content/amp-dev/documentation/components/reference/amp-access.md', locale=doc.locale).url.path}}), in our case, this one:

[sourcecode:html]
<script id="amp-access" type="application/json">
  {
    "authorization": "https://ampbyexample.com/samples_templates/comment_section/authorization?rid=READER_ID&url=CANONICAL_URL&ref=DOCUMENT_REFERRER&_=RANDOM",
    "noPingback": "true",
    "login": {
      "sign-in": "https://ampbyexample.com/samples_templates/comment_section/login?rid=READER_ID&url=CANONICAL_URL",
      "sign-out": "https://ampbyexample.com/samples_templates/comment_section/logout"
    },
    "authorizationFallbackResponse": {
      "error": true,
      "loggedIn": false
    }
  }
</script>
[/sourcecode]

The authorization endpoint is deployed as part of AMPByExample. It's the responsibility of the publisher of the page to provide this endpoint. In this sample case, for simplicity, we implemented basic logic so that when this request is received, the server reads the value of a cookie named `ABE_LOGGED_IN`. If the cookie is not there, we return a JSON response containing `loggedIn = false`. As a result, the first time a user lands on the page, this request will return `loggedIn = false` and the login button will be shown.

Looking again at the button's HTML code, by using `on="tap:amp-access.login-sign-in"`, we specify that once the user taps on the button, the URL specified in the JSON above should be used:

[sourcecode:json]
{
	"login": {
    "sign-in": "https://ampbyexample.com/samples_templates/comment_section/login?rid=READER_ID&url=CANONICAL_URL"
  }
}

[/sourcecode]

[tip type="note"]
**NOTE –**  Notice that it’s possible to define different URLs inside the login node, in this case we are defining `sign-in`, and we will later define `sign-out`.
[/tip]

The login page is a non-AMP page in which we populate the login and password values for the sake of simplicity. Notice the usage of `returnURL` hidden input type, which is populated by the AMPByExample server via server-side templating. The server reads this value from a parameter called `return`, automatically added by the AMP library to the sign-in URL.

In the example below, the value for the `return` parameter is added to the request once you click the login button. You can explore this value by using the Chrome DevTools console and navigating to the Network tab.

<amp-img src="/static/img/return-parameter.png" alt="Return parameter" height="150" width="600"></amp-img>

Once the AMPByExample server receives the POST request from the login page and the login and password are correct, it redirects the request to the `returnURL` that we mentioned above, and appends the `#success=true` parameter. The AMP runtime can now authorize the page and finally allow you to add a comment.

It’s important to understand what the AMP runtime does and what the server should be doing, as the implementation of the server is the responsibility of the publisher of the page.

As a quick recap:

- The AMP runtime automatically adds the return parameter to the sign-in request specified inside the login JSON object
- The AMP runtime closes the login page and redirects to the page specified by the return URL parameter
- The server should orchestrate the response once the user clicks on the login button

[tip type="tip"]
<<<<<<< HEAD
**TIP –** A more detailed explanation about this flow can also be found in the [amp-access documentation]({{g.doc('/content/amp-dev/documentation/components/reference/amp-access.md', locale=doc.locale).url.path}}#login-flow).
=======
**TIP –** A more detailed explanation about this flow can also be found in the [`amp-access`]({{g.doc('/content/amp-dev/documentation/components/reference/amp-access.md', locale=doc.locale).url.path}}).
>>>>>>> 4b63b78b
[/tip]<|MERGE_RESOLUTION|>--- conflicted
+++ resolved
@@ -69,9 +69,5 @@
 - The server should orchestrate the response once the user clicks on the login button
 
 [tip type="tip"]
-<<<<<<< HEAD
-**TIP –** A more detailed explanation about this flow can also be found in the [amp-access documentation]({{g.doc('/content/amp-dev/documentation/components/reference/amp-access.md', locale=doc.locale).url.path}}#login-flow).
-=======
 **TIP –** A more detailed explanation about this flow can also be found in the [`amp-access`]({{g.doc('/content/amp-dev/documentation/components/reference/amp-access.md', locale=doc.locale).url.path}}).
->>>>>>> 4b63b78b
 [/tip]