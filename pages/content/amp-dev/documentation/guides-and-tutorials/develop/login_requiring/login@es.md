---
$title: Iniciar sesión
---

Supongamos que la primera vez que accedes a una página ves dos comentarios y un botón para iniciar sesión, tal como se muestra a continuación:

<amp-img src="/static/img/login-button.png" alt="Botón para iniciar sesión" height="290" width="300"></amp-img>

Si buscas el botón en el código de la página, puedes ver que tiene el siguiente formato:

[sourcecode:html]
<span amp-access="NOT loggedIn" role="button" tabindex="0" amp-access-hide>
  <h5>Please login to comment</h5>
  <button on="tap:amp-access.login-sign-in" class="button-primary comment-button">Login</button>
</span>
[/sourcecode]

El comportamiento de los atributos relacionados con el componente [`amp-access`]({{g.doc('/content/amp-dev/documentation/components/reference/amp-access.md', locale=doc.locale).url.path}}) depende de cómo se haya configurado dicho componente a nivel de página. En este caso, se trata de la siguiente configuración:

[sourcecode:html]
<script id="amp-access" type="application/json">
  {
    "authorization": "https://ampbyexample.com/samples_templates/comment_section/authorization?rid=READER_ID&url=CANONICAL_URL&ref=DOCUMENT_REFERRER&_=RANDOM",
    "noPingback": "true",
    "login": {
      "sign-in": "https://ampbyexample.com/samples_templates/comment_section/login?rid=READER_ID&url=CANONICAL_URL",
      "sign-out": "https://ampbyexample.com/samples_templates/comment_section/logout"
    },
    "authorizationFallbackResponse": {
      "error": true,
      "loggedIn": false
    }
  }
</script>
[/sourcecode]

El punto de acceso de autorización, que debe proporcionar el editor de la página, se implementa como parte de AMPByExample. Para simplificar, en este ejemplo hemos implementado una lógica sencilla para que el servidor, al recibir esta solicitud, lea el valor de una cookie denominada `ABE_LOGGED_IN`. Si esta cookie no está presente, devolvemos una respuesta JSON con `loggedIn = false`. En consecuencia, la primera vez que un usuario accede a la página, se devuelve `loggedIn = false`, por lo que se muestra el botón para iniciar sesión.

Si nos volvemos a fijar en el código HTML de dicho botón, podemos ver que se utiliza `on="tap:amp-access.login-sign-in"`. Con este fragmento de código indicamos que, cuando un usuario toque el botón, debe usarse la URL que hemos especificado en la respuesta JSON anterior:

[sourcecode:json]
{
    "login": {
    "sign-in": "https://ampbyexample.com/samples_templates/comment_section/login?rid=READER_ID&url=CANONICAL_URL"
  }
}

[/sourcecode]

Nota: En el nodo "login", se pueden añadir varias URL; en este caso, definimos una en `sign-in` y, más adelante, haremos lo mismo con `sign-out`.

La página de inicio de sesión es una página que no es AMP y en la que introducimos los valores de inicio de sesión y la contraseña para simplificar el proceso. Puedes observar que utilizamos el tipo de entrada oculta `returnURL`, que rellena el servidor AMPByExample usando plantillas de servidor. AMPByExample obtiene el valor de "returnURL" de un parámetro denominado `return`, que la biblioteca de AMP añade automáticamente a la URL indicada en "sign-in".

En el ejemplo que se muestra a continuación, se añade el valor del parámetro `return` a la solicitud cuando se hace clic en el botón para iniciar sesión. Para explorar este valor, accede a la pestaña Network (Red) de la consola DevTools de Chrome.

<amp-img src="/static/img/return-parameter.png" alt="Parámetro return" height="150" width="600"></amp-img>

Cuando el servidor AMPByExample recibe la solicitud POST de la página de inicio de sesión, si las credenciales son correctas, se redirige la solicitud a la URL de `returnURL` que hemos comentado anteriormente y se le añade el parámetro `#success=true`. Una vez hecho, el tiempo de ejecución de AMP puede finalmente autorizar la página, por lo que ya se puede añadir un comentario.

Es importante que sepas qué tareas desempeña el tiempo de ejecución de AMP y qué debería hacer el servidor, puesto que el editor de la página debe encargarse de implementar este último.

A grandes rasgos, las funciones de ambos elementos son las siguientes:

- El tiempo de ejecución de AMP añade automáticamente el parámetro "return" a la solicitud "sign-in" indicada en el objeto JSON "login".
- El tiempo de ejecución de AMP cierra la página de inicio de sesión y redirige a los usuarios a la página que se haya especificado en el parámetro "returnURL".
- El servidor debe organizar la respuesta cuando el usuario haga clic en el botón para iniciar sesión.

<<<<<<< HEAD
Consejo: Para obtener una explicación más detallada sobre este tema, consulta la [documentación de amp-access]({{g.doc('/content/amp-dev/documentation/components/reference/amp-access.md', locale=doc.locale).url.path}}#login-flow).
=======
Consejo: Para obtener una explicación más detallada sobre este tema, consulta la [`amp-access`]({{g.doc('/content/amp-dev/documentation/components/reference/amp-access.md', locale=doc.locale).url.path}}).
>>>>>>> 4b63b78b
<|MERGE_RESOLUTION|>--- conflicted
+++ resolved
@@ -65,8 +65,4 @@
 - El tiempo de ejecución de AMP cierra la página de inicio de sesión y redirige a los usuarios a la página que se haya especificado en el parámetro "returnURL".
 - El servidor debe organizar la respuesta cuando el usuario haga clic en el botón para iniciar sesión.
 
-<<<<<<< HEAD
-Consejo: Para obtener una explicación más detallada sobre este tema, consulta la [documentación de amp-access]({{g.doc('/content/amp-dev/documentation/components/reference/amp-access.md', locale=doc.locale).url.path}}#login-flow).
-=======
-Consejo: Para obtener una explicación más detallada sobre este tema, consulta la [`amp-access`]({{g.doc('/content/amp-dev/documentation/components/reference/amp-access.md', locale=doc.locale).url.path}}).
->>>>>>> 4b63b78b
+Consejo: Para obtener una explicación más detallada sobre este tema, consulta la [`amp-access`]({{g.doc('/content/amp-dev/documentation/components/reference/amp-access.md', locale=doc.locale).url.path}}).