--- conflicted
+++ resolved
@@ -7,11 +7,7 @@
 
 AMP is an open source initiative that enables the creation of consistently fast, beautiful, and high-performing web experiences across devices and distribution platforms. The AMPHTML library is a set of components, backed by carefully curated JavaScript, that enables functionality beyond HTML, with a focus on performance and security.
 
-<<<<<<< HEAD
 There are [AMP components]({{g.doc('/content/amp-dev/documentation/components.html', locale=doc.locale).url.path}}) for everything from carousels, to responsive form elements, to retrieving fresh content from remote endpoints. The AMPHTML Email format provides a subset of AMPHTML components for use in email messages, that allows recipients of AMPHTML emails to interact dynamically with content directly in the message.
-=======
-There are [AMP components]({{g.doc('/content/amp-dev/documentation/components/index.html', locale=doc.locale).url.path}}) for everything from carousels, to responsive form elements, to retrieving fresh content from remote endpoints. The AMPHTML Email format provides a subset of AMPHTML components for use in email messages, that allows recipients of AMPHTML emails to interact dynamically with content directly in the message.
->>>>>>> 4b63b78b
 
 This guide is a high-level overview of implementing support for the AMPHTML email format, aimed at  Email Providers. For further technical details, please see [the spec](https://github.com/ampproject/amphtml/blob/master/spec/amp-email-format.md).
 
@@ -40,11 +36,7 @@
 While the AMP Validator will only allow [whitelisted components](https://github.com/ampproject/amphtml/blob/master/spec/amp-email-format.md#amp-components) through, a spam checker should analyze and sanitize an AMPHTML Email much like it would analyze a regular HTML email. The system should also ensure the email passes at minimum DKIM, DMARC, and SPF checks. Furthermore, a sender whitelist is also a strong way to mitigate risks.
 
 ##Include a Proxy Server
-<<<<<<< HEAD
-A proxy server is fundamental and should be responsible for handling XHR requests that originate from the AMPHTML Emails (e.g. from [amp-list]({{g.doc('/content/amp-dev/documentation/components/reference/amp-list.md', locale=doc.locale).url.path}}), [amp-form]({{g.doc('/content/amp-dev/documentation/components/reference/amp-form.md', locale=doc.locale).url.path}}), etc) and perform spam checks and sanitization on the content fetched by these requests.
-=======
 A proxy server is fundamental and should be responsible for handling XHR requests that originate from the AMPHTML Emails (e.g. from [`amp-list`]({{g.doc('/content/amp-dev/documentation/components/reference/amp-list.md', locale=doc.locale).url.path}}), [`amp-form`]({{g.doc('/content/amp-dev/documentation/components/reference/amp-form.md', locale=doc.locale).url.path}}), etc) and perform spam checks and sanitization on the content fetched by these requests.
->>>>>>> 4b63b78b
 
 Some dynamic elements in AMPHTML Emails may rely on remote content. Additional steps should be taken to prevent user data, such as IP address, cookies, and type of device, from being leaked to third party endpoints and giving rewrite access to parts of the AMPHTML Email.
 
