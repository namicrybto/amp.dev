---
$title: Modifica di presentazione e layout
---

## Modifica della presentazione

Le pagine AMP sono pagine web; l’applicazione di stili alla pagina e ai suoi elementi viene effettuata tramite proprietà CSS comuni. Definisci gli stili degli elementi tramite selettori di classi o elementi in un foglio di stile incorporato nel tag `<head>`, denominato `<style amp-custom>`:

[sourcecode:html]
<style amp-custom>
  /* any custom style goes here */
  body {
    background-color: white;
  }
  amp-img {
    background-color: gray;
    border: 1px solid black;
  }
</style>
[/sourcecode]

<<<<<<< HEAD
Ciascuna pagina AMP può avere solamente un foglio di stile incorporato e l’uso di alcuni selettori non è consentito. [Scopri tutte le informazioni utili sullo stile]({{g.doc('/content/amp-dev/documentation/guides-and-tutorials/style_and_layout/style_pages.md', locale=doc.locale).url.path}}).
=======
Ciascuna pagina AMP può avere solamente un foglio di stile incorporato e l’uso di alcuni selettori non è consentito. [Scopri tutte le informazioni utili sullo stile]({{g.doc('/content/amp-dev/documentation/guides-and-tutorials/develop/style_and_layout/style_pages.html', locale=doc.locale).url.path}}).
>>>>>>> 218975f5

## Controllo del layout

AMP segue regole più severe per il layout degli elementi nella pagina. In una normale pagina HTML, per il layout degli elementi utilizzi quasi esclusivamente CSS. Tuttavia, per questioni legate alle prestazioni, AMP impone in partenza un limite esplicito per tutti gli elementi.

<<<<<<< HEAD
Scopri in che modo viene eseguito il rendering e il layout di una pagina in AMP e come fare per modificare il layout nella sezione [Come controllare il layout]({{g.doc('/content/amp-dev/documentation/guides-and-tutorials/style_and_layout/control_layout.md', locale=doc.locale).url.path}}).
=======
Scopri in che modo viene eseguito il rendering e il layout di una pagina in AMP e come fare per modificare il layout nella sezione [Come controllare il layout]({{g.doc('/content/amp-dev/documentation/guides-and-tutorials/develop/style_and_layout/control_layout.md', locale=doc.locale).url.path}}).
>>>>>>> 218975f5

<div class="prev-next-buttons">
  <a class="button prev-button" href="{{g.doc('/content/amp-dev/documentation/guides-and-tutorials/start/create/include_image.md', locale=doc.locale).url.path}}"><span class="arrow-prev">Precedente</span></a>
  <a class="button next-button" href="{{g.doc('/content/amp-dev/documentation/guides-and-tutorials/start/create/preview_and_validate.md', locale=doc.locale).url.path}}"><span class="arrow-next">Prossimo</span></a>
</div><|MERGE_RESOLUTION|>--- conflicted
+++ resolved
@@ -19,21 +19,13 @@
 </style>
 [/sourcecode]
 
-<<<<<<< HEAD
-Ciascuna pagina AMP può avere solamente un foglio di stile incorporato e l’uso di alcuni selettori non è consentito. [Scopri tutte le informazioni utili sullo stile]({{g.doc('/content/amp-dev/documentation/guides-and-tutorials/style_and_layout/style_pages.md', locale=doc.locale).url.path}}).
-=======
-Ciascuna pagina AMP può avere solamente un foglio di stile incorporato e l’uso di alcuni selettori non è consentito. [Scopri tutte le informazioni utili sullo stile]({{g.doc('/content/amp-dev/documentation/guides-and-tutorials/develop/style_and_layout/style_pages.html', locale=doc.locale).url.path}}).
->>>>>>> 218975f5
+Ciascuna pagina AMP può avere solamente un foglio di stile incorporato e l’uso di alcuni selettori non è consentito. [Scopri tutte le informazioni utili sullo stile]({{g.doc('/content/amp-dev/documentation/guides-and-tutorials/develop/style_and_layout/style_pages.md', locale=doc.locale).url.path}}).
 
 ## Controllo del layout
 
 AMP segue regole più severe per il layout degli elementi nella pagina. In una normale pagina HTML, per il layout degli elementi utilizzi quasi esclusivamente CSS. Tuttavia, per questioni legate alle prestazioni, AMP impone in partenza un limite esplicito per tutti gli elementi.
 
-<<<<<<< HEAD
-Scopri in che modo viene eseguito il rendering e il layout di una pagina in AMP e come fare per modificare il layout nella sezione [Come controllare il layout]({{g.doc('/content/amp-dev/documentation/guides-and-tutorials/style_and_layout/control_layout.md', locale=doc.locale).url.path}}).
-=======
 Scopri in che modo viene eseguito il rendering e il layout di una pagina in AMP e come fare per modificare il layout nella sezione [Come controllare il layout]({{g.doc('/content/amp-dev/documentation/guides-and-tutorials/develop/style_and_layout/control_layout.md', locale=doc.locale).url.path}}).
->>>>>>> 218975f5
 
 <div class="prev-next-buttons">
   <a class="button prev-button" href="{{g.doc('/content/amp-dev/documentation/guides-and-tutorials/start/create/include_image.md', locale=doc.locale).url.path}}"><span class="arrow-prev">Precedente</span></a>
