---
$title: Resolving validation errors
$order: 2
---

In this section, we'll go through and resolve the AMP validation errors from our AMP page.  Note that the errors may appear in a different order in your console.

## Include charset

We will begin by fixing the following error:

<pre class="error-text">
The mandatory tag 'meta charset=utf-8' is missing or incorrect.
</pre>

To correctly display text, AMP requires that you specify the charset for the page. The meta charset information must also be the first child of the `<head> ` tag. The reason this tag must be first is to avoid re-interpreting content that was added before the meta charset tag.

**Add** the following code as the first line of the `<head>` tag:

```html
<meta charset="utf-8" />
```

**Save** the file and reload the page. Verify that the charset error no longer appears.

## Include canonical link

Now, let's look at the following error:

<pre class="error-text">
The mandatory tag 'link rel=canonical' is missing or incorrect.
</pre>

Every AMP document needs to have a link referencing the "canonical" version of that document.  We'll learn more about what canonical pages are and different approaches to canonical linking in the [Making your page discoverable]({{g.doc('/content/amp-dev/documentation/guides-and-tutorials/start/converting/discoverable.md', locale=doc.locale).url.path}}) step of this tutorial.

For this tutorial we'll consider the original HTML article that we're converting to be the canonical page.

Go ahead and **add** the following code below the `<meta charset="utf-8" />` tag:

```html
<link rel="canonical" href="/article.html">
```

[tip type="note"]
You can create a standalone canonical AMP page. The canonical link is still required, but should point to the AMP article itself:

```html
<link rel="canonical" href="article.amp.html">
```
[/tip]

Now, **reload** the page. Although there are still plenty of errors to fix, the  canonical link error is no longer present.

## Specify the AMP attribute

AMP requires an attribute on the root `<html>` element of a page to declare the page as an AMP document.

<pre class="error-text">
The mandatory attribute '⚡' is missing in tag 'html ⚡ for top-level html'
The mandatory tag 'html ⚡ for top-level html' is missing or incorrect.
</pre>

The above errors can be resolved by simply adding the `⚡ `attribute to the `<html>` tag like so:

```html
<html ⚡ lang="en">
```

Now, go ahead, reload the page and check that both errors are gone.

[tip type="note"]
Although specifying the `⚡` is the recommended approach, it's also possible to use the `amp` attribute in place of the `⚡` attribute, like so:

```html
<html amp lang="en">
```
[/tip]

## Specify a viewport

Next, let's address the following error:

<pre class="error-text">
The mandatory tag 'meta name=viewport' is missing or incorrect.
</pre>

AMP requires the definition of a `width` and `minimum-scale` for the viewport. These values must be defined as `device-width` and `1`, respectively. The viewport is a common tag included in the `<head>` of an HTML page.

To resolve the viewport error, add the following HTML snippet to the `<head>` tag:

```html
<meta name="viewport" content="width=device-width,minimum-scale=1,initial-scale=1">
```

The values specified for `width` and `minimum-scale` are the required values in AMP. Defining `initial-scale` is not mandatory but it’s a commonly included in mobile web development and it's recommended. You can read more about the viewport and responsive design in [Configure the Viewport](https://developers.google.com/speed/docs/insights/ConfigureViewport).

As before, **reload** the page and check if the error has disappeared.

## Replace external stylesheets

The following error is related to our use of stylesheets:

<pre class="error-text">
The attribute 'href' in tag 'link rel=stylesheet for fonts' is set to the invalid value 'base.css'.
</pre>

Specifically, this error is complaining about the following stylesheet link tag in our `<head>` tag:

```html
<link href="base.css" rel="stylesheet" />
```

The problem is that this is an external stylesheet reference. In AMP, to keep the load times of documents as fast as possible, you cannot include external stylesheets. Instead, all stylesheet rules must be embedded in the AMP document using `<style amp-custom></style>` tags, or as inline styles.

```html
<style amp-custom>

/* The content from base.css */

</style>
```

So, let's resolve the error:

1.  **Remove** the `<link>` tag pointing to the stylesheet in the `<head>` and replace it with an inline `<style amp-custom></style>` tag. The `amp-custom` attribute on the style tag is mandatory.
2. **Copy** all the styles from the [`base.css`](https://github.com/googlecodelabs/accelerated-mobile-pages-foundations/blob/master/base.css) file into the `<style amp-custom></style>` tags.

Once again, **reload** the page and verify that the stylesheets error has disappeared.

[tip type="note"]
**NOTE –**  Not only is embedded styling required but there is a file size limit of 50 kilobytes for all styling information. You should use CSS preprocessors such as [SASS](http://sass-lang.com/) to minify your CSS before inlining the CSS in your AMP pages.
[/tip]

[tip type="important"]
**IMPORTANT –** You can only have one style tag in your entire AMP document. If you have several external stylesheets referenced by your AMP pages, you will need to collate these stylesheets into a single set of rules. To learn what CSS rules are valid in AMP, read [Supported CSS]({{g.doc('/content/amp-dev/documentation/guides-and-tutorials/develop/style_and_layout/style_pages.md', locale=doc.locale).url.path}}).
[/tip]

## Exclude third-party JavaScript

While stylesheets can be reworked relatively easily with AMP by inlining the CSS, the same is not true for JavaScript.

<pre class="error-text">
The tag 'script' is disallowed except in specific forms.
</pre>

In general, scripts in AMP are only allowed if they follow two major requirements:

1.  All JavaScript must be asynchronous (i.e., include the `async` attribute in the script tag).
2.  The JavaScript is for the AMP library and for any AMP components on the page.

This effectively rules out the use of all user-generated/third-party JavaScript in AMP except as noted below.

[tip type="note"]
The only exceptions to the restriction on user-generated/third-party scripts are:

1.  Script that adds metadata to the page or that configures AMP components. These will have the type attribute  `application/ld+json` or `application/json`.
<<<<<<< HEAD
2.  Script included in iframes.  Including JavaScript in an iframe should be considered a measure of last resort. Wherever possible, JavaScript functionality should be replaced by using [AMP components]({{g.doc('/content/amp-dev/documentation/components.html', locale=doc.locale).url.path}}). We will explore our first AMP component in the next section.
=======
2.  Script included in iframes.  Including JavaScript in an iframe should be considered a measure of last resort. Wherever possible, JavaScript functionality should be replaced by using [AMP components]({{g.doc('/content/amp-dev/documentation/components/index.html', locale=doc.locale).url.path}}). We will explore our first AMP component in the next section.
>>>>>>> 4b63b78b
[/tip]

Try opening the external [`base.js`](https://github.com/googlecodelabs/accelerated-mobile-pages-foundations/blob/master/base.js) file. What do you see? The file should be empty of any JavaScript code and only include a comment of information such as this:

```javascript
/*

This external JavaScript file is intentionally empty.

Its purpose is merely to demonstrate the AMP validation error related to the
use of external JavaScript files.

*/
```

Considering that this external JavaScript file is not a functional component of our website, we can safely remove the reference entirely.

**Remove** the following external JavaScript reference from your document:

```html
<script type="text/javascript" src="base.js"></script>
```

Now, **reload** the page and verify that the script error has disappeared.

## Include AMP CSS boilerplate

The following errors reference missing boilerplate code:

<pre class="error-text">
The mandatory tag 'noscript enclosure for boilerplate' is missing or incorrect.
The mandatory tag 'head > style : boilerplate' is missing or incorrect.
The mandatory tag 'noscript > style : boilerplate' is missing or incorrect.
</pre>

Every AMP document requires the following AMP boilerplate code:

```html
<style amp-boilerplate>body{-webkit-animation:-amp-start 8s steps(1,end) 0s 1 normal both;-moz-animation:-amp-start 8s steps(1,end) 0s 1 normal both;-ms-animation:-amp-start 8s steps(1,end) 0s 1 normal both;animation:-amp-start 8s steps(1,end) 0s 1 normal both}@-webkit-keyframes -amp-start{from{visibility:hidden}to{visibility:visible}}@-moz-keyframes -amp-start{from{visibility:hidden}to{visibility:visible}}@-ms-keyframes -amp-start{from{visibility:hidden}to{visibility:visible}}@-o-keyframes -amp-start{from{visibility:hidden}to{visibility:visible}}@keyframes -amp-start{from{visibility:hidden}to{visibility:visible}}</style><noscript><style amp-boilerplate>body{-webkit-animation:none;-moz-animation:none;-ms-animation:none;animation:none}</style></noscript>
```

**Add** the boilerplate code to the bottom of the `<head>` tag of your document.

The `<style amp-boilerplate>`  tag initially hides the content of the body until the AMP JavaScript library is loaded, then the content is rendered. AMP does this to prevent unstyled content from rendering, also known as Flash Of Unstyled Content (FOUC). This helps ensure that the user experience feels truly instant as the page’s content appears all at once and everything above the fold is rendered together. The second tag reverts this logic if JavaScript is disabled in the browser.

## Replace `<img>` with `<amp-img>`

AMP doesn't support the default HTML counterparts to displaying media, which explains the following error:

<pre class="error-text">
The tag 'img' may only appear as a descendant of tag 'noscript'. Did you mean 'amp-img'?
</pre>

AMP has a web component specifically designed to replace the `<img>` tag, it's the [`<amp-img>`]({{g.doc('/content/amp-dev/documentation/components/reference/amp-img.md', locale=doc.locale).url.path}}) tag:

```html
<amp-img src="mountains.jpg"></amp-img>
```

**Replace** the `<img>` tag with the above [`<amp-img>`]({{g.doc('/content/amp-dev/documentation/components/reference/amp-img.md', locale=doc.locale).url.path}}) tag and run the validator again. You should receive several new errors:

<pre class="error-text">
Layout not supported: container
The implied layout 'CONTAINER' is not supported by tag 'amp-img'.
</pre>

Why did [`amp-img`]({{g.doc('/content/amp-dev/documentation/components/reference/amp-img.md', locale=doc.locale).url.path}}) trigger another error? Because [`amp-img`]({{g.doc('/content/amp-dev/documentation/components/reference/amp-img.md', locale=doc.locale).url.path}}) is not a direct substitute of the traditional HTML img tag. There are additional requirements when using [`amp-img`]({{g.doc('/content/amp-dev/documentation/components/reference/amp-img.md', locale=doc.locale).url.path}}).

### AMP layout system

The layout error is telling us that [`amp-img`]({{g.doc('/content/amp-dev/documentation/components/reference/amp-img.md', locale=doc.locale).url.path}}) does not support the `container` layout type. One of the most important concepts in AMP’s design is its focus on reducing the amount of DOM reflow required to render its web pages.

To reduce DOM reflow, AMP includes a layout system to ensure the layout of the page is known as early as possible in the lifecycle of downloading and rendering the page.

The image below compares how an HTML page is often laid out compared to the approach AMP enforces.  Notice in the approach on the left how the text reflows each time an ad or image is loaded.  AMP's approach to layout keeps the text from moving around--even if the images and ads take a long time to load.

{{ image('/static/img/docs/tutorials/tut-convert-html-layout-system.png', 837, 394, align='', caption="A comparison between how content is normally laid out and AMP's approach") }}

The AMP layout system allows for elements on a page to be positioned and scaled in a variety of ways -- fixed dimensions, responsive design, fixed height and more.

In the case of our article, the layout system inferred the layout type for the [`amp-img`]({{g.doc('/content/amp-dev/documentation/components/reference/amp-img.md', locale=doc.locale).url.path}}) as the `container` type. However, the `container` type is only applicable to elements that contain children elements. The `container` type is incompatible with the [`amp-img`]({{g.doc('/content/amp-dev/documentation/components/reference/amp-img.md', locale=doc.locale).url.path}}) tag, which is the reason for this error.

Why was the `container` type inferred? Because we did not specify a `height` attribute for the [`amp-img`]({{g.doc('/content/amp-dev/documentation/components/reference/amp-img.md', locale=doc.locale).url.path}}) tag. In HTML, reflow can be reduced by always specifying a fixed width and height for elements on a page. In AMP, you need to define the width and height for [`amp-img`]({{g.doc('/content/amp-dev/documentation/components/reference/amp-img.md', locale=doc.locale).url.path}}) elements so that AMP can pre-determine the aspect ratio of the element.

**Add** the `width` and `height` to your [`amp-img`]({{g.doc('/content/amp-dev/documentation/components/reference/amp-img.md', locale=doc.locale).url.path}}) tag as follows:

```html
<amp-img src="mountains.jpg" width="266" height="150"></amp-img>
```

Refresh the page and check the validator; you should no longer see any errors!

You now have a valid AMP document, but the image doesn’t look so great because it is awkwardly positioned on the page.  By default when you specify the height and width for an [`amp-img`]({{g.doc('/content/amp-dev/documentation/components/reference/amp-img.md', locale=doc.locale).url.path}}) AMP will fix the dimensions to what you specify--but wouldn't it be great if AMP would scale the image to *responsively* stretch and fit the page no matter the screen size?

{{ image('/static/img/docs/tutorials/tut-convert-html-not-responsive.png', 412, 660, align='center third', caption="Our image isn't responsive.") }}

Fortunately AMP can figure out the aspect ratio of elements from the width & height you specify.  This allows the AMP layout system to position and scale the element in a variety of ways.  The `layout` attribute informs AMP of how you want the element positioned and scaled.

Let's **set** the layout attribute to `responsive` so that our image scales and resizes:

```html
<amp-img src="mountains.jpg" layout="responsive" width="266" height="150"></amp-img>
```

Voila! Our image is in the correct aspect ratio and responsively fills the width of the screen.

{{ image('/static/img/docs/tutorials/tut-convert-html-responsive.png', 412, 660, align='center third', caption="Our image is now responsive!") }}

[tip type="read-on"]
**READ ON –** Learn more about the AMP Layout System in the [AMP Layout Specification]({{g.doc('/content/amp-dev/documentation/guides-and-tutorials/learn/amp-html-layout/index.md', locale=doc.locale).url.path}}).
[/tip]

## Success!

Now your AMP document should look something like this:

```html
<!doctype html>
<html ⚡ lang="en">
  <head>
    <meta charset="utf-8" />
    <meta name="viewport" content="width=device-width,minimum-scale=1,initial-scale=1">

    <link rel="canonical" href="/article.html">
    <link rel="shortcut icon" href="amp_favicon.png">

    <title>News Article</title>

    <style amp-boilerplate>body{-webkit-animation:-amp-start 8s steps(1,end) 0s 1 normal both;-moz-animation:-amp-start 8s steps(1,end) 0s 1 normal both;-ms-animation:-amp-start 8s steps(1,end) 0s 1 normal both;animation:-amp-start 8s steps(1,end) 0s 1 normal both}@-webkit-keyframes -amp-start{from{visibility:hidden}to{visibility:visible}}@-moz-keyframes -amp-start{from{visibility:hidden}to{visibility:visible}}@-ms-keyframes -amp-start{from{visibility:hidden}to{visibility:visible}}@-o-keyframes -amp-start{from{visibility:hidden}to{visibility:visible}}@keyframes -amp-start{from{visibility:hidden}to{visibility:visible}}</style><noscript><style amp-boilerplate>body{-webkit-animation:none;-moz-animation:none;-ms-animation:none;animation:none}</style></noscript>
    <style amp-custom>
      body {
        width: auto;
        margin: 0;
        padding: 0;
      }

      header {
        background: Tomato;
        color: white;
        font-size: 2em;
        text-align: center;
      }

      h1 {
        margin: 0;
        padding: 0.5em;
        background: white;
        box-shadow: 0px 3px 5px grey;
      }

      p {
        padding: 0.5em;
        margin: 0.5em;
      }
    </style>
    <script async src="https://cdn.ampproject.org/v0.js"></script>
  </head>
  <body>
    <header>
      News Site
    </header>
    <article>
      <h1>Article Name</h1>

      <p>Lorem ipsum dolor sit amet, consectetur adipiscing elit. Etiam egestas tortor sapien, non tristique ligula accumsan eu.</p>

      <amp-img src="mountains.jpg" layout="responsive" width="266" height="150"></amp-img>
    </article>
  </body>
</html>
```

Refresh the page and look at the console output. You should be greeted with the following message:

<pre class="success-text">
AMP validation successful.
</pre>

### Frequently asked questions

- [What is DOM reflow?](http://stackoverflow.com/a/27637245)
- [What if the layout attribute isn’t defined?]({{g.doc('/content/amp-dev/documentation/guides-and-tutorials/develop/style_and_layout/control_layout.md', locale=doc.locale).url.path}}#what-if-the-layout-attribute-isn’t-specified?)
- [What if width and height are undefined?]({{g.doc('/content/amp-dev/documentation/guides-and-tutorials/develop/style_and_layout/control_layout.md', locale=doc.locale).url.path}}#what-if-width-and-height-are-undefined?)<|MERGE_RESOLUTION|>--- conflicted
+++ resolved
@@ -154,11 +154,7 @@
 The only exceptions to the restriction on user-generated/third-party scripts are:
 
 1.  Script that adds metadata to the page or that configures AMP components. These will have the type attribute  `application/ld+json` or `application/json`.
-<<<<<<< HEAD
 2.  Script included in iframes.  Including JavaScript in an iframe should be considered a measure of last resort. Wherever possible, JavaScript functionality should be replaced by using [AMP components]({{g.doc('/content/amp-dev/documentation/components.html', locale=doc.locale).url.path}}). We will explore our first AMP component in the next section.
-=======
-2.  Script included in iframes.  Including JavaScript in an iframe should be considered a measure of last resort. Wherever possible, JavaScript functionality should be replaced by using [AMP components]({{g.doc('/content/amp-dev/documentation/components/index.html', locale=doc.locale).url.path}}). We will explore our first AMP component in the next section.
->>>>>>> 4b63b78b
 [/tip]
 
 Try opening the external [`base.js`](https://github.com/googlecodelabs/accelerated-mobile-pages-foundations/blob/master/base.js) file. What do you see? The file should be empty of any JavaScript code and only include a comment of information such as this:
