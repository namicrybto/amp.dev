--- conflicted
+++ resolved
@@ -133,11 +133,7 @@
 
 Note: Not only is embedded styling required but there is a file size limit of 50 kilobytes for all styling information. You should use CSS preprocessors such as [SASS](http://sass-lang.com/) to minify your CSS before inlining the CSS in your AMP pages.
 
-<<<<<<< HEAD
-Important: You can only have one style tag in your entire AMP document. If you have several external stylesheets referenced by your AMP pages, you will need to collate these stylesheets into a single set of rules. To learn what CSS rules are valid in AMP, read [Supported CSS]({{g.doc('/content/amp-dev/documentation/guides-and-tutorials/style_and_layout/style_pages.md', locale=doc.locale).url.path}}).
-=======
-Important: You can only have one style tag in your entire AMP document. If you have several external stylesheets referenced by your AMP pages, you will need to collate these stylesheets into a single set of rules. To learn what CSS rules are valid in AMP, read [Supported CSS]({{g.doc('/content/amp-dev/documentation/guides-and-tutorials/develop/style_and_layout/style_pages.html', locale=doc.locale).url.path}}).
->>>>>>> 218975f5
+Important: You can only have one style tag in your entire AMP document. If you have several external stylesheets referenced by your AMP pages, you will need to collate these stylesheets into a single set of rules. To learn what CSS rules are valid in AMP, read [Supported CSS]({{g.doc('/content/amp-dev/documentation/guides-and-tutorials/develop/style_and_layout/style_pages.md', locale=doc.locale).url.path}}).
 
 ## Exclude third-party JavaScript
 
