---
$title: Corrigir erros de validação
---

Nesta seção, analisaremos e resolveremos os erros de validação de AMP na nossa página AMP.  Esses erros podem aparecer em outra ordem no seu console.

## Incluir charset

Para começar, corrigiremos o seguinte erro:

<pre class="error-text">
The mandatory tag 'meta charset=utf-8' is missing or incorrect.
</pre>

Para que o texto seja exibido corretamente, é necessário especificar o charset das páginas AMP. As informações do meta charset também precisam ser o primeiro filho da tag `<head> `. Essa tag precisa ser a primeira para evitar a reinterpretação de conteúdo adicionado antes da tag meta charset.

**Adicione** o código a seguir como a primeira linha da tag `<head>`:

```html
<meta charset="utf-8" />
```

**Salve** o arquivo e atualize a página. Verifique se o erro de charset ainda ocorre.

## Incluir link canônico

Agora, veja este erro:

<pre class="error-text">
The mandatory tag 'link rel=canonical' is missing or incorrect.
</pre>

Todo documento AMP precisa ter um link que faça referência à respectiva versão "canônica".  Veja mais sobre o que é uma página canônica e quais são as diferentes abordagens para vincular o conteúdo canônico na etapa deste tutorial sobre [como fazer com que a página seja detectável]({{g.doc('/content/amp-dev/documentation/guides-and-tutorials/start/converting/discoverable.md', locale=doc.locale).url.path}}).

Neste tutorial, o artigo HTML original que estamos convertendo será a página canônica.

**Adicione** o código a seguir à tag `<meta charset="utf-8" />`:

```html
<link rel="canonical" href="/article.html">
```

[tip type="note"]
É possível criar uma página AMP canônica independente. Nesse caso, o link canônico ainda é necessário, mas precisa levar ao próprio artigo AMP:

```html
<link rel="canonical" href="article.amp.html">
```
[/tip]

Agora, **atualize** a página. Embora ainda haja muitos erros para corrigir, o erro do link canônico não está mais presente.

## Especificar o atributo AMP

A AMP exige um atributo no elemento raiz `<html>` das páginas para declarar que elas são documentos AMP.

<pre class="error-text">
The mandatory attribute '⚡' is missing in tag 'html ⚡ for top-level html'
The mandatory tag 'html ⚡ for top-level html' is missing or incorrect.
</pre>

Para corrigir os erros acima, basta adicionar o atributo `⚡` à tag `<html>` da seguinte forma:

```html
<html ⚡ lang="en">
```

Agora, atualize a página e verifique se os erros desapareceram.

[tip type="note"]
A abordagem recomendada é especificar `⚡`, mas também é possível usar o atributo `amp` no lugar do atributo `⚡`. Veja este exemplo:

```html
<html amp lang="en">
```
[/tip]

## Especificar uma janela de visualização

Agora, vejamos o seguinte erro:

<pre class="error-text">
The mandatory tag 'meta name=viewport' is missing or incorrect.
</pre>

A AMP exige a definição de `width` e `minimum-scale` para a janela de visualização. Esses valores precisam ser definidos como `device-width` e `1`, respectivamente. A janela de visualização é uma tag comum incluída no elemento `<head>` de uma página HTML.

Para corrigir o erro na janela de visualização, adicione o seguinte snippet HTML à tag `<head>`:

```html
<meta name="viewport" content="width=device-width,minimum-scale=1,initial-scale=1">
```

Os valores especificados para `width` e `minimum-scale` são obrigatórios na AMP. A definição de `initial-scale` não é obrigatória, mas é recomendada e costuma ser incluída no desenvolvimento da Web para dispositivos móveis. Leia mais sobre a janela de visualização e o design responsivo em [Defina a janela de visualização](https://developers.google.com/speed/docs/insights/ConfigureViewport).

Assim como antes, **atualize** a página e verifique se o erro desapareceu.

## Substituir folhas de estilo externas

O erro a seguir está relacionado com o uso de folhas de estilo:

<pre class="error-text">
The attribute 'href' in tag 'link rel=stylesheet for fonts' is set to the invalid value 'base.css'.
</pre>

Especificamente, este erro se refere à seguinte tag de link da folha de estilo na tag `<head>`:

```html
<link href="base.css" rel="stylesheet" />
```

O problema é que essa é uma referência de folha de estilo externa. Na AMP, para carregar documentos com a maior velocidade possível, não inclua folhas de estilo externas. Em vez disso, todas as regras de folha de estilo precisam ser adicionadas in-line ao documento AMP usando as tags `<style amp-custom></ style>`.

```html
<style amp-custom>

/* The content from base.css */

</style>
```

Então, corrija o erro:

1.  **Remova** a tag `<link>` que direciona para a folha de estilo na tag `<head>` e a substitua por uma tag in-line `<style amp-custom></style>`. O atributo `amp-custom` na tag de estilo é obrigatório.
2. **Copie** todos os estilos do arquivo [`base.css`](https://github.com/googlecodelabs/accelerated-mobile-pages-foundations/blob/master/base.css) para as tags `<style amp-custom></style>`.

Mais uma vez, **atualize** a página e verifique se o erro das folhas de estilo desapareceu.

Observação: O estilo in-line é obrigatório. Além disso, há um limite de tamanho de arquivo de 50 kilobytes para todas as informações de estilo. Use pré-processadores de CSS, como o [SASS](http://sass-lang.com/) (em inglês), para reduzir o CSS antes de realizar a inserção in-line dele nas páginas AMP.

Importante: É possível ter somente uma tag de estilo em todo o documento AMP. Se várias folhas de estilo externas forem referenciadas pelas páginas AMP, será necessário agrupá-las em um único conjunto de regras. Para saber quais regras de CSS são válidas na AMP, leia [CSS compatível]({{g.doc('/content/amp-dev/documentation/guides-and-tutorials/develop/style_and_layout/style_pages.md', locale=doc.locale).url.path}}).

## Excluir JavaScript de terceiros

É relativamente fácil alterar as folhas de estilo inserindo CSS in-line, mas isso não se aplica ao JavaScript.

<pre class="error-text">
The tag 'script' is disallowed except in specific forms.
</pre>

Em geral, os scripts só são permitidos na AMP quando cumprem dois requisitos principais:

1.  Todo JavaScript precisa ser assíncrono (ou seja, incluir o atributo `async` na tag de script).
2.  O JavaScript é para a biblioteca AMP e para qualquer componente AMP na página.

Isso exclui efetivamente o uso de todo JavaScript gerado por usuários/terceiros na AMP, exceto no caso indicado abaixo.

[tip type="note"]
As únicas exceções à restrição a scripts gerados por usuários/terceiros são:

1.  Scripts que adicionam metadados à página ou configuram componentes AMP: terão o atributo de tipo `application/ld+json` ou `application/json`.
<<<<<<< HEAD
2.  Scripts incluídos em iframes:  só inclua JavaScript em um iframe em último caso. Sempre que possível, substitua os recursos JavaScript usando os [Componentes AMP]({{g.doc('/content/amp-dev/documentation/components.html', locale=doc.locale).url.path}}). Veremos nosso primeiro componente AMP na próxima seção.
=======
2.  Scripts incluídos em iframes:  só inclua JavaScript em um iframe em último caso. Sempre que possível, substitua os recursos JavaScript usando os [Componentes AMP]({{g.doc('/content/amp-dev/documentation/components/index.html', locale=doc.locale).url.path}}). Veremos nosso primeiro componente AMP na próxima seção.
>>>>>>> 4b63b78b
[/tip]

Tente abrir o arquivo externo [`base.js`] (https://github.com/googlecodelabs/accelerated-mobile-pages-foundations/blob/master/base.js). O que você vê? O arquivo deverá estar vazio, sem qualquer código JavaScript, e incluir apenas um comentário com informações como esta:

```javascript
/*

This external JavaScript file is intentionally empty.

Its purpose is merely to demonstrate the AMP validation error related to the
use of external JavaScript files.

*/
```

Considerando que esse arquivo JavaScript externo não é um componente funcional do site, é possível remover a referência inteira com segurança.

**Remova** a seguinte referência externa de JavaScript do documento:

```html
<script type="text/javascript" src="base.js"></script>
```

Agora, **atualize** a página e verifique se o erro do script desapareceu.

## Incluir CSS padrão da AMP

Os seguintes erros se referem à ausência de código boilerplate:

<pre class="error-text">
The mandatory tag 'noscript enclosure for boilerplate' is missing or incorrect.
The mandatory tag 'head > style : boilerplate' is missing or incorrect.
The mandatory tag 'noscript > style : boilerplate' is missing or incorrect.
</pre>

Todo documento AMP exige o seguinte código boilerplate correspondente:

```html
<style amp-boilerplate>body{-webkit-animation:-amp-start 8s steps(1,end) 0s 1 normal both;-moz-animation:-amp-start 8s steps(1,end) 0s 1 normal both;-ms-animation:-amp-start 8s steps(1,end) 0s 1 normal both;animation:-amp-start 8s steps(1,end) 0s 1 normal both}@-webkit-keyframes -amp-start{from{visibility:hidden}to{visibility:visible}}@-moz-keyframes -amp-start{from{visibility:hidden}to{visibility:visible}}@-ms-keyframes -amp-start{from{visibility:hidden}to{visibility:visible}}@-o-keyframes -amp-start{from{visibility:hidden}to{visibility:visible}}@keyframes -amp-start{from{visibility:hidden}to{visibility:visible}}</style><noscript><style amp-boilerplate>body{-webkit-animation:none;-moz-animation:none;-ms-animation:none;animation:none}</style></noscript>
```

**Adicione** o código boilerplate à parte inferior da tag `<head>` do documento.

Inicialmente, a tag `<style amp-boilerplate>` oculta o conteúdo do corpo até que a biblioteca JavaScript da AMP seja carregada. Em seguida, o conteúdo é renderizado. Isso acontece nas AMP para evitar a renderização de conteúdo sem estilo, também conhecida como Flash Of Unstyled Content (FOUC). Isso ajuda a garantir que a experiência do usuário seja realmente instantânea, porque o conteúdo da página é exibido de uma só vez e tudo acima da dobra é renderizado em conjunto. A segunda tag inverterá essa lógica se o JavaScript estiver desativado no navegador.

## Substituir`<img>` por `<amp-img>`

A AMP não é compatível com os elementos HTML padrão correspondentes à exibição de mídia, o que explica este erro:

<pre class="error-text">
The tag 'img' may only appear as a descendant of tag 'noscript'. Did you mean 'amp-img'?
</pre>

A AMP tem um componente Web criado especificamente para substituir a tag `<img>`, a tag [`<amp-img>`]({{g.doc('/content/amp-dev/documentation/components/reference/amp-img.md', locale=doc.locale).url.path}}):

```html
<amp-img src="mountains.jpg"></amp-img>
```

**Substitua** a tag `<img>` pela tag [`<amp-img>`]({{g.doc('/content/amp-dev/documentation/components/reference/amp-img.md', locale=doc.locale).url.path}}) acima e repita a validação. Vários novos erros serão exibidos:

<pre class="error-text">
Layout not supported: container
The implied layout 'CONTAINER' is not supported by tag 'amp-img'.
</pre>

Por que o `amp-img` acionou outro erro? Porque `amp-img` não é um substituto direto da tag HTML img tradicional. Existem requisitos adicionais ao usar o `amp-img`.

### Sistema de layout AMP

O erro de layout informa que `amp-img` não é compatível com o tipo de layout `container`. Um dos conceitos mais importantes do design da AMP é o foco na redução do reflow de DOM necessário para renderizar páginas da Web.

A fim de reduzir o reflow de DOM, a AMP inclui um sistema para garantir que o layout da página seja identificado o quanto antes no ciclo de vida de download e renderização da página.

A imagem abaixo faz uma comparação entre o layout normal de uma página HTML com a abordagem aplicada pela AMP.  Observe na abordagem à esquerda como o texto faz reflow toda vez que um anúncio ou imagem é carregado.  A abordagem da AMP para o layout evita que o texto se mova, mesmo que as imagens e os anúncios demorem muito para serem carregados.

{{ image('/static/img/docs/tutorials/tut-convert-html-layout-system.png', 837, 394, align='', caption="Comparação entre o layout normal do conteúdo e a abordagem da AMP") }}

O sistema de layout AMP permite que os elementos da página sejam posicionados e dimensionados de várias maneiras: dimensões fixas, design responsivo, altura fixa e muito mais.

No caso do nosso artigo, o sistema de layout inferiu que o layout de `amp-img` é do tipo `container`. No entanto, o tipo `container` só é aplicável a elementos que tenham elementos filhos. O tipo `container` é incompatível com a tag `amp-img`, o que causa esse erro.

Por que o tipo `container` foi inferido? Porque não especificamos um atributo `height` para a tag `amp-img`. No HTML, sempre especifique largura e altura fixas para os elementos da página a fim de reduzir o reflow. Na AMP, é necessário definir a largura e a altura dos elementos do [`amp-img`]({{g.doc('/content/amp-dev/documentation/components/reference/amp-img.md', locale=doc.locale).url.path}}) para que a AMP possa predeterminar a proporção do elemento.

**Adicione** `width` e `height` à tag [`<amp-img>`]({{g.doc('/content/amp-dev/documentation/components/reference/amp-img.md', locale=doc.locale).url.path}}) da seguinte forma:

```html
<amp-img src="mountains.jpg" width="266" height="150"></amp-img>
```

Atualize a página e verifique o validador, que não deverá exibir mais erros.

Agora você tem um documento AMP válido, mas a imagem está posicionada na página de uma maneira estranha.  Por padrão, quando você especificar a altura e a largura de um [`amp-img`]({{g.doc('/content/amp-dev/documentation/components/reference/amp-img.md', locale=doc.locale).url.path}}), a AMP corrigirá as dimensões fornecidas. Mas não seria ótimo se a AMP dimensionasse a imagem para se estender de maneira *responsiva* e se ajustar à página independentemente do tamanho da tela?

{{ image('/static/img/docs/tutorials/tut-convert-html-not-responsive.png', 412, 660, align='center third', caption="A imagem não é responsiva.") }}

Mesmo assim, a AMP consegue determinar a proporção dos elementos com base na largura e na altura especificadas.  Isso permite que o sistema de layout AMP posicione e dimensione o elemento de diversas maneiras.  O atributo `layout` informa à AMP como você quer que o elemento seja posicionado e dimensionado.

**Defina** o atributo layout como `responsive` para que a imagem seja redimensionada:

```html
<amp-img src="mountains.jpg" layout="responsive" width="266" height="150"></amp-img>
```

Pronto! A imagem está na proporção correta e preenche responsivamente a largura da tela.

{{ image('/static/img/docs/tutorials/tut-convert-html-responsive.png', 412, 660, align='center third', caption="Agora a imagem é responsiva!") }}

Leia mais: Saiba mais sobre o sistema de layout AMP na [especificação de layout AMP]({{g.doc('/content/amp-dev/documentation/guides-and-tutorials/learn/amp-html-layout/index.md', locale=doc.locale).url.path}}).

## Pronto!

O documento AMP será parecido com isto:

```html
<!doctype html>
<html ⚡ lang="en">
  <head>
    <meta charset="utf-8" />
    <meta name="viewport" content="width=device-width,minimum-scale=1,initial-scale=1">

    <link rel="canonical" href="/article.html">
    <link rel="shortcut icon" href="amp_favicon.png">

    <title>News Article</title>

    <style amp-boilerplate>body{-webkit-animation:-amp-start 8s steps(1,end) 0s 1 normal both;-moz-animation:-amp-start 8s steps(1,end) 0s 1 normal both;-ms-animation:-amp-start 8s steps(1,end) 0s 1 normal both;animation:-amp-start 8s steps(1,end) 0s 1 normal both}@-webkit-keyframes -amp-start{from{visibility:hidden}to{visibility:visible}}@-moz-keyframes -amp-start{from{visibility:hidden}to{visibility:visible}}@-ms-keyframes -amp-start{from{visibility:hidden}to{visibility:visible}}@-o-keyframes -amp-start{from{visibility:hidden}to{visibility:visible}}@keyframes -amp-start{from{visibility:hidden}to{visibility:visible}}</style><noscript><style amp-boilerplate>body{-webkit-animation:none;-moz-animation:none;-ms-animation:none;animation:none}</style></noscript>
    <style amp-custom>
      body {
        width: auto;
        margin: 0;
        padding: 0;
      }

      header {
        background: Tomato;
        color: white;
        font-size: 2em;
        text-align: center;
      }

      h1 {
        margin: 0;
        padding: 0.5em;
        background: white;
        box-shadow: 0px 3px 5px grey;
      }

      p {
        padding: 0.5em;
        margin: 0.5em;
      }
    </style>
    <script async src="https://cdn.ampproject.org/v0.js"></script>
  </head>
  <body>
    <header>
      News Site
    </header>
    <article>
      <h1>Article Name</h1>

      <p>Lorem ipsum dolor sit amet, consectetur adipiscing elit. Etiam egestas tortor sapien, non tristique ligula accumsan eu.</p>

      <amp-img src="mountains.jpg" layout="responsive" width="266" height="150"></amp-img>
    </article>
  </body>
</html>
```

Atualize a página e observe o resultado do console. Você verá a seguinte mensagem:

<pre class="success-text">
AMP validation successful.
</pre>

### Perguntas frequentes

- [O que é o reflow DOM?](http://stackoverflow.com/a/27637245)
- [O que acontece se o atributo layout não estiver especificado?]({{g.doc('/content/amp-dev/documentation/guides-and-tutorials/develop/style_and_layout/control_layout.md', locale=doc.locale).url.path}}#what-if-the-layout-attribute-isn’t-specified?)
- [O que acontece se largura e a altura não estiverem definidas?]({{g.doc('/content/amp-dev/documentation/guides-and-tutorials/develop/style_and_layout/control_layout.md', locale=doc.locale).url.path}}#what-if-width-and-height-are-undefined?)<|MERGE_RESOLUTION|>--- conflicted
+++ resolved
@@ -149,11 +149,7 @@
 As únicas exceções à restrição a scripts gerados por usuários/terceiros são:
 
 1.  Scripts que adicionam metadados à página ou configuram componentes AMP: terão o atributo de tipo `application/ld+json` ou `application/json`.
-<<<<<<< HEAD
 2.  Scripts incluídos em iframes:  só inclua JavaScript em um iframe em último caso. Sempre que possível, substitua os recursos JavaScript usando os [Componentes AMP]({{g.doc('/content/amp-dev/documentation/components.html', locale=doc.locale).url.path}}). Veremos nosso primeiro componente AMP na próxima seção.
-=======
-2.  Scripts incluídos em iframes:  só inclua JavaScript em um iframe em último caso. Sempre que possível, substitua os recursos JavaScript usando os [Componentes AMP]({{g.doc('/content/amp-dev/documentation/components/index.html', locale=doc.locale).url.path}}). Veremos nosso primeiro componente AMP na próxima seção.
->>>>>>> 4b63b78b
 [/tip]
 
 Tente abrir o arquivo externo [`base.js`] (https://github.com/googlecodelabs/accelerated-mobile-pages-foundations/blob/master/base.js). O que você vê? O arquivo deverá estar vazio, sem qualquer código JavaScript, e incluir apenas um comentário com informações como esta:
