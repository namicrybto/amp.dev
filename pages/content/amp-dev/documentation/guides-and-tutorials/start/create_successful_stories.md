---
$title: Best practices for creating a successful Web Story
$order: 1
description: 'Best practices for creating a successful Web Story'
$category: Start
formats:
    - stories
author: CrystalOnScript
---

Web Stories are an immersive, tappable and easily shareable storytelling format. Web Stories are built using a subsect of the AMP framework. Web Stories are an opportunity for creators and publishers to structure content in a full-screen, visually rich, and engaging mobile-first experience for users.

Web Stories are snackable, and readers like quick bites in their micro moments. Waiting for the subway or grabbing coffee opens up opportunities for condensed content consumption. Ensure each bite engages and delights by following these best practices for creating a satisfying snackable Web Story.


## At a glance

The main takeaways to creating a satisfying, snackable Web Story:



*   Tell a full and interesting story. 
*   Maximize the impact of your cover page with high quality imagery and a catchy title.
*   Make it visual with videos and images that fit and fill the user's screen.
*   You can say a lot, with less, especially when using visual imagery. Aim to keep text below 10 words per page.
*   When using videos, shorter ones are best so try to stick to less than 15 seconds. 
*   Some people and some situations require viewing without sound. Keep content inclusive by adding captions to videos. 
*   Give readers something to tap through. An average length of 10 to 20 pages enables most authors to tell a good narrative.
*   Don’t overuse animations or embed, and pay attention to transition timing. 

## Know your narrative

Plan the story introduction, create an arc and build up to a complete narrative. Once you know what you want to say, break it up. Each Web Story page should convey a single idea that works cohesively with the others.


### Tasteful and filling content

Each Web Story must be a minimum of 4 pages and ideally less than 30. Web Stories need to be well told and easy to consume. If needed for your narrative, go longer than 30.


## Pick me! Packaging

Your cover page is your Web Story's packaging. It's the first thing viewers will see, and, if they don’t open it, the only thing they will see. Make sure it's appealing! A good cover page has two elements, eye catching imagery and a short memorable title.


### Imagery

Use a high-quality portrait image or video that fits the full screen. Let your fans know its your brand by including a favicon and logo.


### Title

Keep the title clear and clean, ideally under 10 words in less than 40 characters. Include the author and publication name and add a publish date if the story is time sensitive.


### Brand and date

Reader's need to know who published the Web Story and when. Include a brand attribution and a publication date on the cover page. This foster's trust and, if a user likes your content, loyalty. This [Web Story](https://edition-cnn-com.cdn.ampproject.org/c/s/edition.cnn.com/ampstories/travel/12-beautiful-reasons-to-visit-italy) from CNN about traveling in Italy makes it easy to see at-a-glance who published the story and how recent it is.

## Visual treat

Allure readers in with quality visuals that captivate their attention and text they can read easily and quickly. Mainly use high-quality videos and images, but add some animation sparkle where it makes sense.

All images and videos should take up the entire screen with minimal use of letterboxing where it makes sense.


### Video

Videos are highly engaging to readers, definitely include as many as possible in your Web Story. Aim for videos that are less than 15 seconds. If you have a longer video, consider breaking it up into smaller chunks. 

Web Stories are consumed in portrait mode, so keep in mind the following:

*   Shot video in high-end mobile devices when possible.
*   Shot at 480p.
*   Shot in at least 24 frames per second.

<table>
  <tr>
    <th>DO</th>
    <th>DO NOT</th>
  </tr>
  <tr>
  <!-- TODO: Swap assets with correct mp4 -->
    <td>
      <div style="max-width: 360px">
        <amp-video layout="responsive" poster="/static/img/docs/guides/storiesbp/video-bleed-do-poster.jpg" width="360" height="720" loop autoplay noaudio>
          <source src="/static/img/docs/guides/storiesbp/video-bleed-do.webm" type="video/webm" />
          <source src="/static/img/docs/guides/storiesbp/video-bleed-do.mp4" type="video/mp4" />        
        </amp-video>
      </div>
    </td>
    <td>
    <div style="max-width: 360px">
      <amp-video layout="responsive" poster="/static/img/docs/guides/storiesbp/video-bleed-dont.jpg" width="360" height="720" loop autoplay noaudio>
        <source src="/static/img/docs/guides/storiesbp/video-bleed-dont.webm" type="video/webm" />
        <source src="/static/img/docs/guides/storiesbp/video-bleed-dont.mp4" type="video/mp4" />  
      </amp-video>
    </div>
    </td>
  </tr>
  <tr>
    <td>This full bleed video helps readers focus on a single key subject.</td>
    <td>This landscape video lacks the immersive feeling and may distract readers.</td>
  </tr>
</table>

Ensure your content is accessible. Resize videos to make room for text and captions at the bottom. Not all readers will be able, or want, to hear video content.

<table>
  <tr>
    <th>DO</th>
    <th>DO NOT</th>
  </tr>
  <tr>
  <!-- TODO: Swap assets with correct mp4 -->
    <td>
      <div style="max-width: 360px">
        <amp-video layout="responsive" poster="/static/img/docs/guides/storiesbp/captions-do.jpg" width="360" height="720" loop autoplay noaudio>
          <source src="/static/img/docs/guides/storiesbp/captions-do.webm" type="video/webm" />
          <source src="/static/img/docs/guides/storiesbp/captions-do.mp4" type="video/mp4" />  
        </amp-video>
      </div>
    </td>
    <td>
      <div style="max-width: 360px">
        <amp-video layout="responsive" poster="/static/img/docs/guides/storiesbp/captions-dont.jpg" width="360" height="720" loop autoplay noaudio>
          <source src="/static/img/docs/guides/storiesbp/captions-dont.webm" type="video/webm" />
          <source src="/static/img/docs/guides/storiesbp/captions-dont.mp4" type="video/mp4" />        
        </amp-video>
      </div>
    </td>
  </tr>
  <tr>
    <td>Captions help keep your audience engaged, even when they can’t listen to the audio. </td>
    <td>Without captions, your audience needs to be able to listen to audio to follow your story.  This may limit who engages with your content and when they are able to do so.</td>
  </tr>
</table>


### Images

Use full screen, portrait images with good resolution (828 x 1,792).

<figure class="alignment-wrapper margin-">
  <amp-video layout="responsive" poster="/static/img/docs/guides/storiesbp/do-background-still.jpg" width="1440" height="630" loop autoplay noaudio>
    <source src="/static/img/docs/guides/storiesbp/do-background.webm" type="video/webm" />
    <source src="/static/img/docs/guides/storiesbp/do-background.mp4" type="video/mp4" />
  </amp-video>
</figure>

Avoid landscape cropped photos.

{{ image('/static/img/docs/guides/storiesbp/dont-background.jpg', 1440, 630, layout='responsive', alt='Image showing a non-immersive AMP story', caption=' ', align='' ) }}


#### Crop mindfully

Keep the focus on what’s important. Crop out unnecessary or distracting elements, and make sure the key subject of the photo is in focus and complete. Remember that the top and bottom might get cropped on some devices, so please test accordingly.

<table>
  <tr>
    <th>DO</th>
    <th>DO NOT</th>
  </tr>
  <tr>
    <td>{{ image('/static/img/docs/guides/storiesbp/crop-images-do.jpg', 250, 500, layout='intrinsic', alt='Image demonstrating mindful image cropping', align='center' ) }}</td>
    <td>{{ image('/static/img/docs/guides/storiesbp/crop-images-do-not.jpg', 250, 500, layout='intrinsic', alt='Image demonstrating poor image cropping', align='center' ) }}</td>
  </tr>
    <tr>
    <td>This image is cropped to align with page content and supports the main idea.</td>
    <td>With this crop, it’s unclear where the reader’s focus should be and what idea the image intends to convey.</td>
  </tr>
</table>

### Text

Ensure text is readable. Size 24 font should be the minimum size used, but make it as large and legible as possible. Contrast text color with the story page background or image. Do not include images or videos that are text only.

<table>
  <tr>
    <th>DO</th>
    <th>DO NOT</th>
  </tr>
  <tr>
    <td>{{ image('/static/img/docs/guides/storiesbp/readability1-do.jpg', 250, 500, layout='intrinsic', alt='Image showing good use of text contrast in an AMP story', align='' ) }}</td>
    <td>{{ image('/static/img/docs/guides/storiesbp/readability1-dont.jpg', 250, 500, layout='intrinsic', alt='Image showing poor use of text contrast in an AMP story', align='' ) }}</td>
  </tr>
  <tr>
    <td>A high contrast makes the words easy to see.</td>
    <td>With poor contrast, your words and images may blend, making the words hard to read and the story harder to follow.</td>
  </tr>
  <tr>
    <td>{{ image('/static/img/docs/guides/storiesbp/readability2-do.jpg', 250, 500, layout='intrinsic', alt='Image showing good use of text highlight in an AMP story', align='' ) }}</td>
    <td>{{ image('/static/img/docs/guides/storiesbp/readability2-dont.jpg', 250, 500, layout='intrinsic', alt='Image showing poor use of text highlight in an AMP story', align='' ) }}</td>
  </tr>
    <tr>
      <td>Highlighting the text can make the words stand out and help keep your readers focused on your story.</td>
      <td>Using light-colored text over a busy image makes the words hard to read. </td>
  </tr>
</table>

#### Word Nibbles

Text should come in nibbles, not meals. Try to keep it under 200 characters or less per page.

<<<<<<< HEAD
Treat details like an ingredient list, make them available, but only if user’s ask! Include long-form text content in a page attachment. Page attachments communicate to user’s there's more to read! They can swipe up on their device if interested. 

A page with text content longer than sentence may be unavoidable. Try not to let these take up more than 10% of the total story pages. 


# Build and share 

Web stories can be hand-coded from scratch or built using creation tools. In order for a story to be shared and discovered, they must meet technical requirements. 

If you are hand coding a web story, you will build them from scratch using the AMP framework. Follow the [Create your first Web Story](visual_story/index.md) to get started. 

Not a developer? Use one of many [creation tools](../../tools.html?format=stories) to build your Web story!



## Story discoverability 

After you’ve created your web story, make sure it can be shared and discovered! All stories must meet the following requirements: 


*   Web stories must be valid AMP. You can test yours in the [AMP validator](https://validator.ampproject.org/). 
*   [Metadata attributes](../../../documentation/components/reference/amp-story.md) ensure your story is defined well. Check that your story has them setup correctly.
*   Configure you [structured data ](https://developers.google.com/search/docs/guides/sd-policies)so that interested readers can find your story! 
*   Clearly label sponsored content. Any and all paid or affiliated links require the [nofollow](https://support.google.com/webmasters/answer/96569?hl=en) attribute.
=======
Treat details like an ingredient list, make them available, but only if users ask. Include long-form text content in a page attachment. Page attachments communicate to user’s there's more to read. They can swipe up on their device if interested.

A page with text content longer than sentence may be unavoidable. Try not to let these take up more than 10% of the total story pages.

<table>
  <tr>
    <th>DO</th>
    <th>DO NOT</th>
  </tr>
  <tr>
    <td>{{ image('/static/img/docs/guides/storiesbp/text-clear-do.jpg', 250, 500, layout='intrinsic', alt='Image showing good amount of text in an AMP story', align='center' ) }}</td>
    <td>{{ image('/static/img/docs/guides/storiesbp/text-density-dont.jpg', 250, 500, layout='intrinsic', alt='Image showing too much text in an AMP story', align='center' ) }}</td>
  </tr>
  <tr>
    <td>Try to keep text to just the essentials. Varying type size and style to break up blocks of text can increase scannability.</td>
    <td>A big wall of text like this can be hard to read and may discourage engagement with your story. </td>
  </tr>
</table>

### Animations

Animations are appetizing when done with purpose, such as adding motion to static images. You can animate images and assets with fly-in, rotation, or fade-in effects.

<table>
  <tr>
    <th>DO</th>
    <th>DO NOT</th>
  </tr>
  <tr>
    <td>
    <figure style="max-width: 360px">
      <amp-video layout="responsive" poster="/static/img/docs/guides/storiesbp/static-image-live-do-not.jpg" width="360" height="720" loop autoplay noaudio>
        <source src="/static/img/docs/guides/storiesbp/images-life-do.webm" type="video/webm" />
        <source src="/static/img/docs/guides/storiesbp/images-life-do.mp4" type="video/mp4" />
      </amp-video>
    </figure>
    </td>
    <td>{{ image('/static/img/docs/guides/storiesbp/static-image-live-do-not.jpg', 360, 720, layout='intrinsic', alt='Image demonstrating a dull story page', align='center' ) }}</td>
  </tr>
    <tr>
    <td>The motion in this example helps support the main idea and adds a dynamic element to the page.</td>
    <td>This static page is functional, but it may be missing an opportunity to be more engaging to readers.</td>
  </tr>
</table>

But, use sparingly, as animations can become unsavory if overused. Avoid adding too much of a single flavor and spice with animations sparingly.

#### Timing is everything

Pages should enter their completed state quickly - an animation should not stop a user from tapping to the next page - but not too fast! It’s important to deliver the right combination of style and duration. For example, simple animations should take less than 500 milliseconds, but panning on a background image should last longer.

<table>
  <tr>
    <th>DO</th>
    <th>DO NOT</th>
  </tr>
  <tr>
    <td>
      <div style="max-width: 360px">
        <amp-video layout="responsive" poster="/static/img/docs/guides/storiesbp/duration-do.jpg" width="360" height="720" loop autoplay noaudio>
          <source src="/static/img/docs/guides/storiesbp/duration-do.webm" type="video/webm" />
          <source src="/static/img/docs/guides/storiesbp/duration-do.mp4" type="video/mp4" />          
        </amp-video>
      </div>
    </td>
    <td>
      <div style="max-width: 360px">
        <amp-video layout="responsive" poster="/static/img/docs/guides/storiesbp/duration-do.jpg" width="360" height="720" loop autoplay noaudio>
          <source src="/static/img/docs/guides/storiesbp/duration-dont.webm" type="video/webm" />
          <source src="/static/img/docs/guides/storiesbp/duration-dont.mp4" type="video/mp4" />          
        </amp-video>
      </div>
    </td>
  </tr>
  <tr>
    <td>This Ken Burns effect on the background image is subtle and makes the experience more immersive. It creates a right balance with the text overlay together.</td>
    <td>Here, the Ken Burns effect is too fast. The motion is distracting and makes it hard to focus on the headline.</td>
  </tr>
</table>

Consider getting creative with motion. Animate multiple objects into a sequence, rather than having them move together in a single effect. Elements can have different effects and durations that work towards a cohesive animation.

<table>
  <tr>
    <th>DO</th>
    <th>DO NOT</th>
  </tr>
  <tr>
    <td>
      <div style="max-width: 360px">
        <amp-video layout="responsive" poster="/static/img/docs/guides/storiesbp/sequence-still.jpg" width="360" height="720" loop autoplay noaudio>
          <source src="/static/img/docs/guides/storiesbp/sequence-do.webm" type="video/webm" />
          <source src="/static/img/docs/guides/storiesbp/sequence-do.mp4" type="video/mp4" />          
        </amp-video>
      </div>
    </td>
    <td>
      <div style="max-width: 360px">
        <amp-video layout="responsive" poster="/static/img/docs/guides/storiesbp/sequence-still.jpg" width="360" height="720" loop autoplay noaudio>
          <source src="/static/img/docs/guides/storiesbp/sequence-dont.webm" type="video/webm" />
          <source src="/static/img/docs/guides/storiesbp/sequence-dont.mp4" type="video/mp4" />         
        </amp-video>
      </div>
    </td>
  </tr>
  <tr>
    <td>Animating these objects separately makes this visual more interesting and enjoyable. It also helps each item stand out more distinctly.</td>
    <td>Adding rapid motion to one big block like this doesn’t add to understanding, and it can be distracting.</td>
  </tr>
</table>

#### Perfect pairings

Pair your animation style with your story’s aesthetic. Use the available Web Story animation library to help you find a style and intensity that works for you without distracting from content.

<table>
  <tr>
    <th>DO</th>
    <th>DO NOT</th>
  </tr>
  <tr>
    <td>
      <div style="max-width: 360px">
        <amp-video layout="responsive" poster="/static/img/docs/guides/storiesbp/style-still.jpg" width="360" height="720" loop autoplay noaudio>
          <source src="/static/img/docs/guides/storiesbp/style-do.webm" type="video/webm" />
          <source src="/static/img/docs/guides/storiesbp/style-do.mp4" type="video/mp4" />          
        </amp-video>
      </div>
    </td>
    <td>
      <div style="max-width: 360px">
        <amp-video layout="responsive" poster="/static/img/docs/guides/storiesbp/style-still.jpg" width="360" height="720" loop autoplay noaudio>
          <source src="/static/img/docs/guides/storiesbp/style-dont.webm" type="video/webm" />
          <source src="/static/img/docs/guides/storiesbp/style-dont.mp4" type="video/mp4" />  
        </amp-video>
      </div>
    </td>
  </tr>
  <tr>
    <td>Sliding the title up and fading in the subtitle guides the reader to follow the content of the page in the right order.</td>
    <td>This rotation animation doesn’t add value to the story. Instead, it creates visual noise and may be distracting to readers.</td>
  </tr>
</table>

## Hungry for more

Allow users to explore your topic further by embedding third party content, attaching additional information and linking out to new locations.  


### Strategic embeds

Embeds provide an added dimension where relevant and presented pleasantly. Include relevant content alongside the embed so that it’s an integrated piece of the story. You may need to enable interactivity for your embed.

<table>
  <tr>
    <th>DO</th>
    <th>DO NOT</th>
  </tr>
  <tr>
    <td>{{ image('/static/img/docs/guides/storiesbp/embed-do.jpg', 250, 500, layout='intrinsic', alt='Example of well used embed on AMP story page', align='center' ) }}</td>
    <td>{{ image('/static/img/docs/guides/storiesbp/embed-dont.jpg', 250, 500, layout='intrinsic', alt='AMP story page with no background or header, but a single embed looks unfinished', align='center' ) }}</td>
  </tr>
  <tr>
    <td>The embed on this page integrates well with the rest of the layout. The headline, date, and background graphics help enhance the visual.</td>
    <td>Putting the embed alone on the page looks unfinished and does not integrate with the full story well.</td>
  </tr>
</table>

### Attach additional content

Keep your Web Story streamlined by putting related content in attachments. This way, readers cay dig deeper if they want to learn more about your story. Readers navigate a story easier when additional content is attached to relevant pages.

<table>
  <tr>
    <th>DO</th>
    <th>DO NOT</th>
  </tr>
  <tr>
    <td>
      <div style="max-width: 360px">
        <amp-video layout="responsive" poster="/static/img/docs/guides/storiesbp/attachment-still.jpg" width="360" height="720" loop autoplay noaudio>
          <source src="/static/img/docs/guides/storiesbp/attachment-do.webm" type="video/webm" />
          <source src="/static/img/docs/guides/storiesbp/attachment-do.mp4" type="video/mp4" />         
        </amp-video>
      </div>
    </td>
    <td>
      <div style="max-width: 360px">
        <amp-video layout="responsive" poster="/static/img/docs/guides/storiesbp/attachment-still.jpg" width="360" height="720" loop autoplay noaudio>
          <source src="/static/img/docs/guides/storiesbp/attachment-dont.webm" type="video/webm" />
          <source src="/static/img/docs/guides/storiesbp/attachment-dont.mp4" type="video/mp4" />          
        </amp-video>
      </div>
    </td>
  </tr>
  <tr>
    <td>The embed on this page integrates well with the rest of the layout. The headline, date, and background graphics help enhance the visual.</td>
    <td>Putting the embed alone on the page looks unfinished and does not integrate with the full story well.</td>
  </tr>
</table>

Attachments work well with long blocks of text, or if your story contains a highlight video you can include the full video as an attachment. 

<table>
  <tr>
    <th>DO</th>
  </tr>
  <tr>
    <td>
      <div style="max-width: 360px">
        <amp-video layout="responsive" poster="/static/img/docs/guides/storiesbp/attachment-still2.jpg" width="360" height="720" loop autoplay noaudio>
          <source src="/static/img/docs/guides/storiesbp/attachment-do2.webm" type="video/webm" />
          <source src="/static/img/docs/guides/storiesbp/attachment-do2.mp4" type="video/mp4" />         
        </amp-video>
      </div>
    </td>
  </tr>
  <tr>
    <td>A highlight video can be a useful element in an AMP story. You can include the full-length video as an attachment, giving readers the option to dive deeper into your content.</td>
  </tr>
</table>

### Link to new locations

You can add links anywhere on a Web Story page. Tapping on a link causes a tooltip to appear. This tells the user where the link goes and allows them to confirm the action before exiting the story.

<table>
  <tr>
    <th>DO</th>
    <th>DO NOT</th>
  </tr>
  <tr>
    <td>{{ image('/static/img/docs/guides/storiesbp/links-do.jpg', 250, 500, layout='intrinsic', alt='Example of well used links on AMP story page', align='center' ) }}</td>
    <td>{{ image('/static/img/docs/guides/storiesbp/links-dont.jpg', 250, 500, layout='intrinsic', alt='AMP story page with links that interfere with navigation', align='center' ) }}</td>
  </tr>
  <tr>
    <td>The links on this page are clearly marked and surrounded by related content. They don’t interfere with story navigation.</td>
    <td>The links on this page completely block the navigation. Readers will not be able to easily go to the previous or the next page.</td>
  </tr>
</table>

Think strategically about size, location and frequency of your link appearances. Too many tappable elements can complicate navigation and frustrate readers. 


## Code or create

Web Stories can be hand-coded from scratch or built using [creation tools](../../tools.html?format=stories).

If you are hand coding a Web Story, you will build them from scratch using the AMP framework. Follow the [Create your first Web Story](https://github.com/ampproject/amp.dev/blob/future/pages/content/amp-dev/documentation/guides-and-tutorials/start/visual_story/index.md) to get started. After you’ve created your Web Story, make sure it’s valid AMP. You can test yours in the [AMP validator](https://validator.ampproject.org/). Read [Web Story technical details](../learn/webstory_technical_details.md) for more information.
>>>>>>> eab87386
<|MERGE_RESOLUTION|>--- conflicted
+++ resolved
@@ -203,32 +203,6 @@
 
 Text should come in nibbles, not meals. Try to keep it under 200 characters or less per page.
 
-<<<<<<< HEAD
-Treat details like an ingredient list, make them available, but only if user’s ask! Include long-form text content in a page attachment. Page attachments communicate to user’s there's more to read! They can swipe up on their device if interested. 
-
-A page with text content longer than sentence may be unavoidable. Try not to let these take up more than 10% of the total story pages. 
-
-
-# Build and share 
-
-Web stories can be hand-coded from scratch or built using creation tools. In order for a story to be shared and discovered, they must meet technical requirements. 
-
-If you are hand coding a web story, you will build them from scratch using the AMP framework. Follow the [Create your first Web Story](visual_story/index.md) to get started. 
-
-Not a developer? Use one of many [creation tools](../../tools.html?format=stories) to build your Web story!
-
-
-
-## Story discoverability 
-
-After you’ve created your web story, make sure it can be shared and discovered! All stories must meet the following requirements: 
-
-
-*   Web stories must be valid AMP. You can test yours in the [AMP validator](https://validator.ampproject.org/). 
-*   [Metadata attributes](../../../documentation/components/reference/amp-story.md) ensure your story is defined well. Check that your story has them setup correctly.
-*   Configure you [structured data ](https://developers.google.com/search/docs/guides/sd-policies)so that interested readers can find your story! 
-*   Clearly label sponsored content. Any and all paid or affiliated links require the [nofollow](https://support.google.com/webmasters/answer/96569?hl=en) attribute.
-=======
 Treat details like an ingredient list, make them available, but only if users ask. Include long-form text content in a page attachment. Page attachments communicate to user’s there's more to read. They can swipe up on their device if interested.
 
 A page with text content longer than sentence may be unavoidable. Try not to let these take up more than 10% of the total story pages.
@@ -477,5 +451,4 @@
 
 Web Stories can be hand-coded from scratch or built using [creation tools](../../tools.html?format=stories).
 
-If you are hand coding a Web Story, you will build them from scratch using the AMP framework. Follow the [Create your first Web Story](https://github.com/ampproject/amp.dev/blob/future/pages/content/amp-dev/documentation/guides-and-tutorials/start/visual_story/index.md) to get started. After you’ve created your Web Story, make sure it’s valid AMP. You can test yours in the [AMP validator](https://validator.ampproject.org/). Read [Web Story technical details](../learn/webstory_technical_details.md) for more information.
->>>>>>> eab87386
+If you are hand coding a Web Story, you will build them from scratch using the AMP framework. Follow the [Create your first Web Story](https://github.com/ampproject/amp.dev/blob/future/pages/content/amp-dev/documentation/guides-and-tutorials/start/visual_story/index.md) to get started. After you’ve created your Web Story, make sure it’s valid AMP. You can test yours in the [AMP validator](https://validator.ampproject.org/). Read [Web Story technical details](../learn/webstory_technical_details.md) for more information.