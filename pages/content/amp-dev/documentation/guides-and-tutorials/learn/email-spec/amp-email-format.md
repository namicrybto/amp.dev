--- conflicted
+++ resolved
@@ -1,10 +1,9 @@
 ---
-$title: AMP for Email specification
-author: fstanis
-$order: 3
+$title: AMP for Email Format
+toc: true
+$order: 1
 formats:
   - email
-toc: true
 ---
 
 <!--
@@ -34,12 +33,12 @@
 
 AMP is a technology known for developing super fast web pages on mobile clients. AMP is a set of HTML tags backed by JavaScript that easily enables functionality with an added focus on performance and security. There are [AMP components](https://amp.dev/documentation/components/) for everything from carousels, to responsive form elements, to retrieving fresh content from remote endpoints.
 
-The AMP for Email format provides a subset of AMP components that you can use in email messages. Recipients of AMP emails can view and interact with the AMP components directly in the email.
+The AMP for Email format provides [a subset of AMP components](https://github.com/ampproject/amphtml/blob/master/spec/email/amp-email-components.md) that you can use in email messages. Recipients of AMP emails can view and interact with the AMP components directly in the email.
 
 
-## The AMP for Email Format
 
-### Required markup
+
+## Required markup
 
 The following code represents the minimum amount of markup that makes up a valid AMP email message:
 
@@ -66,49 +65,29 @@
 - <a name="scrpt"></a>contain a `<script async src="https://cdn.ampproject.org/v0.js"></script>` tag inside their head tag. [🔗](#scrpt)
 - <a name="boilerplate"></a>contain amp4email boilerplate (`<style amp4email-boilerplate>body{visibility:hidden}</style>`) inside their head tag to initially hide the content until AMP JS is loaded. [🔗](#boilerplate)
 
-## AMP Components
+The entire AMPHTML markup must not exceed 102,400 bytes.
 
-The following is the list of [AMP components](https://amp.dev/documentation/components/?format=email) that are currently supported in AMP email messages. The components are grouped into the following categories:
 
-* [Dynamic Content](#dynamic-content)
-* [Layout](#layout)
-* [Media](#media)
+## Structure and rendering
 
-### Dynamic Content
+AMP for Email relies on the standard `multipart/alternative` [MIME](https://en.wikipedia.org/wiki/MIME) subtype, as defined in
+[RFC 1521, section 7.2.3](https://tools.ietf.org/html/rfc1521#section-7.2.3).
 
-<<<<<<< HEAD
-| Element | Description |
-| ------- | ----------- |
-| [`<amp-form>`](https://amp.dev/documentation/components/amp-form) | Form element. The action-xhr attribute must be used in place of the regular action attribute. Can be used in conjunction with `<template type="amp-mustache">` to render a response. |
-| [`<amp-selector>`](https://amp.dev/documentation/components/amp-selector) | A multi-select widget for use within a form. |
-| [`<amp-bind>` and `<amp-state>`](https://amp.dev/documentation/components/amp-bind) | Simple scripting language in AMP that allows the manipulation of a state machine for interactions between elements. Can also be used to add behavior on certain events.<br><br>`<amp-state>` is used to remotely fetch the initial state machine values.<br><br>**Note:** It is prohibited to bind to `[href]` or `[src]`. It is also prohibited to use the `AMP.print`, `AMP.navigateTo` and `AMP.goBack` actions. |
-| [`<amp-list>`](https://amp.dev/documentation/components/amp-list) | Remotely fetches JSON data that will be rendered by an [`<amp-mustache>`](https://amp.dev/documentation/components/amp-mustache).<br><br>**Note:** Binding to the `[src]` attribute is not allowed. Including user credentials with `credentials="include"` is also prohibited. |
-| [`<template type="amp-mustache">`](https://amp.dev/documentation/components/amp-mustache) | A Mustache template markup to render the results of an `amp-list` call. |
-=======
 *For more information, see [Structure and rendering of AMP emails](https://github.com/ampproject/amphtml/blob/master/spec/email/amp-email-structure.md).*
->>>>>>> fe92cc9b
 
-### Layout
+## Supported AMP components
 
-| Element | Description |
-| ------- | ----------- |
-| [layout attributes](https://amp.dev/documentation/guides-and-tutorials/learn/amp-html-layout/#layout-attributes)| Layout behavior is determined by the layout attribute. |
-| [`<amp-accordion>`](https://amp.dev/documentation/components/amp-accordion)| A UI element that facilitates showing/hiding different sections. |
-| [`<amp-carousel>`](https://amp.dev/documentation/components/amp-carousel) | A carousel UI component. |
-| [`<amp-sidebar>`](https://amp.dev/documentation/components/amp-sidebar) | A sidebar for navigational purposes. |
-| [`<amp-image-lightbox>`](https://amp.dev/documentation/components/amp-image-lightbox) | A lightbox for containing images. |
-| [`<amp-lightbox>`](https://amp.dev/documentation/components/amp-lightbox) | A lightbox for containing content. |
-| [`<amp-fit-text>`](https://amp.dev/documentation/components/amp-fit-text) | A helper component for fitting text within a certain area. |
-| [`<amp-timeago>`](https://amp.dev/documentation/components/amp-timeago) | Provides a convenient way of rendering timestamps. |
+*See [AMP for Email Supported Components](https://github.com/ampproject/amphtml/blob/master/spec/email/amp-email-components.md).*
 
-### Media
+## HTML requirements
 
-| Element | Description |
-| ------- | ----------- |
-| [`<amp-img>`](https://amp.dev/documentation/components/amp-img) | An AMP component that replaces `<img>`.<br><br>**Note:** Binding to `[src]` is not allowed. |
-| [`<amp-anim>`](https://amp.dev/documentation/components/amp-anim) | Embeds GIF files.<br><br>**Note:** Binding to `[src]` is not allowed. |
+*See [Supported HTML in AMP for Email](https://github.com/ampproject/amphtml/blob/master/spec/email/amp-email-html.md).*
 
 ## CSS requirements
+
+### Supported selectors and properties
+
+*See [Supported CSS in AMP for Email](https://github.com/ampproject/amphtml/blob/master/spec/email/amp-email-css.md).*
 
 ### Specifying CSS in an AMP document
 
@@ -133,11 +112,6 @@
 [/sourcecode]
 
 Note: The entire `<style>` tag cannot exceed 50,000 bytes. The validator will check for this.
-
-### CSS Restrictions
-The AMP4EMAIL validator spec does not contain CSS restrictions beyond the [standard AMP CSS restrictions](https://amp.dev/documentation/guides-and-tutorials/develop/style_and_layout/style_pages). However, email clients may have their own CSS restrictions.
-
-For example, in Gmail, the allowed list of CSS properties and values can be found at [Gmail Supported CSS Properties & Media Queries](https://developers.google.com/gmail/design/reference/supported_css).
 
 ## Document dimensions
 
@@ -165,144 +139,11 @@
 *   [`amp-pixel`](https://amp.dev/documentation/components/amp-pixel)
 *   [AMP Variable Substitution](https://amp.dev/documentation/guides-and-tutorials/optimize-and-measure/configure-analytics/analytics_basics/#variable-substitution)
 
-### Replying/forwarding semantics
+### Component-specific considerations
 
-The email client strips out the `text/x-amp-html` part of the MIME tree when a user replies to or forwards an AMP email message. This is why it is important that an email provide alternative content in the HTML part.
+Requests for images inside [`<amp-carousel>`](https://amp.dev/documentation/components/amp-carousel) or [`<amp-accordion>`](https://amp.dev/documentation/components/amp-accordion)
+can indicate to the sender that the user is interacting with the message.
 
-
-### The amp-carousel
-
-Requests for images in the [`<amp-carousel>`](https://amp.dev/documentation/components/amp-carousel) can indicate to the sender that the user is interacting with the message.
-
-
-## Examples
-
-This section provides some [AMP for Email code examples](https://amp.dev/documentation/examples/?format=email).
-
-### Basic usage of `<amp-list>`
-
-The following is a fictional email that includes an updated list of featured products retrieved from an endpoint. This example shows the basic usage of [`<amp-list>`](https://amp.dev/documentation/components/amp-list).
-
-[sourcecode:html]
-{% raw %}<!doctype html>
-<html ⚡4email>
-<head>
-  <meta charset="utf-8">
-  <script async src="https://cdn.ampproject.org/v0.js"></script>
-  <script async custom-element="amp-list" src="https://cdn.ampproject.org/v0/amp-list-0.1.js"></script>
-  <script async custom-template="amp-mustache" src="https://cdn.ampproject.org/v0/amp-mustache-0.2.js"></script>
-  <style amp4email-boilerplate>body{visibility:hidden}</style>
-</head>
-<body>
-  Check out these latest deals from our store!
-  <amp-list src="https://ampbyexample.com/json/cart.json" binding="no" layout="fixed-height" height="80">
-    <template type="amp-mustache">
-      <div id="cart">
-        <!-- These items (and their prices) can be updated dynamically. -->
-        {{#cart_items}}
-        <div class="cart-item">
-            <span>{{name}}</span>
-            <span>{{price}}</span>
-          </div>
-        {{/cart_items}}
-        {{^cart_items}}
-          There are no featured products available. Please check back again later.
-        {{/cart_items}}
-      </div>
-    </template>
-  </amp-list>
-</body>
-</html>
-{% endraw %}[/sourcecode]
-
-### Basic usage of `<amp-bind>`
-
-The following is a fictional email that shows interactivity features by using [`<amp-bind>`](https://amp.dev/documentation/components/amp-bind).
-
-[sourcecode:html]
-<!doctype html>
-<html ⚡4email>
-<head>
-<meta charset="utf-8">
-  <script async src="https://cdn.ampproject.org/v0.js"></script>
-  <script async custom-element="amp-bind" src="https://cdn.ampproject.org/v0/amp-bind-0.1.js"></script>
-  <style amp4email-boilerplate>body{visibility:hidden}</style>
-  <style amp-custom>
-    .red { background-color: red; }
-    .blue { background-color: blue; }
-    .yellow { background-color: yellow; }
-  </style>
-</head>
-<body>
-  <p [class]="state.color" class="yellow" [text]="'The current color is ' + state.color + '.'">
-    The current color is yellow
-  </p>
-  <button on="tap:AMP.setState({state: {color: 'red'}})">
-    Set color to red
-  </button>
-  <button on="tap:AMP.setState({state: {color: 'blue'}})">
-    Set color to blue
-  </button>
-</body>
-</html>
-[/sourcecode]
-
-## Adding AMP to existing emails
-
-Email is structured as a [MIME tree](https://en.wikipedia.org/wiki/MIME). This MIME tree contains the message body and any attachments to the email.
-
-Embedding AMP within an email is simple, add a new MIME part with a content type of `text/x-amp-html` as a descendant of `multipart/alternative`. It should live alongside the existing `text/html` or `text/plain` parts. This ensures that the email message works on all clients.
-
-[sourcecode:html]
-<amp-img alt="AMP for Email MIME Parts Diagram"
-    layout="responsive"
-    width="752" height="246"
-    src="https://github.com/ampproject/amphtml/raw/master/spec/img/amp-email-mime-parts.png">
-  <noscript>
-    <img alt="AMP for Email MIME Parts Diagram" src="img/amp-email-mime-parts.png" />
-  </noscript>
-</amp-img>
-[/sourcecode]
-
-Important things to note:
-
-- The `text/x-amp-html` part must be nested under a `multipart/alternative` node, it will not be recognized by the email client otherwise.
-
-- Some email clients[[1]](https://openradar.appspot.com/radar?id=6054696888303616) will only render the last MIME part, so we recommend placing the `text/x-amp-html` MIME part *before* the `text/html` MIME part.
-
-See the following example:
-
-[sourcecode:none]
-From:  Person A <persona@gmail.com>
-To: Person B <personb@gmail.com>
-Subject: An AMP email!
-Content-Type: multipart/alternative; boundary="001a114634ac3555ae05525685ae"
-
---001a114634ac3555ae05525685ae
-Content-Type: text/plain; charset="UTF-8"; format=flowed; delsp=yes
-
-Hello World in plain text!
-
---001a114634ac3555ae05525685ae
-Content-Type: text/x-amp-html; charset="UTF-8"
-
-<!doctype html>
-<html ⚡4email>
-<head>
-  <meta charset="utf-8">
-  <style amp4email-boilerplate>body{visibility:hidden}</style>
-  <script async src="https://cdn.ampproject.org/v0.js"></script>
-</head>
-<body>
-Hello World in AMP!
-</body>
-</html>
---001a114634ac3555ae05525685ae--
-Content-Type: text/html; charset="UTF-8"
-
-<span>Hello World in HTML!</span>
---001a114634ac3555ae05525685ae
-[/sourcecode]
 
 ## Feedback & Support
 
