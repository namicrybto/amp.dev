---
$title: AMP validation errors
$order: 1
formats:
  - websites
  - email
  - stories
  - ads
---

<!---
Copyright 2015 The AMP HTML Authors. All Rights Reserved.

Licensed under the Apache License, Version 2.0 (the "License");
you may not use this file except in compliance with the License.
You may obtain a copy of the License at

      http://www.apache.org/licenses/LICENSE-2.0

Unless required by applicable law or agreed to in writing, software
distributed under the License is distributed on an "AS-IS" BASIS,
WITHOUT WARRANTIES OR CONDITIONS OF ANY KIND, either express or implied.
See the License for the specific language governing permissions and
limitations under the License.
-->

Valid AMP documents must not include any validation errors.
The purpose of this document is to help you better understand
and fix any validation errors you encounter
when you [validate your AMP pages]({{g.doc('/content/amp-dev/documentation/guides-and-tutorials/learn/validation-workflow/index.md', locale=doc.locale).url.path}}).
For a complete overview of the validation errors,
see the [AMP validator specification](https://github.com/ampproject/amphtml/blob/master/validator/validator-main.protoascii).

## AMP HTML tag and attribute errors

### Mandatory tag missing

<table>
   <tr>
  	<td class="col-thirty"><strong>Code</strong></td>
  	<td>MANDATORY_TAG_MISSING</td>
  </tr>
   <tr>
  	<td class="col-thirty"><strong>Format</strong></td>
  	<td>"The mandatory tag '%1' is missing or incorrect."</td>
  </tr>
   <tr>
  	<td class="col-thirty"><strong>Fix</strong></td>
  	<td>Add (or correct) the mandatory HTML tag.</td>
  </tr>
</table>

The following tags must be present in all AMP docs:

* <a name="doctype"></a>`<!doctype html>`
* <a name="html"></a>`<html amp> or <html ⚡>`
* <a name="head"></a>`<head>`
* <a name="canonical"></a>`<link rel="canonical" href="$SOME_URL">`
* <a name="utf"></a>`<meta charset="utf-8">`
* <a name="viewport"></a>`<meta name="viewport" content="...">`
* <a name="boilerplate"></a>`<style amp-boilerplate>body{-webkit-animation:-amp-start 8s steps(1,end) 0s 1 normal both;-moz-animation:-amp-start 8s steps(1,end) 0s 1 normal both;-ms-animation:-amp-start 8s steps(1,end) 0s 1 normal both;animation:-amp-start 8s steps(1,end) 0s 1 normal both}@-webkit-keyframes -amp-start{from{visibility:hidden}to{visibility:visible}}@-moz-keyframes -amp-start{from{visibility:hidden}to{visibility:visible}}@-ms-keyframes -amp-start{from{visibility:hidden}to{visibility:visible}}@-o-keyframes -amp-start{from{visibility:hidden}to{visibility:visible}}@keyframes -amp-start{from{visibility:hidden}to{visibility:visible}}</style><noscript><style amp-boilerplate>body{-webkit-animation:none;-moz-animation:none;-ms-animation:none;animation:none}</style></noscript>`
* <a name="ampscript"></a>`<script async src="https://cdn.ampproject.org/v0.js"></script>`
* <a name="body"></a>`<body>`

These mandatory tags include a `mandatory: true` field in the <a href="https://github.com/ampproject/amphtml/blob/master/validator/validator-main.protoascii">AMP validator spec</a>;
they are also referenced in the [AMP specification]({{g.doc('/content/amp-dev/documentation/guides-and-tutorials/learn/spec/index.md', locale=doc.locale).url.path}}).

### Tag required by another tag is missing

<table>
  </tr>
   <tr>
  	<td class="col-thirty"><strong>Code</strong></td>
  	<td>TAG_REQUIRED_BY_MISSING</td>
  </tr>
   <tr>
  	<td class="col-thirty"><strong>Format</strong></td>
  	<td>"The '%1' tag is missing or incorrect, but required by '%2'."</td>
  </tr>
   <tr>
  	<td class="col-thirty"><strong>Fix</strong></td>
  	<td>Add (or correct) the required HTML tag.</td>
  </tr>
</table>

The validator throws the `TAG_REQUIRED_BY_MISSING` error
when it finds an extended component in the AMP document,
but doesn't find its equivalent `<script>`.

<<<<<<< HEAD
[Extended components]({{g.doc('/content/amp-dev/documentation/components.html', locale=doc.locale).url.path}})
=======
[Extended components]({{g.doc('/content/amp-dev/documentation/components/index.html', locale=doc.locale).url.path}})
>>>>>>> 4b63b78b
must be explicitly included in the AMP document as custom elements.
To fix these errors, navigate to the extended component's reference page,
copy its required script, and paste it into the AMP document `<head>`.

### Disallowed tag

<table>
   <tr>
  	<td class="col-thirty"><strong>Code</strong></td>
  	<td>DISALLOWED_TAG</td>
  </tr>
   <tr>
  	<td class="col-thirty"><strong>Format</strong></td>
  	<td>"The tag '%1' is disallowed."</td>
  </tr>
   <tr>
  	<td class="col-thirty"><strong>Fix</strong></td>
  	<td>Remove the disallowed tag.</td>
  </tr>
</table>

Tags are whitelisted, so there is no definitive list of all disallowed tags;
however, the [AMP specification]({{g.doc('/content/amp-dev/documentation/guides-and-tutorials/learn/spec/index.md', locale=doc.locale).url.path}})
broadly defines the set of disallowed tags.

### Custom JavaScript is not allowed

<table>
   <tr>
  	<td class="col-thirty"><strong>Code</strong></td>
  	<td>DISALLOWED_SCRIPT_TAG</td>
  </tr>
   <tr>
  	<td class="col-thirty"><strong>Format</strong></td>
  	<td>"Custom JavaScript is not allowed."</td>
  </tr>
   <tr>
  	<td class="col-thirty"><strong>Fix</strong></td>
  	<td>Remove the javascript tags.</td>
  </tr>
</table>

The AMP format does not allow custom JavaScript to be added to pages, except for JavaScript files
provided by the AMP Project itself. Many common uses of JavaScript have AMP
HTML library equivalent implementations. See [AMP
components]({{g.doc('/content/amp-dev/documentation/components.html', locale=doc.locale).url.path}}) for the set of components that can be
used to enhance AMP HTML pages.

If your use case is not covered, you may also consider contributing new
components to the AMP Project. See the AMP Project's
[contributing](https://github.com/ampproject/amphtml/blob/master/CONTRIBUTING.md)
document for more information.

### Mandatory attribute missing

<table>
   <tr>
  	<td class="col-thirty"><strong>Code</strong></td>
  	<td>MANDATORY_ATTR_MISSING</td>
  </tr>
   <tr>
  	<td class="col-thirty"><strong>Format</strong></td>
  	<td>"The mandatory attribute '%1' is missing in tag '%2'."</td>
  </tr>
   <tr>
  	<td class="col-thirty"><strong>Fix</strong></td>
  	<td>Add mandatory attribute to tag.</td>
  </tr>
</table>

Mandatory attributes for AMP tags are defined within
[AMP's validator spec](https://github.com/ampproject/amphtml/blob/master/validator/validator-main.protoascii).
Simply search for the tag,
view the listed attributes,
and check for `mandatory: true`.
Mandatory attributes for each AMP tag are also listed
within the tag's specification.

### Invalid attribute value

<table>
   <tr>
  	<td class="col-thirty"><strong>Code</strong></td>
  	<td>INVALID_ATTR_VALUE</td>
  </tr>
   <tr>
  	<td class="col-thirty"><strong>Format</strong></td>
  	<td>"The attribute '%1' in tag '%2' is set to the invalid value '%3'."</td>
  </tr>
   <tr>
  	<td class="col-thirty"><strong>Fix</strong></td>
  	<td>Fix the attribute value to something that is valid.</td>
  </tr>
</table>

This error indicates that an HTML tag has an attribute with an allowed name,
but not an allowed value.
For example, one common trigger for this error is invalid values for URLs.
All URLs values (in `href` and `src` attributes) must match one of these
[possible attribute values](http://www.w3schools.com/tags/att_a_href.asp).

<strong>IMPORTANT:</strong> Many URL values in AMP require HTTPS.
If you are getting this error, and aren't sure why,
check the relevant AMP tag's specification
to see if the attribute requires HTTPS.

### Disallowed attribute

<table>
  <tr>
  	<td class="col-thirty"><strong>Code</strong></td>
  	<td>DISALLOWED_ATTR</td>
  </tr>
  <tr>
  	<td class="col-thirty"><strong>Format</strong></td>
  	<td>"The attribute '%1' may not appear in tag '%2'."</td>
  </tr>
  <tr>
  	<td class="col-thirty"><strong>Fix</strong></td>
  	<td>Remove the attribute from the HTML tag.</td>
  </tr>
</table>

Attributes are whitelisted, so there is no definitive list of all disallowed attributes.
To check the supported attributes for each specific tag,
search for HTML tag, and then `attrs`
in the [AMP validator spec](https://github.com/ampproject/amphtml/blob/master/validator/validator-main.protoascii).

In addition to a whitelist of specific attributes for each tag,
all AMP tags can use any of the attributes white-listed under `$GLOBAL_ATTRS`;
all attributes with a prefix of `"data-"` are also whitelisted.

### Mandatory text missing or incorrect

<table>
  <tr>
  	<td class="col-thirty"><strong>Code</strong></td>
  	<td>MANDATORY_CDATA_MISSING_OR_INCORRECT</td>
  </tr>
   <tr>
  	<td class="col-thirty"><strong>Format</strong></td>
  	<td>"The mandatory text (CDATA) inside tag '%1' is missing or incorrect."</td>
  </tr>
   <tr>
  	<td class="col-thirty"><strong>Fix</strong></td>
  	<td>Add or correct the mandatory text inside the tag.</td>
  </tr>
</table>

CDATA is the content data between a start and end HTML tag
and is currently evaluated with both whitelists and blacklists.
Tags with mandatory CDATA include:

[sourcecode:html]
<style amp-boilerplate>body{-webkit-animation:-amp-start 8s steps(1,end) 0s 1 normal both;-moz-animation:-amp-start 8s steps(1,end) 0s 1 normal both;-ms-animation:-amp-start 8s steps(1,end) 0s 1 normal both;animation:-amp-start 8s steps(1,end) 0s 1 normal both}@-webkit-keyframes -amp-start{from{visibility:hidden}to{visibility:visible}}@-moz-keyframes -amp-start{from{visibility:hidden}to{visibility:visible}}@-ms-keyframes -amp-start{from{visibility:hidden}to{visibility:visible}}@-o-keyframes -amp-start{from{visibility:hidden}to{visibility:visible}}@keyframes -amp-start{from{visibility:hidden}to{visibility:visible}}</style><noscript><style amp-boilerplate>body{-webkit-animation:none;-moz-animation:none;-ms-animation:none;animation:none}</style></noscript>
[/sourcecode]

And:

[sourcecode:html]
<style amp-custom>
[/sourcecode]

Detailed messages for this can be one of the following:

* "Mandatory style boilerplate (js enabled)"
* "Mandatory style boilerplate (noscript)"
* "Disallowed -amp- CSS class name prefix"
* "Disallowed !important attribute in CSS"
* "Disallowed &#64;charset in CSS"
* "Disallowed &#64;import in CSS"
* "Disallowed @namespace in CSS"
* "Disallowed @supports in CSS"
* "Disallowed @document in CSS"
* "Disallowed @page in CSS"
* "Disallowed @viewport in CSS"

### Disallowed text inside tag

<table>
   <tr>
  	<td class="col-thirty"><strong>Code</strong></td>
  	<td>CDATA_VIOLATES_BLACKLIST</td>
  </tr>
   <tr>
  	<td class="col-thirty"><strong>Format</strong></td>
  	<td>"The text (CDATA) inside tag '%1' matches '%2', which is disallowed."</td>
  </tr>
   <tr>
  	<td class="col-thirty"><strong>Fix</strong></td>
  	<td>Remove disallowed text.</td>
  </tr>
</table>

Specific CSS data has been blacklisted
to validate essential CSS AMP rules.

The following is the list of blacklisted CSS data
(see also [`blacklisted_cdata_regex` in the AMP validator spec](https://github.com/ampproject/amphtml/blob/master/validator/validator-main.protoascii)):

* `"\\.i?-amp-"` ("CSS -amp- class name prefix")
* `"!important"`
* `"charset"`
* `"&#64;import"`
* `"@namespace"`
* `"@document"`
* `"@page"`
* `"@viewport"`

### Disallowed property inside attribute in tag

<table>
   <tr>
  	<td class="col-thirty"><strong>Code</strong></td>
  	<td>DISALLOWED_PROPERTY_IN_ATTR_VALUE</td>
  </tr>
   <tr>
  	<td class="col-thirty"><strong>Format</strong></td>
  	<td>"The property '%1' in attribute '%2' in tag '%3' is disallowed."</td>
  </tr>
   <tr>
  	<td class="col-thirty"><strong>Fix</strong></td>
  	<td>Remove disallowed property in the specified attribute.</td>
  </tr>
</table>

This error occurs when the property name inside an attribute isn't allowed.
The term property in this context means the structured key/value data inside an attribute.
For example, in
`<meta name="viewport content="width=device-width;minimum-scale=1">`,
`width` and `minimum-scale` are property names.

The following results in a DISALLOWED_PROPERTY_IN_ATTR_VALUE error:

`<meta name="viewport content="width=device-width;invalidfoo=1">`

As another example,
the following would result in an error:

`<meta http-equiv="X-UA-Compatible" content="invalidfoo=edge">`

It should be: `<meta http-equiv="X-UA-Compatible" content="ie=edge">`.

### Invalid property value

<table>
   <tr>
  	<td class="col-thirty"><strong>Code</strong></td>
  	<td>INVALID_PROPERTY_VALUE_IN_ATTR_VALUE</td>
  </tr>
   <tr>
  	<td class="col-thirty"><strong>Format</strong></td>
  	<td>"The property '%1' in attribute '%2' in tag '%3' is set to '%4', which is invalid."</td>
  </tr>
   <tr>
  	<td class="col-thirty"><strong>Fix</strong></td>
  	<td>Correct the invalid property value.</td>
  </tr>
</table>

This error occurs when the property value inside an attribute is invalid.
The term property in this context means the structured key/value data inside an attribute.
For example, in
`<meta name="viewport content="width=device-width;minimum-scale=1">`,
`device-width` and `1` are property values.

The following results in a INVALID_PROPERTY_VALUE_IN_ATTR_VALUE error:

`<meta name=viewport content="width=device-width;minimum-scale=invalidfoo">`

Note, if you're attempting to output a valueless attribute (for example, an attribute such as `autoplay`, `controls` or `loop` for the [`amp-video`]({{g.doc('/content/amp-dev/documentation/components/reference/amp-video.md', locale=doc.locale).url.path}}), etc.) component), but your HTML build process is generating a default (but invalid) value such as `true` (React, for example, will produce `<amp-video autoplay="true" ...>` [by default](https://reactjs.org/docs/jsx-in-depth.html#props-default-to-true)), the workaround is to output the attribute's name as the value. For example, `<amp-video autoplay="autoplay" ...>`.

### Missing URL

<table>
  <tr>
    <td class="col-thirty"><strong>Code</strong></td>
    <td>MISSING_URL</td>
  </tr>
   <tr>
    <td class="col-thirty"><strong>Format</strong></td>
    <td>"Missing URL for attribute '%1' in tag '%2'."</td>
  </tr>
   <tr>
    <td class="col-thirty"><strong>Fix</strong></td>
    <td>Add the valid URL.</td>
  </tr>
</table>

This error occurs when an attribute that requires a URL is missing it,
for example, an empty `href` or `src` attribute.

### Invalid URL

<table>
  <tr>
    <td class="col-thirty"><strong>Code</strong></td>
    <td>INVALID_URL_PROTOCOL</td>
  </tr>
   <tr>
    <td class="col-thirty"><strong>Format</strong></td>
    <td>"Malformed URL '%3' for attribute '%1' in tag '%2'"</td>
  </tr>
   <tr>
    <td class="col-thirty"><strong>Fix</strong></td>
    <td>Fix the broken URL.</td>
  </tr>
</table>

This error occurs when a attribute has a URL,
but the URL is invalid.

### Invalid URL protocol

<table>
  <tr>
    <td class="col-thirty"><strong>Code</strong></td>
    <td>INVALID_URL_PROTOCOL</td>
  </tr>
   <tr>
    <td class="col-thirty"><strong>Format</strong></td>
    <td>Invalid URL protocol '%3:' for attribute '%1' in tag '%2'.</td>
  </tr>
   <tr>
    <td class="col-thirty"><strong>Fix</strong></td>
    <td>Change to a valid protocol, for example, `http` may need to be `https`.</td>
  </tr>
</table>

This error occurs for tags that have an `href` or `src`
that must be set to certain protocols.
For example, many tags require `https`.

### Mandatory property missing from attribute

<table>
  <tr>
  	<td class="col-thirty"><strong>Code</strong></td>
  	<td>MANDATORY_PROPERTY_MISSING_FROM_ATTR_VALUE</td>
  </tr>
   <tr>
  	<td class="col-thirty"><strong>Format</strong></td>
  	<td>"The property '%1' is missing from attribute '%2' in tag '%3'."</td>
  </tr>
   <tr>
  	<td class="col-thirty"><strong>Fix</strong></td>
  	<td>Add the missing property.</td>
  </tr>
</table>

Currently, this error occurs if these mandatory properties are missing:

* `content="...ie=..."`
* `content="...width=..."`
* `content="...minimum-scale=..."`

They refer to expected tags:

* `<meta http-equiv="X-UA-Compatible" content="ie=edge">`
* `<meta name=viewport content="width=device-width;minimum-scale=1">`

### Mutually exclusive attributes

<table>
  <tr>
  	<td class="col-thirty"><strong>Code</strong></td>
  	<td>MUTUALLY_EXCLUSIVE_ATTRS</td>
  </tr>
   <tr>
  	<td class="col-thirty"><strong>Format</strong></td>
  	<td>"Mutually exclusive attributes encountered in tag '%1' - pick one of %2."</td>
  </tr>
   <tr>
  	<td class="col-thirty"><strong>Fix</strong></td>
  	<td>Remove one of the mutually exclusive attributes.</td>
  </tr>
</table>

This error occurs when a tag has both of the mutually exclusive attributes.
For example, only one is allowed for the following tags:

* [`amp-iframe`]({{g.doc('/content/amp-dev/documentation/components/reference/amp-iframe.md', locale=doc.locale).url.path}}): `src` or `srcdoc`
* [`amp-jwplayer`]({{g.doc('/content/amp-dev/documentation/components/reference/amp-jwplayer.md', locale=doc.locale).url.path}}): `data-media-id` or `data-playlist-id`

### Missing mandatory attribute from list

<table>
  <tr>
  	<td class="col-thirty"><strong>Code</strong></td>
  	<td>MANDATORY_ONEOF_ATTR_MISSING</td>
  </tr>
   <tr>
  	<td class="col-thirty"><strong>Format</strong></td>
  	<td>"The tag '%1' is missing a mandatory attribute - pick one of %2." </td>
  </tr>
   <tr>
  	<td class="col-thirty"><strong>Fix</strong></td>
  	<td>Add the missing mandatory attribute from the choice of attributes provided.</td>
  </tr>
</table>

This error occurs when a tag is missing one required attribute
from multiple choices.
For example, these tags require one attribute from two possible choices:

* [`amp-twitter`]({{g.doc('/content/amp-dev/documentation/components/reference/amp-twitter.md', locale=doc.locale).url.path}}): `data-tweetid` or `src`
* [`amp-instagram`]({{g.doc('/content/amp-dev/documentation/components/reference/amp-instagram.md', locale=doc.locale).url.path}}): `data-shortcode` or `src`
* [`amp-iframe`]({{g.doc('/content/amp-dev/documentation/components/reference/amp-iframe.md', locale=doc.locale).url.path}}): `src` or `srcdoc`
* [`amp-youtube`]({{g.doc('/content/amp-dev/documentation/components/reference/amp-youtube.md', locale=doc.locale).url.path}}): `src` or `data-videoid`

### Wrong parent tag

<table>
  <tr>
  	<td class="col-thirty"><strong>Code</strong></td>
  	<td>WRONG_PARENT_TAG</td>
  </tr>
   <tr>
  	<td class="col-thirty"><strong>Format</strong></td>
  	<td>"The parent tag of tag '%1' is '%2', but it can only be '%3'."</td>
  </tr>
   <tr>
  	<td class="col-thirty"><strong>Fix</strong></td>
  	<td>Make the tag a direct child of the required parent.</td>
  </tr>
</table>

Specific tags require an immediate parent (as opposed to distant ancestor).
The following lists the required parent for specific tags
(tag, parent):

* `!doctype` requires parent tag `root`.
* `html` requires parent tag `!doctype`.
* `head` requires parent tag `html`.
* `body` requires parent tag `html`.
* `link` requires parent tag `head`.
* `meta` requires parent tag `head`.
* `style amp-custom` requires parent tag `head`.
* `style` requires parent tag `boilerplate (noscript)`.
* `noscript` requires parent tag `head`.
* `script` requires parent tag `head`.
* `source` requires a media tag ([`amp-audio`]({{g.doc('/content/amp-dev/documentation/components/reference/amp-audio.md', locale=doc.locale).url.path}}), [`amp-video`]({{g.doc('/content/amp-dev/documentation/components/reference/amp-video.md', locale=doc.locale).url.path}}), etc.).

### Disallowed tag ancestor

<table>
  <tr>
  	<td class="col-thirty"><strong>Code</strong></td>
  	<td>DISALLOWED_TAG_ANCESTOR</td>
  </tr>
   <tr>
  	<td class="col-thirty"><strong>Format</strong></td>
  	<td>"The tag '%1' may not appear as a descendant of tag '%2'."</td>
  </tr>
   <tr>
  	<td class="col-thirty"><strong>Fix</strong></td>
  	<td>Remove (or move) the disallowed nested tag.</td>
  </tr>
</table>

This error occurs when a tag is a descendant of another tag
which doesn't validate.
Currently, the only example is a <code>template</code> tag,
which may not be nested under another <code>template</code> tag.

### Mandatory tag ancestor

<table>
  <tr>
  	<td class="col-thirty"><strong>Code</strong></td>
  	<td>MANDATORY_TAG_ANCESTOR</td>
  </tr>
   <tr>
  	<td class="col-thirty"><strong>Format</strong></td>
  	<td>"The tag '%1' may only appear as a descendant of tag '%2'."</td>
  </tr>
   <tr>
  	<td class="col-thirty"><strong>Fix</strong></td>
  	<td>Either remove the tag or make it a descendant of the specific tag.</td>
  </tr>
</table>

Mandatory descendants are defined in the
[AMP validator specification](https://github.com/ampproject/amphtml/blob/master/validator/validator-main.protoascii)
as `mandatory_ancestor`.

The error occurs when the following tags
are missing their `mandatory_ancestor` (tag, ancestor):

* `img` must be a descendant of `noscript`.
* `video` must be a descendant of `noscript`.
* `audio` must be a descendant of `noscript`.
* `noscript` must be a descendant of `body`.

### Mandatory tag ancestor with hint

<table>
  <tr>
  	<td class="col-thirty"><strong>Code</strong></td>
  	<td>MANDATORY_TAG_ANCESTOR_WITH_HINT</td>
  </tr>
   <tr>
  	<td class="col-thirty"><strong>Format</strong></td>
  	<td>"The tag '%1' may only appear as a descendant of tag '%2'. Did you mean '%3'?"</td>
  </tr>
   <tr>
  	<td class="col-thirty"><strong>Fix</strong></td>
  	<td>Remove the tag, make it a descendate of the specific tag, or replace the tag with the hinted tag.</td>
  </tr>
</table>

The error occurs when one of the following tags is found in the AMP document,
and isn't properly nested in its mandatory parent:

* `img` isn't within `noscript` parent.
* `video` isn't within `noscript` parent.
* `audio` isn't within `noscript` parent.
* `noscript` isn't within `body` parent.

### Duplicate unique tag

<table>
  <tr>
  	<td class="col-thirty"><strong>Code</strong></td>
  	<td>DUPLICATE_UNIQUE_TAG</td>
  </tr>
   <tr>
  	<td class="col-thirty"><strong>Format</strong></td>
  	<td>"The tag '%1' appears more than once in the document."</td>
  </tr>
   <tr>
  	<td class="col-thirty"><strong>Fix</strong></td>
  	<td>Remove one of the duplicate tags from the AMP document.</td>
  </tr>
</table>

This error occurs when exactly one instance of the tag is allowed,
and a duplicate is found.

The full list of unique tags is known:

* `<doctype html>`
* `<html amp>`
* `<head>`
* `<link rel=canonical href=...>`
* `<link rel=amphtml href=...>`
* `<meta charset="utf-8">`
* `<meta viewport>`
* `<style amp-custom>`
* `<style amp-boilerplate>body{-webkit-animation:-amp-start 8s steps(1,end) 0s 1 normal both;-moz-animation:-amp-start 8s steps(1,end) 0s 1 normal both;-ms-animation:-amp-start 8s steps(1,end) 0s 1 normal both;animation:-amp-start 8s steps(1,end) 0s 1 normal both}@-webkit-keyframes -amp-start{from{visibility:hidden}to{visibility:visible}}@-moz-keyframes -amp-start{from{visibility:hidden}to{visibility:visible}}@-ms-keyframes -amp-start{from{visibility:hidden}to{visibility:visible}}@-o-keyframes -amp-start{from{visibility:hidden}to{visibility:visible}}@keyframes -amp-start{from{visibility:hidden}to{visibility:visible}}</style><noscript><style amp-boilerplate>body{-webkit-animation:none;-moz-animation:none;-ms-animation:none;animation:none}</style></noscript>`
* `<body>`
* `<script src="https://cdn.ampproject.org/v0.js">`

## Style and layout errors

Before diving into style and layout errors,
it's worth understanding how
[styling]({{g.doc('/content/amp-dev/documentation/guides-and-tutorials/develop/style_and_layout/style_pages.md', locale=doc.locale).url.path}}) and
[layout]({{g.doc('/content/amp-dev/documentation/guides-and-tutorials/develop/style_and_layout/control_layout.md', locale=doc.locale).url.path}}) work in AMP.
Since AMP pages are HTML pages, styling is very much the same as any HTML page.
But there are some restrictions to ensure pages load fast,
and the AMP validator enforces these restrictions.

Layout is more controlled in AMP pages.
Any tag that gets displayed on the page
requires a pre-defined height and width,
significantly reducing rendering and scrolling jank.
This doesn't mean that you have to manually include these attributes.
For certain layout types,
the AMP validator won't throw errors
as default values are assumed.

Each AMP tag has a ist of `supported_layouts`,
as defined in the
[AMP validator specification](https://github.com/ampproject/amphtml/blob/master/validator/validator-main.protoascii).
The validator will throw errors for unsupported layouts,
and it will check validation rules for the pre-defined layout.

### Stylesheet too long

<table>
  <tr>
  	<td class="col-thirty"><strong>Code</strong></td>
  	<td>STYLESHEET_TOO_LONG</td>
  </tr>
   <tr>
  	<td class="col-thirty"><strong>Format</strong></td>
  	<td>"The author stylesheet specified in tag 'style' is too long - we saw %1 bytes whereas the limit is %2 bytes."</td>
  </tr>
   <tr>
  	<td class="col-thirty"><strong>Fix</strong></td>
  	<td>Reduce the size of the stylesheet to be under 50,000 bytes.</td>
  </tr>
</table>

The AMP validator throws this error
when it measures the size of the styles content
within `<style amp-custom>` to exceed the 50,000 bytes limit.

### CSS syntax error

<table>
   <tr>
  	<td class="col-thirty"><strong>Code</strong></td>
  	<td>CSS_SYNTAX</td>
  </tr>
   <tr>
  	<td class="col-thirty"><strong>Format</strong></td>
  	<td>"CSS syntax error in tag '%1' - %2."</td>
  </tr>
   <tr>
  	<td class="col-thirty"><strong>Fix</strong></td>
  	<td>Fix the CSS syntax error.</td>
  </tr>
</table>

This error occurs when you've CSS syntax errors
in the specified tag.
If you aren't sure what's causing the error,
try running the CSS
through an online CSS validator, for example,
[csslint](http://csslint.net/).

### CSS syntax error at specific rule

<table>
  <tr>
  	<td class="col-thirty"><strong>Code</strong></td>
  	<td>CSS_SYNTAX_INVALID_AT_RULE</td>
  </tr>
   <tr>
  	<td class="col-thirty"><strong>Format</strong></td>
  	<td>"CSS syntax error in tag '%1' - saw invalid at rule '%2'."</td>
  </tr>
   <tr>
  	<td class="col-thirty"><strong>Fix</strong></td>
  	<td>Fix the specified CSS syntax error.</td>
  </tr>
</table>

This error refers to the @-rules within CSS,
for which AMP only allows a handful of rules.
(see also the [AMP specification]({{g.doc('/content/amp-dev/documentation/guides-and-tutorials/learn/spec/index.md', locale=doc.locale).url.path}})).
For example, <code>@import</code> isn't allowed.
The validation error specifically
tells you the rule that's invalid,
making it easier to fix that rule.

### Implied layout isn't supported by AMP tag

<table>
  <tr>
  	<td class="col-thirty"><strong>Code</strong></td>
  	<td>IMPLIED_LAYOUT_INVALID</td>
  </tr>
   <tr>
  	<td class="col-thirty"><strong>Format</strong></td>
  	<td>"The implied layout '%1' is not supported by tag '%2'."</td>
  </tr>
   <tr>
  	<td class="col-thirty"><strong>Fix</strong></td>
  	<td>Provide a valid layout attribute for the tag.</td>
  </tr>
</table>

This error occurs when you don't specify a layout for the AMP tag,
and the implied layout (based on width, height, and sizes) isn't supported.
Check the `supported_layout` values for the tag
in the [AMP validator specification](https://github.com/ampproject/amphtml/blob/master/validator/validator-main.protoascii).

Actual layout behavior is determined by the `layout` attribute.
For more on how layout works,
see [How to Control Layout]({{g.doc('/content/amp-dev/documentation/guides-and-tutorials/develop/style_and_layout/control_layout.md', locale=doc.locale).url.path}}) and
the [AMP HTML layout system specification]({{g.doc('/content/amp-dev/documentation/components/reference/amp-layout.md', locale=doc.locale).url.path}}).

[tip type="note"]
**NOTE –**  If you don't specify the layout,
and you don't include `width` and `height` values,
the layout defaults to CONTAINER.
The validator throws an error
as CONTAINER isn't supported in any AMP tags.
Specify a layout other than CONTAINER,
or add a `width` and/or `height` value and the error goes away.
[/tip]

### Attribute not allowed by implied layout

<table>
  <tr>
    <td class="col-thirty"><strong>Code</strong></td>
    <td>ATTR_DISALLOWED_BY_IMPLIED_LAYOUT</td>
  </tr>
   <tr>
    <td class="col-thirty"><strong>Format</strong></td>
    <td>"The attribute '%1' in tag '%2' is disallowed by implied layout '%3'."</td>
  </tr>
   <tr>
    <td class="col-thirty"><strong>Fix</strong></td>
    <td>Remove the disallowed attribute from the tag,
      or else specify a layout that allows it.</td>
  </tr>
</table>

This error occurs when you don't specify a layout for the AMP tag,
and the implied layout contains a disallowed attribute.
Disallowed attributes for layout types are described in the
[AMP HTML layout system specification]({{g.doc('/content/amp-dev/documentation/components/reference/amp-layout.md', locale=doc.locale).url.path}}).

### Specified layout isn't supported by AMP tag

<table>
  <tr>
  	<td class="col-thirty"><strong>Code</strong></td>
  	<td>SPECIFIED_LAYOUT_INVALID</td>
  </tr>
   <tr>
  	<td class="col-thirty"><strong>Format</strong></td>
  	<td>"The specified layout '%1' is not supported by tag '%2'."</td>
  </tr>
   <tr>
  	<td class="col-thirty"><strong>Fix</strong></td>
  	<td>Specify a layout that is supported by the tag.</td>
  </tr>
</table>

This error occurs when the specified layout
for the tag isn't supported.
Check the `supported_layout` values for the tag
in the [AMP validator specification](https://github.com/ampproject/amphtml/blob/master/validator/validator-main.protoascii).

Actual layout behavior is determined by the `layout` attribute.
For more on how layout works,
see [How to Control Layout]({{g.doc('/content/amp-dev/documentation/guides-and-tutorials/develop/style_and_layout/control_layout.md', locale=doc.locale).url.path}}) and
the [AMP HTML layout system specification]({{g.doc('/content/amp-dev/documentation/components/reference/amp-layout.md', locale=doc.locale).url.path}}).

### Attribute not allowed by specified layout

<table>
  <tr>
    <td class="col-thirty"><strong>Code</strong></td>
    <td>ATTR_DISALLOWED_BY_SPECIFIED_LAYOUT</td>
  </tr>
   <tr>
    <td class="col-thirty"><strong>Format</strong></td>
    <td>"The attribute '%1' in tag '%2' is disallowed by implied layout '%3'."</td>
  </tr>
   <tr>
    <td class="col-thirty"><strong>Fix</strong></td>
    <td>Remove the disallowed attribute from the tag,
      or else specify a layout that allows it.</td>
  </tr>
</table>

This error occurs when you specify a layout for the AMP tag,
and the layout contains a disallowed attribute.
Disallowed attributes for layout types are described in the
[AMP HTML layout system specification]({{g.doc('/content/amp-dev/documentation/components/reference/amp-layout.md', locale=doc.locale).url.path}}).

### Invalid value for attribute required by layout

<table>
  <tr>
  	<td class="col-thirty"><strong>Code</strong></td>
  	<td>ATTR_VALUE_REQUIRED_BY_LAYOUT</td>
  </tr>
   <tr>
  	<td class="col-thirty"><strong>Format</strong></td>
  	<td>"Invalid value '%1' for attribute '%2' in tag '%3' - for layout '%4', set the attribute '%2' to value '%5'."</td>
  </tr>
   <tr>
  	<td class="col-thirty"><strong>Fix</strong></td>
  	<td>Set the attribute to the specified value.</td>
  </tr>
</table>

This error occurs when the attribute value is invalid for the specified layout.
To understand what triggers this error,
you need to familiarize yourself with
the [different behaviors of layouts]({{g.doc('/content/amp-dev/documentation/guides-and-tutorials/develop/style_and_layout/control_layout.md', locale=doc.locale).url.path}}#size-and-position-elements).

Let's say you set the layout to be `fixed-height` and
you include numeric values for both `height` and `width`.
The `fixed-height` layout takes on a `height` value.
The `width` attribute must not be present or else set to `auto`.
The validator throws the ATTR_VALUE_REQUIRED_BY_LAYOUT.

### Inconsistent units for width and height

<table>
  <tr>
  	<td class="col-thirty"><strong>Code</strong></td>
  	<td>INCONSISTENT_UNITS_FOR_WIDTH_AND_HEIGHT</td>
  </tr>
   <tr>
  	<td class="col-thirty"><strong>Format</strong></td>
  	<td>"Inconsistent units for width and height in tag '%1' - width is specified in '%2' whereas height is specified in '%3'."</td>
  </tr>
   <tr>
  	<td class="col-thirty"><strong>Fix</strong></td>
  	<td>Provide consistent unit widths and heights.</td>
  </tr>
</table>

With the exception of `layout=fixed`,
width and height attributes need to be expressed in the same units.
When they are not, this error is triggered.

For example, `<amp-img src="" layout="responsive" width="42px" height="42rem">`,
results in this error message:

"Inconsistent units for width and height in tag '[`amp-img`]({{g.doc('/content/amp-dev/documentation/components/reference/amp-img.md', locale=doc.locale).url.path}})  - width is specified in 'px' whereas height is specified in 'rem'."

## Templating errors

AMP pages can't include templating syntax,
unless that syntax is within an AMP tag specifically
designed to include templates, for example,
[`amp-mustache`]({{g.doc('/content/amp-dev/documentation/components/reference/amp-mustache.md', locale=doc.locale).url.path}}).

It's OK to include templates in your source files,
so long as the generated output of those files doesn't contain the templates
(see also
[Use CSS preprocessors]({{g.doc('/content/amp-dev/documentation/guides-and-tutorials/develop/style_and_layout/style_pages.md', locale=doc.locale).url.path}}#use-css-preprocessors)).

### Attribute contains template syntax

<table>
  <tr>
  	<td class="col-thirty"><strong>Code</strong></td>
  	<td>TEMPLATE_IN_ATTR_NAME</td>
  </tr>
   <tr>
  	<td class="col-thirty"><strong>Format</strong></td>
  	<td>"Mustache template syntax in attribute name '%1' in tag '%2'."</td>
  </tr>
   <tr>
  	<td class="col-thirty"><strong>Fix</strong></td>
  	<td>Remove Mustache template syntax from the attribute.</td>
  </tr>
</table>

This error occurs anytime the validator finds
[Mustache template syntax](https://mustache.github.io/mustache.5.html)
in an attribute value.

### Attribute contains unescaped template syntax

<table>
  <tr>
  	<td class="col-thirty"><strong>Code</strong></td>
  	<td>UNESCAPED_TEMPLATE_IN_ATTR_VALUE</td>
  </tr>
   <tr>
  	<td class="col-thirty"><strong>Format</strong></td>
  	<td>"The attribute '%1' in tag '%2' is set to '%3', which contains unescaped Mustache template syntax."</td>
  </tr>
   <tr>
  	<td class="col-thirty"><strong>Fix</strong></td>
  	<td>Escape the mustache template.</td>
  </tr>
</table>

This error occurs anytime the validator finds
[unescaped Mustache template syntax](https://mustache.github.io/mustache.5.html)
in an attribute value.

### Attribute contains template partial

<table>
  <tr>
  	<td class="col-thirty"><strong>Code</strong></td>
  	<td>TEMPLATE_PARTIAL_IN_ATTR_VALUE</td>
  </tr>
   <tr>
  	<td class="col-thirty"><strong>Format</strong></td>
  	<td>"The attribute '%1' in tag '%2' is set to '%3', which contains a Mustache template partial."</td>
  </tr>
   <tr>
  	<td class="col-thirty"><strong>Fix</strong></td>
  	<td>Remove the mustache partial.</td>
  </tr>
</table>

This error occurs anytime the validator finds a
[Mustache partial](https://mustache.github.io/mustache.5.html)
in an attribute value.

## Deprecation errors

### Deprecated tag

<table>
  <tr>
  	<td class="col-thirty"><strong>Code</strong></td>
  	<td>DEPRECATED_TAG</td>
  </tr>
   <tr>
  	<td class="col-thirty"><strong>Format</strong></td>
  	<td>No error message defined as yet (no deprecated tags).</td>
  </tr>
   <tr>
  	<td class="col-thirty"><strong>Fix</strong></td>
  	<td>Remove the deprecated tag.</td>
  </tr>
</table>

This warning occurs when a previously valid AMP tag is found in the AMP document.
It's only a warning; AMP documents with warnings continue to be valid.
Currently no deprecated tags exist; the warning is reserved for future deprecations.

### Deprecated attribute

<table>
  <tr>
  	<td class="col-thirty"><strong>Code</strong></td>
  	<td>DEPRECATED_ATTR</td>
  </tr>
   <tr>
  	<td class="col-thirty"><strong>Format</strong></td>
  	<td>"The attribute '%1' in tag '%2' is deprecated - use '%3' instead."</td>
  </tr>
   <tr>
  	<td class="col-thirty"><strong>Fix</strong></td>
  	<td>As good practice, remove the deprecated attribute.</td>
  </tr>
</table>

This warning occurs when a previously valid AMP attribute is found in the AMP document.
It's only a warning; AMP documents with warnings continue to be valid.

Identify deprecated attributes for each AMP tag
by searching for `deprecation` in the
[AMP validator specification](https://github.com/ampproject/amphtml/blob/master/validator/validator-main.protoascii).<|MERGE_RESOLUTION|>--- conflicted
+++ resolved
@@ -87,11 +87,7 @@
 when it finds an extended component in the AMP document,
 but doesn't find its equivalent `<script>`.
 
-<<<<<<< HEAD
 [Extended components]({{g.doc('/content/amp-dev/documentation/components.html', locale=doc.locale).url.path}})
-=======
-[Extended components]({{g.doc('/content/amp-dev/documentation/components/index.html', locale=doc.locale).url.path}})
->>>>>>> 4b63b78b
 must be explicitly included in the AMP document as custom elements.
 To fix these errors, navigate to the extended component's reference page,
 copy its required script, and paste it into the AMP document `<head>`.
