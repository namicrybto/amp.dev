--- conflicted
+++ resolved
@@ -58,11 +58,7 @@
 
 El validador emite el error `TAG_REQUIRED_BY_MISSING` cuando encuentra un componente ampliado en el documento de AMP, pero no encuentra su `<script>` equivalente.
 
-<<<<<<< HEAD
 Los [componentes ampliados]({{g.doc('/content/amp-dev/documentation/components.html', locale=doc.locale).url.path}}) se deben incluir explícitamente en el documento de AMP como elementos personalizados.
-=======
-Los [componentes ampliados]({{g.doc('/content/amp-dev/documentation/components/index.html', locale=doc.locale).url.path}}) se deben incluir explícitamente en el documento de AMP como elementos personalizados.
->>>>>>> 4b63b78b
 Para corregir estos errores, ve a la página de referencia del componente ampliado, copia su secuencia de comandos requerida y pégala en el documento `<head>` de AMP.
 
 ### Etiqueta no permitida
@@ -647,11 +643,7 @@
 Consulta los valores de `supported_layout` para la etiqueta en la [especificación del validador de AMP](https://github.com/ampproject/amphtml/blob/master/validator/validator-main.protoascii).
 
 El atributo `layout` es el que determina el comportamiento real del diseño.
-<<<<<<< HEAD
-Para obtener más información sobre cómo funciona el diseño, consulta [Cómo controlar el diseño](/es/docs/design/responsive/control_layout.html) y la [especificación del sistema de diseño AMP HTML]({{g.doc('/content/amp-dev/documentation/components/reference/amp-layout.md', locale=doc.locale).url.path}}).
-=======
 Para obtener más información sobre cómo funciona el diseño, consulta [Cómo controlar el diseño]({{g.doc('/content/amp-dev/documentation/guides-and-tutorials/develop/style_and_layout/control_layout.md', locale=doc.locale).url.path}}) y la [especificación del sistema de diseño AMP HTML](/docs/reference/spec/amp-html-layout.html).
->>>>>>> 4b63b78b
 
 **Nota:** Si no se especifica el diseño y no se incluyen los valores de `width` y `height`, el valor predeterminado del diseño es CONTAINER. El validador devuelve un error porque ninguna de las etiquetas de AMP admite CONTAINER.
 Para que el error desaparezca, especifica un diseño distinto de CONTAINER o añade un valor `width` y/o `height`.
