--- conflicted
+++ resolved
@@ -23,7 +23,7 @@
 but it can also block DOM construction and delay page rendering
 (see also [Adding interactivity with JavaScript](https://developers.google.com/web/fundamentals/performance/critical-rendering-path/adding-interactivity-with-javascript)).
 To keep JavaScript from delaying page rendering,
-AMP allows only asynchronous JavaScript. 
+AMP allows only asynchronous JavaScript.
 
 AMP pages can’t include any author-written JavaScript.
 Instead of using JavaScript,
@@ -57,13 +57,13 @@
 [instagram embeds](/docs/reference/extended/amp-instagram.html),
 [tweets](/docs/reference/extended/amp-twitter.html), etc.
 While these require additional HTTP requests,
-those requests do not block page layout and rendering. 
+those requests do not block page layout and rendering.
 
 Any page that uses a custom script must tell the AMP system
 that it will eventually have a custom tag.
 For example, the [`amp-iframe`](/docs/reference/extended/amp-iframe.html)
 script tells the system that there will be an `amp-iframe` tag.
-AMP creates the iframe box before it even knows what it will include: 
+AMP creates the iframe box before it even knows what it will include:
 
 {% highlight html %}
 <script async custom-element="amp-iframe" src="https://cdn.ampproject.org/v0/amp-youtube-0.1.js"></script>
@@ -73,19 +73,14 @@
 
 Third-party JS likes to use synchronous JS loading.
 They also like to `document.write` more sync scripts.
-<<<<<<< HEAD
 For example, if you have five ads on your page, and each of them cause three synchronous loads,
 each with a 1 second latency connection,
-=======
-For example, if you have five ads, and each does three sync loads
-with a 1 second latency connection,
->>>>>>> f12fa706
-you’re in 18 seconds of load time just for JS loading. 
+you’re in 18 seconds of load time just for JS loading.
 
 AMP pages allow third-party JavaScript but only in sandboxed iframes.
 By restricting them to iframes, they can’t block the execution of the main page.
 Even if they trigger multiple style re-calculations,
-their tiny iframes have very little DOM. 
+their tiny iframes have very little DOM.
 
 The time it takes to do style-recalculations and layouts are restricted by DOM size,
 so the iframe recalculations are very fast compared
@@ -112,11 +107,7 @@
 
 The AMP system declares zero HTTP requests until fonts start downloading.
 This is only possible because all JS in AMP has the async attribute
-<<<<<<< HEAD
-and online inline style sheets are allowed;
-=======
 and only inline style sheets are allowed;
->>>>>>> f12fa706
 there’s no HTTP requests blocking the browser from downloading fonts.
 
 ## Minimize style recalculations
@@ -145,7 +136,7 @@
 ## Prioritize resource loading
 
 AMP controls all resource downloads: it prioritizes resource loading,
-loading only what’s needed, and prefetches lazy-loaded resources. 
+loading only what’s needed, and prefetches lazy-loaded resources.
 
 When AMP downloads resources, it optimizes downloads
 so that the currently most important resources are downloaded first.
@@ -173,7 +164,7 @@
 When AMP documents get prerendered for instant loading,
 only resources above the fold are actually downloaded.
 When AMP documents get prerendered for instant loading,
-resources that might use a lot of CPU (like third-party iframes) do not get downloaded. 
+resources that might use a lot of CPU (like third-party iframes) do not get downloaded.
 
 Learn more about
 [why AMP HTML doesn’t take full advantage of the preload scanner](https://medium.com/@cramforce/why-amp-html-does-not-take-full-advantage-of-the-preload-scanner-7e7f788aa94e).
